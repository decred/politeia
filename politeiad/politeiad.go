// Copyright (c) 2017-2021 The Decred developers
// Use of this source code is governed by an ISC
// license that can be found in the LICENSE file.

package main

import (
	"crypto/elliptic"
	"crypto/x509"
	"encoding/json"
	"fmt"
	"io/ioutil"
	"net/http"
	"net/http/httputil"
	"os"
	"os/signal"
	"regexp"
	"runtime/debug"
	"strings"
	"syscall"

	"github.com/decred/dcrd/chaincfg/v3"
	v1 "github.com/decred/politeia/politeiad/api/v1"
	"github.com/decred/politeia/politeiad/api/v1/identity"
	v2 "github.com/decred/politeia/politeiad/api/v2"
	"github.com/decred/politeia/politeiad/backend"
	"github.com/decred/politeia/politeiad/backend/gitbe"
	"github.com/decred/politeia/politeiad/backendv2"
	"github.com/decred/politeia/politeiad/backendv2/tstorebe"
	"github.com/decred/politeia/util"
	"github.com/decred/politeia/util/version"
	"github.com/gorilla/mux"
	"github.com/pkg/errors"
)

type permission uint

const (
	permissionPublic permission = iota
	permissionAuth
)

// politeia application context.
type politeia struct {
	backend   backend.Backend
	backendv2 backendv2.Backend
	cfg       *config
	router    *mux.Router
	identity  *identity.FullIdentity
}

func remoteAddr(r *http.Request) string {
	via := r.RemoteAddr
	xff := r.Header.Get(v1.Forward)
	if xff != "" {
		return fmt.Sprintf("%v via %v", xff, r.RemoteAddr)
	}
	return via
}

// handleNotFound is a generic handler for an invalid route.
func (p *politeia) handleNotFound(w http.ResponseWriter, r *http.Request) {
	// Log incoming connection
	log.Debugf("Invalid route: %v %v %v %v", remoteAddr(r), r.Method, r.URL,
		r.Proto)

	// Trace incoming request
	log.Tracef("%v", newLogClosure(func() string {
		trace, err := httputil.DumpRequest(r, true)
		if err != nil {
			trace = []byte(fmt.Sprintf("logging: "+
				"DumpRequest %v", err))
		}
		return string(trace)
	}))

	util.RespondWithJSON(w, http.StatusNotFound, v1.ServerErrorReply{})
}

func (p *politeia) respondWithUserError(w http.ResponseWriter, errorCode v1.ErrorStatusT, errorContext []string) {
	util.RespondWithJSON(w, http.StatusBadRequest, v1.UserErrorReply{
		ErrorCode:    errorCode,
		ErrorContext: errorContext,
	})
}

func (p *politeia) respondWithServerError(w http.ResponseWriter, errorCode int64, err error) {
	// If this is a pkg/errors error then we can pull the
	// stack trace out of the error, otherwise, we use the
	// stack trace for this function.
	stack, ok := util.StackTrace(err)
	if !ok {
		stack = string(debug.Stack())
	}

	log.Errorf("Stacktrace (NOT A REAL CRASH): %v", stack)

	util.RespondWithJSON(w, http.StatusInternalServerError, v1.ServerErrorReply{
		ErrorCode: errorCode,
	})
}

func (p *politeia) check(user, pass string) bool {
	if user != p.cfg.RPCUser || pass != p.cfg.RPCPass {
		return false
	}
	return true
}

func (p *politeia) auth(fn http.HandlerFunc) http.HandlerFunc {
	return func(w http.ResponseWriter, r *http.Request) {
		user, pass, ok := r.BasicAuth()
		if !ok || !p.check(user, pass) {
			log.Infof("%v Unauthorized access for: %v",
				remoteAddr(r), user)
			w.Header().Set("WWW-Authenticate",
				`Basic realm="Politeiad"`)
			w.WriteHeader(401)
			p.respondWithUserError(w, v1.ErrorStatusInvalidRPCCredentials, nil)
			return
		}
		log.Infof("%v Authorized access for: %v",
			remoteAddr(r), user)
		fn(w, r)
	}
}

func (p *politeia) addRoute(method string, route string, handler http.HandlerFunc, perm permission) {
	if perm == permissionAuth {
		handler = p.auth(handler)
	}
	p.router.StrictSlash(true).HandleFunc(route, handler).Methods(method)
}

func (p *politeia) addRouteV2(method string, route string, handler http.HandlerFunc, perm permission) {
	route = v2.APIRoute + route
	p.addRoute(method, route, handler, perm)
}

func (p *politeia) setupBackendGit(anp *chaincfg.Params) error {
	if p.router == nil {
		return errors.Errorf("router must be initialized")
	}

	b, err := gitbe.New(anp, p.cfg.DataDir, p.cfg.DcrtimeHost,
		"", p.identity, p.cfg.GitTrace, p.cfg.DcrdataHost)
	if err != nil {
		return errors.Errorf("new gitbe: %v", err)
	}
	p.backend = b

	// Not found
	p.router.NotFoundHandler = http.HandlerFunc(p.handleNotFound)

	// Unprivileged routes
	p.addRoute(http.MethodPost, v1.IdentityRoute, p.getIdentity,
		permissionPublic)
	p.addRoute(http.MethodPost, v1.NewRecordRoute, p.newRecord,
		permissionPublic)
	p.addRoute(http.MethodPost, v1.UpdateUnvettedRoute, p.updateUnvetted,
		permissionPublic)
	p.addRoute(http.MethodPost, v1.UpdateVettedRoute, p.updateVetted,
		permissionPublic)
	p.addRoute(http.MethodPost, v1.GetUnvettedRoute, p.getUnvetted,
		permissionPublic)
	p.addRoute(http.MethodPost, v1.GetVettedRoute, p.getVetted,
		permissionPublic)

	// Routes that require auth
	p.addRoute(http.MethodPost, v1.InventoryRoute, p.inventory,
		permissionAuth)
	p.addRoute(http.MethodPost, v1.SetUnvettedStatusRoute,
		p.setUnvettedStatus, permissionAuth)
	p.addRoute(http.MethodPost, v1.SetVettedStatusRoute,
		p.setVettedStatus, permissionAuth)
	p.addRoute(http.MethodPost, v1.UpdateVettedMetadataRoute,
		p.updateVettedMetadata, permissionAuth)

	// Set plugin routes. Requires auth.
	p.addRoute(http.MethodPost, v1.PluginCommandRoute, p.pluginCommand,
		permissionAuth)
	p.addRoute(http.MethodPost, v1.PluginInventoryRoute, p.pluginInventory,
		permissionAuth)

	return nil
}

var (
	// regexpPluginSettingMulti matches against the plugin setting
	// value when it contains multiple values.
	//
	// pluginID,key,["value1","value2"] matches ["value1","value2"]
	regexpPluginSettingMulti = regexp.MustCompile(`(\[.*\]$)`)
)

// parsePluginSetting parses a politeiad config plugin setting. Plugin settings
// will be in following format. The value may be a single value or an array of
// values.
//
// pluginID,key,value
// pluginID,key,["value1","value2","value3"...]
//
// When multiple values are provided, the values must be formatted as a JSON
// encoded []string.
func parsePluginSetting(setting string) (string, *backendv2.PluginSetting, error) {
	formatMsg := `expected plugin setting format is ` +
		`pluginID,key,value OR pluginID,key,["value1","value2","value3"]`

	// Parse the plugin setting
	var (
		parsed = strings.Split(setting, ",")

		// isMulti indicates whether the plugin setting contains
		// multiple values. If the setting only contains a single
		// value then isMulti will be false.
		isMulti = regexpPluginSettingMulti.MatchString(setting)
	)
	switch {
	case len(parsed) < 3:
		return "", nil, errors.Errorf("missing csv entry '%v'; %v",
			setting, formatMsg)
	case len(parsed) == 3:
		// This is expected; continue
	case len(parsed) > 3 && isMulti:
		// This is expected; continue
	default:
		return "", nil, errors.Errorf("invalid format '%v'; %v",
			setting, formatMsg)
	}

	var (
		pluginID     = parsed[0]
		settingKey   = parsed[1]
		settingValue = parsed[2]
	)

	// Clean the strings. The setting value is allowed to be case
	// sensitive.
	pluginID = strings.ToLower(strings.TrimSpace(pluginID))
	settingKey = strings.ToLower(strings.TrimSpace(settingKey))
	settingValue = strings.TrimSpace(settingValue)

	// Handle multiple values
	if isMulti {
		// Parse values
		values := regexpPluginSettingMulti.FindString(setting)

		// Verify the values are formatted as valid JSON
		var s []string
		err := json.Unmarshal([]byte(values), &s)
		if err != nil {
			return "", nil, err
		}

		// Re-encode the JSON. This will remove any funny
		// formatting like whitespaces.
		b, err := json.Marshal(s)
		if err != nil {
			return "", nil, err
		}

		// Save the value
		settingValue = string(b)
	}

	return pluginID, &backendv2.PluginSetting{
		Key:   settingKey,
		Value: settingValue,
	}, nil
}

<<<<<<< HEAD
func (p *politeia) setupBackendTstore(net *chaincfg.Params) error {
	b, err := tstorebe.New(p.cfg.HomeDir, p.cfg.DataDir,
=======
func (p *politeia) setupBackendTstore(anp *chaincfg.Params) error {
	if p.router == nil {
		return errors.Errorf("router must be initialized")
	}

	b, err := tstorebe.New(p.cfg.HomeDir, p.cfg.DataDir, anp,
>>>>>>> 8c944a7a
		p.cfg.TlogHost, p.cfg.TlogPass, p.cfg.DBType, p.cfg.DBHost,
		p.cfg.DBPass, p.cfg.DcrtimeHost, p.cfg.DcrtimeCert,
		*p.identity, *net)
	if err != nil {
		return err
	}
	p.backendv2 = b

	// Setup not found handler
	p.router.NotFoundHandler = http.HandlerFunc(p.handleNotFound)

	// Setup v1 routes
	p.addRoute(http.MethodPost, v1.IdentityRoute,
		p.getIdentity, permissionPublic)

	// Setup v2 routes
	p.addRouteV2(http.MethodPost, v2.RouteRecordNew,
		p.handleRecordNew, permissionPublic)
	p.addRouteV2(http.MethodPost, v2.RouteRecordEdit,
		p.handleRecordEdit, permissionPublic)
	p.addRouteV2(http.MethodPost, v2.RouteRecordEditMetadata,
		p.handleRecordEditMetadata, permissionPublic)
	p.addRouteV2(http.MethodPost, v2.RouteRecordSetStatus,
		p.handleRecordSetStatus, permissionPublic)
	p.addRouteV2(http.MethodPost, v2.RouteRecords,
		p.handleRecords, permissionPublic)
	p.addRouteV2(http.MethodPost, v2.RouteRecordTimestamps,
		p.handleRecordTimestamps, permissionPublic)
	p.addRouteV2(http.MethodPost, v2.RouteInventory,
		p.handleInventory, permissionPublic)
	p.addRouteV2(http.MethodPost, v2.RouteInventoryOrdered,
		p.handleInventoryOrdered, permissionPublic)
	p.addRouteV2(http.MethodPost, v2.RoutePluginWrite,
		p.handlePluginWrite, permissionPublic)
	p.addRouteV2(http.MethodPost, v2.RoutePluginReads,
		p.handlePluginReads, permissionPublic)
	p.addRouteV2(http.MethodPost, v2.RoutePluginInventory,
		p.handlePluginInventory, permissionPublic)

	p.addRouteV2(http.MethodPost, v2.RoutePluginInventory,
		p.handlePluginInventory, permissionPublic)

	// Setup plugins
	if len(p.cfg.Plugins) > 0 {
		// Parse plugin settings
		settings := make(map[string][]backendv2.PluginSetting)
		for _, v := range p.cfg.PluginSettings {
			// Parse plugin setting
			pluginID, ps, err := parsePluginSetting(v)
			if err != nil {
				return err
			}

			// Add to settings list
			pss, ok := settings[pluginID]
			if !ok {
				pss = make([]backendv2.PluginSetting, 0, 16)
			}
			pss = append(pss, *ps)

			// Save settings list
			settings[pluginID] = pss
		}

		// Register plugins
		for _, v := range p.cfg.Plugins {
			// Setup plugin
			ps, ok := settings[v]
			if !ok {
				ps = make([]backendv2.PluginSetting, 0)
			}
			plugin := backendv2.Plugin{
				ID:       v,
				Settings: ps,
			}

			// Register plugin
			log.Infof("Register plugin: %v", v)
			err = p.backendv2.PluginRegister(plugin)
			if err != nil {
				return errors.Errorf("PluginRegister %v: %v", v, err)
			}
		}

		// Setup plugins
		for _, v := range p.backendv2.PluginInventory() {
			log.Infof("Setup plugin: %v", v.ID)
			err = p.backendv2.PluginSetup(v.ID)
			if err != nil {
				return errors.Errorf("plugin setup %v: %v", v.ID, err)
			}
		}
	}

	return nil
}

func _main() error {
	// Load configuration and parse command line.  This function also
	// initializes logging and configures it accordingly.
	cfg, _, err := loadConfig()
	if err != nil {
		return errors.Errorf("Could not load configuration file: %v", err)
	}
	defer func() {
		if logRotator != nil {
			logRotator.Close()
		}
	}()

	log.Infof("Version : %v", version.String())
	log.Infof("Build   : %v", version.BuildMainVersion())
	log.Infof("Network : %v", activeNetParams.Params.Name)
	log.Infof("Home dir: %v", cfg.HomeDir)

	// Create the data directory in case it does not exist.
	err = os.MkdirAll(cfg.DataDir, 0700)
	if err != nil {
		return err
	}

	// Generate the TLS cert and key file if both don't already
	// exist.
	if !util.FileExists(cfg.HTTPSKey) &&
		!util.FileExists(cfg.HTTPSCert) {
		log.Infof("Generating HTTPS keypair...")

		err := util.GenCertPair(elliptic.P521(), "politeiad",
			cfg.HTTPSCert, cfg.HTTPSKey)
		if err != nil {
			return errors.Errorf("unable to create https keypair: %v",
				err)
		}

		log.Infof("HTTPS keypair created...")
	}

	// Generate ed25519 identity to save messages, tokens etc.
	if !util.FileExists(cfg.Identity) {
		log.Infof("Generating signing identity...")
		id, err := identity.New()
		if err != nil {
			return err
		}
		err = id.Save(cfg.Identity)
		if err != nil {
			return err
		}
		log.Infof("Signing identity created...")
	}

	// Setup the router. Middleware is executed in
	// the same order that they are registered in.
	router := mux.NewRouter()
	m := middleware{
		reqBodySizeLimit: cfg.ReqBodySizeLimit,
	}
	router.Use(closeBodyMiddleware) // MUST be registered first
	router.Use(m.reqBodySizeLimitMiddleware)
	router.Use(loggingMiddleware)
	router.Use(recoverMiddleware)

	// Setup application context.
	p := &politeia{
		cfg:    cfg,
		router: router,
	}

	// Load identity.
	p.identity, err = identity.LoadFullIdentity(cfg.Identity)
	if err != nil {
		return err
	}
	log.Infof("Public key: %x", p.identity.Public.Key)

	// Load certs, if there.  If they aren't there assume OS is used to
	// resolve cert validity.
	if len(cfg.DcrtimeCert) != 0 {
		var certPool *x509.CertPool
		if !util.FileExists(cfg.DcrtimeCert) {
			return errors.Errorf("unable to find dcrtime cert %v",
				cfg.DcrtimeCert)
		}
		dcrtimeCert, err := ioutil.ReadFile(cfg.DcrtimeCert)
		if err != nil {
			return errors.Errorf("unable to read dcrtime cert %v: %v",
				cfg.DcrtimeCert, err)
		}
		certPool = x509.NewCertPool()
		if !certPool.AppendCertsFromPEM(dcrtimeCert) {
			return errors.Errorf("unable to load cert")
		}
	}

	// Setup backend
	log.Infof("Backend: %v", cfg.Backend)
	switch cfg.Backend {
	case backendGit:
		err := p.setupBackendGit(activeNetParams.Params)
		if err != nil {
			return err
		}
	case backendTstore:
		err := p.setupBackendTstore(activeNetParams.Params)
		if err != nil {
			return err
		}
	default:
		return errors.Errorf("invalid backend selected: %v", cfg.Backend)
	}

	// Bind to a port and pass our router in
	listenC := make(chan error)
	for _, listener := range cfg.Listeners {
		listen := listener
		go func() {
			log.Infof("Listen: %v", listen)
			listenC <- http.ListenAndServeTLS(listen,
				cfg.HTTPSCert, cfg.HTTPSKey, p.router)
		}()
	}

	// Tell user we are ready to go.
	log.Infof("Start of day")

	// Setup OS signals
	sigs := make(chan os.Signal, 1)
	signal.Notify(sigs, syscall.SIGINT, syscall.SIGTERM)
	signal.Notify(sigs, syscall.SIGINT, syscall.SIGINT)
	for {
		select {
		case sig := <-sigs:
			log.Infof("Terminating with %v", sig)
			goto done
		case err := <-listenC:
			log.Errorf("%v", err)
			goto done
		}
	}
done:
	switch p.cfg.Backend {
	case backendGit:
		p.backend.Close()
	case backendTstore:
		p.backendv2.Close()
	}

	log.Infof("Exiting")

	return nil
}

func main() {
	err := _main()
	if err != nil {
		fmt.Fprintf(os.Stderr, "%v\n", err)
		stack, ok := util.StackTrace(err)
		if ok {
			fmt.Fprintf(os.Stderr, "%v\n", stack)
		}
		os.Exit(1)
	}
}<|MERGE_RESOLUTION|>--- conflicted
+++ resolved
@@ -269,17 +269,12 @@
 	}, nil
 }
 
-<<<<<<< HEAD
 func (p *politeia) setupBackendTstore(net *chaincfg.Params) error {
-	b, err := tstorebe.New(p.cfg.HomeDir, p.cfg.DataDir,
-=======
-func (p *politeia) setupBackendTstore(anp *chaincfg.Params) error {
 	if p.router == nil {
 		return errors.Errorf("router must be initialized")
 	}
 
-	b, err := tstorebe.New(p.cfg.HomeDir, p.cfg.DataDir, anp,
->>>>>>> 8c944a7a
+	b, err := tstorebe.New(p.cfg.HomeDir, p.cfg.DataDir,
 		p.cfg.TlogHost, p.cfg.TlogPass, p.cfg.DBType, p.cfg.DBHost,
 		p.cfg.DBPass, p.cfg.DcrtimeHost, p.cfg.DcrtimeCert,
 		*p.identity, *net)
