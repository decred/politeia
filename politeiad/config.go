--- conflicted
+++ resolved
@@ -7,11 +7,7 @@
 
 import (
 	"encoding/base64"
-<<<<<<< HEAD
-=======
-	"encoding/pem"
 	"errors"
->>>>>>> cdd1773c
 	"fmt"
 	"net"
 	"os"
