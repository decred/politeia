--- conflicted
+++ resolved
@@ -10,13 +10,7 @@
 
 	"github.com/decred/dcrd/chaincfg/v3"
 	"github.com/decred/politeia/politeiad/backendv2/tstorebe/store"
-<<<<<<< HEAD
-=======
-	"github.com/decred/politeia/politeiad/backendv2/tstorebe/store/localdb"
-	"github.com/decred/politeia/politeiad/backendv2/tstorebe/store/mysql"
-	"github.com/decred/politeia/util"
 	"github.com/pkg/errors"
->>>>>>> 44ee3108
 	"github.com/robfig/cron"
 )
 
@@ -59,20 +53,15 @@
 
 // TODO implement all fsck's
 // Fsck performs a filesystem check on the tstore.
-<<<<<<< HEAD
-func (t *Tstore) Fsck() {
-	log.Tracef("Fsck")
+func (t *Tstore) Fsck(allTokens [][]byte) error {
+	// Set tree status to frozen for any trees that are frozen and have
+	// been anchored one last time.
+
+	// Verify all file blobs have been deleted for censored records.
 
 	// Verify that a short token cache entry exists for all trees that
 	// have leaves. If a tree is empty then it doesn't need a short token
 	// cache entry.
-
-=======
-func (t *Tstore) Fsck(allTokens [][]byte) error {
->>>>>>> 44ee3108
-	// Set tree status to frozen for any trees that are frozen and have
-	// been anchored one last time.
-	// Verify all file blobs have been deleted for censored records.
 
 	// Run plugin fscks's
 	for _, pluginID := range t.pluginIDs() {
