// Copyright (c) 2020-2021 The Decred developers
// Use of this source code is governed by an ISC
// license that can be found in the LICENSE file.

package tstore

import (
	"fmt"
	"sort"

	backend "github.com/decred/politeia/politeiad/backendv2"
	"github.com/decred/politeia/politeiad/backendv2/tstorebe/plugins"
	"github.com/decred/politeia/politeiad/backendv2/tstorebe/plugins/comments"
	"github.com/decred/politeia/politeiad/backendv2/tstorebe/plugins/dcrdata"
	"github.com/decred/politeia/politeiad/backendv2/tstorebe/plugins/pi"
	"github.com/decred/politeia/politeiad/backendv2/tstorebe/plugins/ticketvote"
	"github.com/decred/politeia/politeiad/backendv2/tstorebe/plugins/usermd"
	"github.com/decred/politeia/politeiad/backendv2/tstorebe/store"
	cmplugin "github.com/decred/politeia/politeiad/plugins/comments"
	ddplugin "github.com/decred/politeia/politeiad/plugins/dcrdata"
	piplugin "github.com/decred/politeia/politeiad/plugins/pi"
	tkplugin "github.com/decred/politeia/politeiad/plugins/ticketvote"
	umplugin "github.com/decred/politeia/politeiad/plugins/usermd"
)

// plugin represents a tstore plugin.
type plugin struct {
	id     string
	client plugins.PluginClient
}

// plugin returns the specified plugin. Only plugins that have been registered
// will be returned.
func (t *Tstore) plugin(pluginID string) (plugin, bool) {
	plugin, ok := t.plugins[pluginID]
	return plugin, ok
}

// pluginIDs returns the plugin ID of all registered plugins.
func (t *Tstore) pluginIDs() []string {
	ids := make([]string, 0, len(t.plugins))
	for k := range t.plugins {
		ids = append(ids, k)
	}

	// Sort IDs so the returned order is deterministic
	sort.SliceStable(ids, func(i, j int) bool {
		return ids[i] < ids[j]
	})

	return ids
}

// PluginRegister registers a plugin. Plugin commands and hooks can be executed
// on the plugin once registered.
func (t *Tstore) PluginRegister(b backend.Backend, bs backend.BackendSettings, p backend.Plugin) error {
	log.Tracef("PluginRegister: %v", p.ID)

	var (
		client plugins.PluginClient
		err    error
	)
	switch p.ID {
	case cmplugin.PluginID:
		client, err = comments.New(bs, p.Settings)
		if err != nil {
			return err
		}
	case ddplugin.PluginID:
		client, err = dcrdata.New(bs, p.Settings)
		if err != nil {
			return err
		}
	case piplugin.PluginID:
<<<<<<< HEAD
		client, err = pi.New(b, p.Settings)
=======
		client, err = pi.New(b, t, p.Settings, dataDir, p.Identity)
>>>>>>> 75181166
		if err != nil {
			return err
		}
	case tkplugin.PluginID:
		client, err = ticketvote.New(b, bs, p.Settings)
		if err != nil {
			return err
		}
	case umplugin.PluginID:
		client = usermd.New()
	default:
		return backend.ErrPluginIDInvalid
	}

	t.plugins[p.ID] = plugin{
		id:     p.ID,
		client: client,
	}

	return nil
}

// PluginSetup performs any required setup for the specified plugin.
func (t *Tstore) PluginSetup(pluginID string) error {
	log.Tracef("PluginSetup: %v", pluginID)

	p, ok := t.plugin(pluginID)
	if !ok {
		return backend.ErrPluginIDInvalid
	}

	return p.client.Setup()
}

// PluginHookPre executes a plugin hook.
//
// Pre hooks are hooks that are executed prior to the backend writing data to
// disk. These hooks give plugins the opportunity to add plugin specific
// validation to record methods or plugin commands that write data.
//
// Post hooks are hooks that are executed after the backend successfully writes
// data to disk. These hooks give plugins the opportunity to cache data from
// the write.
func (t *Tstore) PluginHook(tx store.Tx, h plugins.HookT, payload string) error {
	log.Tracef("PluginHook: %v", plugins.Hooks[h])

	// Pass the hook event and payload to each plugin
	for _, pid := range t.pluginIDs() {
		// Setup the tstore client
		clientID := fmt.Sprintf("%v hook: %v:", pid, plugins.Hooks[h])
		c := newClient(clientID, t, tx, tx)

		// Get the plugin
		p, _ := t.plugin(pid)

		// Execute the hook
		err := p.client.Hook(c, h, payload)
		if err != nil {
			return err
		}
	}

	return nil
}

<<<<<<< HEAD
// PluginWrite executes a read/write plugin command.
func (t *Tstore) PluginWrite(tx store.Tx, token []byte, pluginID, cmd, payload string) (string, error) {
	log.Tracef("PluginWrite: %x %v %v", token, pluginID, cmd)

	// Get plugin
	p, ok := t.plugin(pluginID)
	if !ok {
		return "", backend.ErrPluginIDInvalid
=======
// PluginHookPost executes a tstore backend post hook. Post hooks are hooks that
// are executed after the tstore backend successfully writes data to disk.
// These hooks give plugins the opportunity to cache data from the write.
func (t *Tstore) PluginHookPost(h plugins.HookT, payload string) {
	log.Tracef("PluginHookPost: %v", plugins.Hooks[h])

	// Pass hook event and payload to each plugin
	for _, v := range t.pluginIDs() {
		p, ok := t.plugin(v)
		if !ok {
			log.Errorf("%v PluginHookPost: plugin not found %v", v)
			continue
		}
		err := p.client.Hook(h, payload)
		if err != nil {
			// This is the post plugin hook so the data has already been
			// saved to tstore. We do not have the ability to unwind. Log
			// the error and continue.
			log.Criticalf("%v PluginHookPost %v %v: %v: %v",
				v, h, err, payload)
			continue
		}
>>>>>>> 75181166
	}

	// Setup tstore client
	clientID := fmt.Sprintf("%v read: %v:", pluginID, cmd)
	c := newClient(clientID, t, tx, nil)

	// Execute plugin command
	return p.client.Write(c, token, cmd, payload)
}

// PluginRead executes a read-only plugin command.
func (t *Tstore) PluginRead(token []byte, pluginID, cmd, payload string) (string, error) {
	log.Tracef("PluginRead: %x %v %v", token, pluginID, cmd)

	// The token is optional
	if len(token) > 0 {
		// Read methods are allowed to use short tokens. Lookup the full
		// length token.
		var err error
		token, err = t.fullLengthToken(token)
		if err != nil {
			return "", err
		}
	}

	// Get plugin
	p, ok := t.plugin(pluginID)
	if !ok {
		return "", backend.ErrPluginIDInvalid
	}

	// Setup tstore client
	clientID := fmt.Sprintf("%v read: %v:", pluginID, cmd)
	c := newClient(clientID, t, nil, t.store)

	// Execute plugin command
	return p.client.Read(c, token, cmd, payload)
}

// Plugins returns all registered plugins for the tstore instance.
func (t *Tstore) Plugins() []backend.Plugin {
	log.Tracef("Plugins")

	plugins := make([]backend.Plugin, 0, len(t.plugins))
	for _, v := range t.plugins {
		plugins = append(plugins, backend.Plugin{
			ID:       v.id,
			Settings: v.client.Settings(),
		})
	}

	return plugins
}<|MERGE_RESOLUTION|>--- conflicted
+++ resolved
@@ -72,11 +72,7 @@
 			return err
 		}
 	case piplugin.PluginID:
-<<<<<<< HEAD
-		client, err = pi.New(b, p.Settings)
-=======
-		client, err = pi.New(b, t, p.Settings, dataDir, p.Identity)
->>>>>>> 75181166
+		client, err = pi.New(b, bs, p.Settings)
 		if err != nil {
 			return err
 		}
@@ -142,7 +138,6 @@
 	return nil
 }
 
-<<<<<<< HEAD
 // PluginWrite executes a read/write plugin command.
 func (t *Tstore) PluginWrite(tx store.Tx, token []byte, pluginID, cmd, payload string) (string, error) {
 	log.Tracef("PluginWrite: %x %v %v", token, pluginID, cmd)
@@ -151,30 +146,6 @@
 	p, ok := t.plugin(pluginID)
 	if !ok {
 		return "", backend.ErrPluginIDInvalid
-=======
-// PluginHookPost executes a tstore backend post hook. Post hooks are hooks that
-// are executed after the tstore backend successfully writes data to disk.
-// These hooks give plugins the opportunity to cache data from the write.
-func (t *Tstore) PluginHookPost(h plugins.HookT, payload string) {
-	log.Tracef("PluginHookPost: %v", plugins.Hooks[h])
-
-	// Pass hook event and payload to each plugin
-	for _, v := range t.pluginIDs() {
-		p, ok := t.plugin(v)
-		if !ok {
-			log.Errorf("%v PluginHookPost: plugin not found %v", v)
-			continue
-		}
-		err := p.client.Hook(h, payload)
-		if err != nil {
-			// This is the post plugin hook so the data has already been
-			// saved to tstore. We do not have the ability to unwind. Log
-			// the error and continue.
-			log.Criticalf("%v PluginHookPost %v %v: %v: %v",
-				v, h, err, payload)
-			continue
-		}
->>>>>>> 75181166
 	}
 
 	// Setup tstore client
