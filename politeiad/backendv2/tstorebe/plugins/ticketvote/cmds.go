--- conflicted
+++ resolved
@@ -4,9 +4,7 @@
 
 package ticketvote
 
-<<<<<<< HEAD
 /*
-=======
 import (
 	"bytes"
 	"encoding/base64"
@@ -182,7 +180,6 @@
 	return string(reply), nil
 }
 
->>>>>>> 503b1e5d
 // voteBitVerify verifies that the vote bit corresponds to a valid vote option.
 func voteBitVerify(options []ticketvote.VoteOption, mask, bit uint64) error {
 	if len(options) == 0 {
