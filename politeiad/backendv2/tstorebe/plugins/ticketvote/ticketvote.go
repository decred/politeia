--- conflicted
+++ resolved
@@ -221,11 +221,7 @@
 // tokens for all records in the backend.
 //
 // This function satisfies the plugins PluginClient interface.
-<<<<<<< HEAD
-func (p *plugin) Fsck() error {
-=======
-func (p *ticketVotePlugin) Fsck(tokens [][]byte) error {
->>>>>>> 44ee3108
+func (p *plugin) Fsck(tokens [][]byte) error {
 	log.Tracef("ticketvote Fsck")
 
 	// Verify the coherency of the summaries cache. This can be
