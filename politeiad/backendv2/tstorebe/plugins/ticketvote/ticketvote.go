// Copyright (c) 2020-2021 The Decred developers
// Use of this source code is governed by an ISC
// license that can be found in the LICENSE file.

package ticketvote

import (
	"encoding/json"
	"fmt"
	"os"
	"path/filepath"
	"strconv"
	"sync"

	"github.com/decred/dcrd/chaincfg/v3"
	"github.com/decred/politeia/politeiad/api/v1/identity"
	backend "github.com/decred/politeia/politeiad/backendv2"
	"github.com/decred/politeia/politeiad/backendv2/tstorebe/plugins"
	"github.com/decred/politeia/politeiad/plugins/dcrdata"
	"github.com/decred/politeia/politeiad/plugins/ticketvote"
	"github.com/pkg/errors"
)

var (
	_ plugins.PluginClient = (*ticketVotePlugin)(nil)
)

// ticketVotePlugin is the tstore backend implementation of the ticketvote
// plugin. The ticketvote plugin extends a record with dcr ticket voting
// functionality.
//
// ticketVotePlugin satisfies the plugins PluginClient interface.
type ticketVotePlugin struct {
	backend         backend.Backend
	tstore          plugins.TstoreClient
	activeNetParams *chaincfg.Params

	// dataDir is the ticket vote plugin data directory. The only data
	// that is stored here is cached data that can be re-created at any
	// time by walking the trillian trees. Ex, the vote summary once a
	// record vote has ended.
	dataDir string

	// identity contains the full identity that the plugin uses to
	// create receipts, i.e. signatures of user provided data that
	// prove the backend received and processed a plugin command.
	identity *identity.FullIdentity

	// activeVotes is a memeory cache that contains data required to
	// validate vote ballots in a time efficient manner.
	activeVotes *activeVotes

	// inv provides an API for managing the cached vote inventory. The
	// data is cached in the tstore provided plugin cache.
	inv *invClient

	// Mutexes for on-disk caches
<<<<<<< HEAD
	mtxInv  sync.RWMutex // Vote inventory cache
	mtxSubs sync.Mutex   // Runoff vote submission cache

	// summaries provides an API for interacting with the vote summaries
	// cache. The data is saved to the tstore provided plugin cache.
	summaries *summariesClient
=======
	mtxSummary sync.Mutex // Vote summaries cache
	mtxSubs    sync.Mutex // Runoff vote submission cache
>>>>>>> 6f6bcc02

	// Plugin settings
	linkByPeriodMin    int64  // In seconds
	linkByPeriodMax    int64  // In seconds
	voteDurationMin    uint32 // In blocks
	voteDurationMax    uint32 // In blocks
	summariesPageSize  uint32
	inventoryPageSize  uint32
	timestampsPageSize uint32
}

// Setup performs any plugin setup that is required.
//
// This function satisfies the plugins PluginClient interface.
func (p *ticketVotePlugin) Setup() error {
	log.Tracef("ticketvote Setup")

	// Verify plugin dependencies
	var dcrdataFound bool
	for _, v := range p.backend.PluginInventory() {
		if v.ID == dcrdata.PluginID {
			dcrdataFound = true
		}
	}
	if !dcrdataFound {
		return errors.Errorf("%v plugin dependency not registered",
			dcrdata.PluginID)
	}

	// Build the active votes cache
	log.Infof("Building active votes cache")

	var (
		// started is populated with the tokens of all records
		// that have a vote status of VoteStatusStarted.
		started = make([]string, 0, 256)

		page uint32 = 1
	)
	bestBlock, err := p.bestBlock()
	if err != nil {
		return err
	}
	for {
		entries, err := p.inv.GetPageForStatus(bestBlock,
			ticketvote.VoteStatusStarted, page)
		if err != nil {
			return err
		}
		if len(entries) == 0 {
			// We've reached the end of the inventory
			// for the VoteStatusStarted entries.
			break
		}
		started = append(started, entryTokens(entries)...)
		page++
	}
	// Retrieve the data required to build the active
	// votes cache for the records with ongoing votes.
	for _, v := range started {
		// Get the vote details
		token, err := tokenDecode(v)
		if err != nil {
			return err
		}

		reply, err := p.backend.PluginRead(token, ticketvote.PluginID,
			ticketvote.CmdDetails, "")
		if err != nil {
			return errors.Errorf("PluginRead %x %v %v: %v", token,
				ticketvote.PluginID, ticketvote.CmdDetails, err)
		}
		var dr ticketvote.DetailsReply
		err = json.Unmarshal([]byte(reply), &dr)
		if err != nil {
			return err
		}
		if dr.Vote == nil {
			// Sanity check
			return errors.Errorf("vote details not found "+
				"for record in started inventory %x", token)
		}

		// Add the record to the active votes cache
		p.activeVotesAdd(*dr.Vote)

		// Get the cast votes
		reply, err = p.backend.PluginRead(token, ticketvote.PluginID,
			ticketvote.CmdResults, "")
		if err != nil {
			return errors.Errorf("PluginRead %x %v %v: %v", token,
				ticketvote.PluginID, ticketvote.CmdResults, err)
		}
		var rr ticketvote.ResultsReply
		err = json.Unmarshal([]byte(reply), &rr)
		if err != nil {
			return err
		}

		// Add the cast votes to the cached active vote entry
		for _, v := range rr.Votes {
			p.activeVotes.AddCastVote(v.Token, v.Ticket, v.VoteBit)
		}
	}

	return nil
}

// Cmd executes a plugin command.
//
// This function satisfies the plugins PluginClient interface.
func (p *ticketVotePlugin) Cmd(token []byte, cmd, payload string) (string, error) {
	log.Tracef("ticketvote Cmd: %x %v %v", token, cmd, payload)

	switch cmd {
	case ticketvote.CmdAuthorize:
		return p.cmdAuthorize(token, payload)
	case ticketvote.CmdStart:
		return p.cmdStart(token, payload)
	case ticketvote.CmdCastBallot:
		return p.cmdCastBallot(token, payload)
	case ticketvote.CmdDetails:
		return p.cmdDetails(token)
	case ticketvote.CmdResults:
		return p.cmdResults(token)
	case ticketvote.CmdSummary:
		return p.cmdSummary(token)
	case ticketvote.CmdSubmissions:
		return p.cmdSubmissions(token)
	case ticketvote.CmdInventory:
		return p.cmdInventory(payload)
	case ticketvote.CmdTimestamps:
		return p.cmdTimestamps(token, payload)

		// Internal plugin commands
	case cmdStartRunoffSubmission:
		return p.cmdStartRunoffSubmission(token, payload)
	case cmdRunoffDetails:
		return p.cmdRunoffDetails(token)
	}

	return "", backend.ErrPluginCmdInvalid
}

// Hook executes a plugin hook.
//
// This function satisfies the plugins PluginClient interface.
func (p *ticketVotePlugin) Hook(h plugins.HookT, payload string) error {
	log.Tracef("ticketvote Hook: %v", plugins.Hooks[h])

	switch h {
	case plugins.HookTypeNewRecordPre:
		return p.hookNewRecordPre(payload)
	case plugins.HookTypeEditRecordPre:
		return p.hookEditRecordPre(payload)
	case plugins.HookTypeSetRecordStatusPre:
		return p.hookSetRecordStatusPre(payload)
	case plugins.HookTypeSetRecordStatusPost:
		return p.hookSetRecordStatusPost(payload)
	}

	return nil
}

// Fsck performs a plugin filesystem check. The plugin is provided with the
// tokens for all records in the backend.
//
// This function satisfies the plugins PluginClient interface.
func (p *ticketVotePlugin) Fsck(tokens [][]byte) error {
	log.Tracef("ticketvote Fsck")

	return nil
}

// Settings returns the plugin's settings.
//
// This function satisfies the plugins PluginClient interface.
func (p *ticketVotePlugin) Settings() []backend.PluginSetting {
	log.Tracef("ticketvote Settings")

	return []backend.PluginSetting{
		{
			Key:   ticketvote.SettingKeyLinkByPeriodMin,
			Value: strconv.FormatInt(p.linkByPeriodMin, 10),
		},
		{
			Key:   ticketvote.SettingKeyLinkByPeriodMax,
			Value: strconv.FormatInt(p.linkByPeriodMax, 10),
		},
		{
			Key:   ticketvote.SettingKeyVoteDurationMin,
			Value: strconv.FormatUint(uint64(p.voteDurationMin), 10),
		},
		{
			Key:   ticketvote.SettingKeyVoteDurationMax,
			Value: strconv.FormatUint(uint64(p.voteDurationMax), 10),
		},
		{
			Key:   ticketvote.SettingKeySummariesPageSize,
			Value: strconv.FormatUint(uint64(p.summariesPageSize), 10),
		},
		{
			Key:   ticketvote.SettingKeyInventoryPageSize,
			Value: strconv.FormatUint(uint64(p.inventoryPageSize), 10),
		},
		{
			Key:   ticketvote.SettingKeyTimestampsPageSize,
			Value: strconv.FormatUint(uint64(p.timestampsPageSize), 10),
		},
	}
}

func New(backend backend.Backend, tstore plugins.TstoreClient, settings []backend.PluginSetting, dataDir string, id *identity.FullIdentity, activeNetParams *chaincfg.Params) (*ticketVotePlugin, error) {
	// Plugin settings
	var (
		linkByPeriodMin    int64
		linkByPeriodMax    int64
		voteDurationMin    uint32
		voteDurationMax    uint32
		summariesPageSize  = ticketvote.SettingSummariesPageSize
		inventoryPageSize  = ticketvote.SettingInventoryPageSize
		timestampsPageSize = ticketvote.SettingTimestampsPageSize
	)

	// Set plugin settings to defaults. These will be overwritten if
	// the setting was specified by the user.
	switch activeNetParams.Name {
	case chaincfg.MainNetParams().Name:
		linkByPeriodMin = ticketvote.SettingMainNetLinkByPeriodMin
		linkByPeriodMax = ticketvote.SettingMainNetLinkByPeriodMax
		voteDurationMin = ticketvote.SettingMainNetVoteDurationMin
		voteDurationMax = ticketvote.SettingMainNetVoteDurationMax
	case chaincfg.TestNet3Params().Name:
		linkByPeriodMin = ticketvote.SettingTestNetLinkByPeriodMin
		linkByPeriodMax = ticketvote.SettingTestNetLinkByPeriodMax
		voteDurationMin = ticketvote.SettingTestNetVoteDurationMin
		voteDurationMax = ticketvote.SettingTestNetVoteDurationMax
	case chaincfg.SimNetParams().Name:
		// Use testnet defaults for simnet
		linkByPeriodMin = ticketvote.SettingTestNetLinkByPeriodMin
		linkByPeriodMax = ticketvote.SettingTestNetLinkByPeriodMax
		voteDurationMin = ticketvote.SettingTestNetVoteDurationMin
		voteDurationMax = ticketvote.SettingTestNetVoteDurationMax
	default:
		return nil, fmt.Errorf("unknown active net: %v", activeNetParams.Name)
	}

	// Override defaults with any passed in settings
	for _, v := range settings {
		switch v.Key {
		case ticketvote.SettingKeyLinkByPeriodMin:
			i, err := strconv.ParseInt(v.Value, 10, 64)
			if err != nil {
				return nil, fmt.Errorf("plugin setting '%v': ParseInt(%v): %v",
					v.Key, v.Value, err)
			}
			linkByPeriodMin = i
			log.Infof("Plugin setting updated: ticketvote %v %v",
				ticketvote.SettingKeyLinkByPeriodMin, linkByPeriodMin)

		case ticketvote.SettingKeyLinkByPeriodMax:
			i, err := strconv.ParseInt(v.Value, 10, 64)
			if err != nil {
				return nil, fmt.Errorf("plugin setting '%v': ParseInt(%v): %v",
					v.Key, v.Value, err)
			}
			linkByPeriodMax = i
			log.Infof("Plugin setting updated: ticketvote %v %v",
				ticketvote.SettingKeyLinkByPeriodMax, linkByPeriodMax)

		case ticketvote.SettingKeyVoteDurationMin:
			u, err := strconv.ParseUint(v.Value, 10, 64)
			if err != nil {
				return nil, fmt.Errorf("plugin setting '%v': ParseUint(%v): %v",
					v.Key, v.Value, err)
			}
			voteDurationMin = uint32(u)
			log.Infof("Plugin setting updated: ticketvote %v %v",
				ticketvote.SettingKeyVoteDurationMin, voteDurationMin)

		case ticketvote.SettingKeyVoteDurationMax:
			u, err := strconv.ParseUint(v.Value, 10, 64)
			if err != nil {
				return nil, fmt.Errorf("plugin setting '%v': ParseUint(%v): %v",
					v.Key, v.Value, err)
			}
			voteDurationMax = uint32(u)
			log.Infof("Plugin setting updated: ticketvote %v %v",
				ticketvote.SettingKeyVoteDurationMax, voteDurationMax)

		case ticketvote.SettingKeySummariesPageSize:
			u, err := strconv.ParseUint(v.Value, 10, 64)
			if err != nil {
				return nil, fmt.Errorf("plugin setting '%v': ParseUint(%v): %v",
					v.Key, v.Value, err)
			}
			summariesPageSize = uint32(u)
			log.Infof("Plugin setting updated: ticketvote %v %v",
				ticketvote.SettingKeySummariesPageSize, summariesPageSize)

		case ticketvote.SettingKeyInventoryPageSize:
			u, err := strconv.ParseUint(v.Value, 10, 64)
			if err != nil {
				return nil, fmt.Errorf("plugin setting '%v': ParseUint(%v): %v",
					v.Key, v.Value, err)
			}
			inventoryPageSize = uint32(u)
			log.Infof("Plugin setting updated: ticketvote %v %v",
				ticketvote.SettingKeyInventoryPageSize, inventoryPageSize)

		case ticketvote.SettingKeyTimestampsPageSize:
			u, err := strconv.ParseUint(v.Value, 10, 64)
			if err != nil {
				return nil, fmt.Errorf("plugin setting '%v': ParseUint(%v): %v",
					v.Key, v.Value, err)
			}
			timestampsPageSize = uint32(u)
			log.Infof("Plugin setting updated: ticketvote %v %v",
				ticketvote.SettingKeyTimestampsPageSize, timestampsPageSize)

		default:
			return nil, fmt.Errorf("invalid plugin setting '%v'", v.Key)
		}
	}

	// Create the plugin data directory
	dataDir = filepath.Join(dataDir, ticketvote.PluginID)
	err := os.MkdirAll(dataDir, 0700)
	if err != nil {
		return nil, err
	}

	return &ticketVotePlugin{
		activeNetParams:    activeNetParams,
		backend:            backend,
		tstore:             tstore,
		dataDir:            dataDir,
		identity:           id,
		activeVotes:        newActiveVotes(),
<<<<<<< HEAD
		summaries:          newSummariesClient(tstore),
=======
		inv:                newInvClient(tstore, backend, inventoryPageSize),
>>>>>>> 6f6bcc02
		linkByPeriodMin:    linkByPeriodMin,
		linkByPeriodMax:    linkByPeriodMax,
		voteDurationMin:    voteDurationMin,
		voteDurationMax:    voteDurationMax,
		summariesPageSize:  summariesPageSize,
		inventoryPageSize:  inventoryPageSize,
		timestampsPageSize: timestampsPageSize,
	}, nil
}<|MERGE_RESOLUTION|>--- conflicted
+++ resolved
@@ -54,18 +54,12 @@
 	// data is cached in the tstore provided plugin cache.
 	inv *invClient
 
-	// Mutexes for on-disk caches
-<<<<<<< HEAD
-	mtxInv  sync.RWMutex // Vote inventory cache
-	mtxSubs sync.Mutex   // Runoff vote submission cache
-
 	// summaries provides an API for interacting with the vote summaries
 	// cache. The data is saved to the tstore provided plugin cache.
 	summaries *summariesClient
-=======
-	mtxSummary sync.Mutex // Vote summaries cache
-	mtxSubs    sync.Mutex // Runoff vote submission cache
->>>>>>> 6f6bcc02
+
+	// Mutexes for on-disk caches
+	mtxSubs sync.Mutex // Runoff vote submission cache
 
 	// Plugin settings
 	linkByPeriodMin    int64  // In seconds
@@ -405,11 +399,8 @@
 		dataDir:            dataDir,
 		identity:           id,
 		activeVotes:        newActiveVotes(),
-<<<<<<< HEAD
+		inv:                newInvClient(tstore, backend, inventoryPageSize),
 		summaries:          newSummariesClient(tstore),
-=======
-		inv:                newInvClient(tstore, backend, inventoryPageSize),
->>>>>>> 6f6bcc02
 		linkByPeriodMin:    linkByPeriodMin,
 		linkByPeriodMax:    linkByPeriodMax,
 		voteDurationMin:    voteDurationMin,
