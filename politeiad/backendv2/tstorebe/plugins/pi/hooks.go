// Copyright (c) 2020-2021 The Decred developers
// Use of this source code is governed by an ISC
// license that can be found in the LICENSE file.

package pi

import (
	"encoding/base64"
	"encoding/json"
	"fmt"
	"strings"
	"time"

	backend "github.com/decred/politeia/politeiad/backendv2"
	"github.com/decred/politeia/politeiad/backendv2/tstorebe/plugins"
	"github.com/decred/politeia/politeiad/plugins/comments"
	"github.com/decred/politeia/politeiad/plugins/pi"
	"github.com/decred/politeia/politeiad/plugins/ticketvote"
	"github.com/decred/politeia/politeiad/plugins/usermd"
	"github.com/decred/politeia/util"
	"github.com/pkg/errors"
)

const (
	// Accepted MIME types
	mimeTypeText     = "text/plain"
	mimeTypeTextUTF8 = "text/plain; charset=utf-8"
	mimeTypePNG      = "image/png"
)

var (
	// allowedTextFiles contains the filenames of the only text files
	// that are allowed to be submitted as part of a proposal.
	allowedTextFiles = map[string]struct{}{
		pi.FileNameIndexFile:            {},
		pi.FileNameProposalMetadata:     {},
		ticketvote.FileNameVoteMetadata: {},
	}
)

// hookRecordNewPre adds plugin specific validation onto the tstore backend
// RecordNew method.
func (p *piPlugin) hookRecordNewPre(payload string) error {
	var rn plugins.RecordNew
	err := json.Unmarshal([]byte(payload), &rn)
	if err != nil {
		return err
	}

	return p.proposalFilesVerify(rn.Files)
}

// hookRecordEditPre adds plugin specific validation onto the tstore backend
// RecordEdit method.
func (p *piPlugin) hookRecordEditPre(payload string) error {
	var re plugins.RecordEdit
	err := json.Unmarshal([]byte(payload), &re)
	if err != nil {
		return err
	}

	// Verify proposal files
	err = p.proposalFilesVerify(re.Files)
	if err != nil {
		return err
	}

	// Verify vote status. Edits are not allowed to be made once a vote
	// has been authorized. This only needs to be checked for vetted
	// records since you cannot authorize or start a ticket vote on an
	// unvetted record.
	if re.RecordMetadata.State == backend.StateVetted {
		t, err := tokenDecode(re.RecordMetadata.Token)
		if err != nil {
			return err
		}
		s, err := p.voteSummary(t)
		if err != nil {
			return err
		}
		if s.Status != ticketvote.VoteStatusUnauthorized {
			return backend.PluginError{
				PluginID:  pi.PluginID,
				ErrorCode: uint32(pi.ErrorCodeVoteStatusInvalid),
				ErrorContext: fmt.Sprintf("vote status '%v' "+
					"does not allow for proposal edits",
					ticketvote.VoteStatuses[s.Status]),
			}
		}
	}

	return nil
}

// hookCommentNew adds pi specific validation onto the comments plugin New
// command.
func (p *piPlugin) hookCommentNew(token []byte, cmd, payload string) error {
	return p.commentWritesAllowed(token, cmd, payload)
}

// hookCommentDel adds pi specific validation onto the comments plugin Del
// command.
func (p *piPlugin) hookCommentDel(token []byte, cmd, payload string) error {
	return p.commentWritesAllowed(token, cmd, payload)
}

// hookCommentVote adds pi specific validation onto the comments plugin Vote
// command.
func (p *piPlugin) hookCommentVote(token []byte, cmd, payload string) error {
	return p.commentWritesAllowed(token, cmd, payload)
}

// hookPluginWritePre extends plugin write commands from other plugins with pi
// specific validation.
func (p *piPlugin) hookPluginWritePre(payload string) error {
	// Decode payload
	var pw plugins.PluginWrite
	err := json.Unmarshal([]byte(payload), &pw)
	if err != nil {
		return err
	}

	// Call plugin hook
	switch pw.PluginID {
	case comments.PluginID:
		switch pw.Cmd {
		case comments.CmdNew:
<<<<<<< HEAD
			return p.hookCommentNew(pw.Token)
		case comments.CmdDel:
			return p.hookCommentDel(pw.Token)
		case comments.CmdVote:
			return p.hookCommentVote(pw.Token)
=======
			return p.hookCommentNew(hpp.Token, hpp.Cmd, hpp.Payload)
		case comments.CmdDel:
			return p.hookCommentDel(hpp.Token, hpp.Cmd, hpp.Payload)
		case comments.CmdVote:
			return p.hookCommentVote(hpp.Token, hpp.Cmd, hpp.Payload)
>>>>>>> b43eebde
		}
	}

	return nil
}

// titleIsValid returns whether the provided title, which can be either a
// proposal name or an author update title, matches the pi plugin title regex.
func (p *piPlugin) titleIsValid(title string) bool {
	return p.titleRegexp.MatchString(title)
}

// proposalStartDateIsValid returns whether the provided start date is valid.
//
// A valid start date of a proposal must be after the minimum start date
// set by the proposalStartDateMin plugin setting.
func (p *piPlugin) proposalStartDateIsValid(start int64) bool {
	return start > time.Now().Unix()+p.proposalStartDateMin
}

// proposalEndDateIsValid returns whether the provided end date is valid.
//
// A valid end date must be after the start date and before the end of the
// time interval set by the proposalEndDateMax plugin setting.
func (p *piPlugin) proposalEndDateIsValid(start int64, end int64) bool {
	return end > start &&
		time.Now().Unix()+p.proposalEndDateMax > end
}

// proposalAmountIsValid returns whether the provided amount is in the range
// defined by the proposalAmountMin & proposalAmountMax plugin settings.
func (p *piPlugin) proposalAmountIsValid(amount uint64) bool {
	return p.proposalAmountMin <= amount &&
		p.proposalAmountMax >= amount
}

// proposalDomainIsValid returns whether the provided domain is
// is a valid proposal domain.
func (p *piPlugin) proposalDomainIsValid(domain string) bool {
	_, found := p.proposalDomains[domain]
	return found
}

// isRFP returns true if the given vote metadata contains the metadata for
// an RFP.
func isRFP(vm *ticketvote.VoteMetadata) bool {
	return vm != nil && vm.LinkBy != 0
}

// proposalFilesVerify verifies the files adhere to all pi plugin setting
// requirements. If this hook is being executed then the files have already
// passed politeiad validation so we can assume that the file has a unique
// name, a valid base64 payload, and that the file digest and MIME type are
// correct.
func (p *piPlugin) proposalFilesVerify(files []backend.File) error {
	// Sanity check
	if len(files) == 0 {
		return errors.Errorf("no files found")
	}

	// Verify file types and sizes
	var imagesCount uint32
	for _, v := range files {
		payload, err := base64.StdEncoding.DecodeString(v.Payload)
		if err != nil {
			return errors.Errorf("invalid base64 %v", v.Name)
		}

		// MIME type specific validation
		switch v.MIME {
		case mimeTypeText, mimeTypeTextUTF8:
			// Verify text file is allowed
			_, ok := allowedTextFiles[v.Name]
			if !ok {
				allowed := make([]string, 0, len(allowedTextFiles))
				for name := range allowedTextFiles {
					allowed = append(allowed, name)
				}
				return backend.PluginError{
					PluginID:  pi.PluginID,
					ErrorCode: uint32(pi.ErrorCodeTextFileNameInvalid),
					ErrorContext: fmt.Sprintf("invalid text file name "+
						"%v; allowed text file names are %v",
						v.Name, strings.Join(allowed, ", ")),
				}
			}

			// Verify text file size
			if len(payload) > int(p.textFileSizeMax) {
				return backend.PluginError{
					PluginID:  pi.PluginID,
					ErrorCode: uint32(pi.ErrorCodeTextFileSizeInvalid),
					ErrorContext: fmt.Sprintf("file %v "+
						"size %v exceeds max size %v",
						v.Name, len(payload),
						p.textFileSizeMax),
				}
			}

		case mimeTypePNG:
			imagesCount++

			// Verify image file size
			if len(payload) > int(p.imageFileSizeMax) {
				return backend.PluginError{
					PluginID:  pi.PluginID,
					ErrorCode: uint32(pi.ErrorCodeImageFileSizeInvalid),
					ErrorContext: fmt.Sprintf("image %v "+
						"size %v exceeds max size %v",
						v.Name, len(payload),
						p.imageFileSizeMax),
				}
			}

		default:
			return errors.Errorf("invalid mime: %v", v.MIME)
		}
	}

	// Verify that an index file is present
	var found bool
	for _, v := range files {
		if v.Name == pi.FileNameIndexFile {
			found = true
			break
		}
	}
	if !found {
		return backend.PluginError{
			PluginID:     pi.PluginID,
			ErrorCode:    uint32(pi.ErrorCodeTextFileMissing),
			ErrorContext: pi.FileNameIndexFile,
		}
	}

	// Verify image file count is acceptable
	if imagesCount > p.imageFileCountMax {
		return backend.PluginError{
			PluginID:  pi.PluginID,
			ErrorCode: uint32(pi.ErrorCodeImageFileCountInvalid),
			ErrorContext: fmt.Sprintf("got %v image files, max "+
				"is %v", imagesCount, p.imageFileCountMax),
		}
	}

	// Verify a proposal metadata has been included
	pm, err := proposalMetadataDecode(files)
	if err != nil {
		return err
	}
	if pm == nil {
		return backend.PluginError{
			PluginID:     pi.PluginID,
			ErrorCode:    uint32(pi.ErrorCodeTextFileMissing),
			ErrorContext: pi.FileNameProposalMetadata,
		}
	}

	// Validate vote & proposal metadata requirements
	vm, err := voteMetadataDecode(files)
	if err != nil {
		return err
	}
	// In case of an RFP ensure irrelevant proposal metadata are not provided.
	if isRFP(vm) {
		switch {
		case pm.Amount != 0:
			return backend.PluginError{
				PluginID:     pi.PluginID,
				ErrorCode:    uint32(pi.ErrorCodeProposalAmountInvalid),
				ErrorContext: "RFP metadata should not include an amount",
			}
		case pm.StartDate != 0:
			return backend.PluginError{
				PluginID:     pi.PluginID,
				ErrorCode:    uint32(pi.ErrorCodeProposalStartDateInvalid),
				ErrorContext: "RFP metadata should not include a start date",
			}
		case pm.EndDate != 0:
			return backend.PluginError{
				PluginID:     pi.PluginID,
				ErrorCode:    uint32(pi.ErrorCodeProposalEndDateInvalid),
				ErrorContext: "RFP metadata should not include an end date",
			}
		}
	}

	// Verify proposal name
	if !p.titleIsValid(pm.Name) {
		return backend.PluginError{
			PluginID:     pi.PluginID,
			ErrorCode:    uint32(pi.ErrorCodeTitleInvalid),
			ErrorContext: p.titleRegexp.String(),
		}
	}

	// Validate proposal domain.
	if !p.proposalDomainIsValid(pm.Domain) {
		return backend.PluginError{
			PluginID:  pi.PluginID,
			ErrorCode: uint32(pi.ErrorCodeProposalDomainInvalid),
			ErrorContext: fmt.Sprintf("got %v domain, "+
				"supported domains are: %v", pm.Domain, p.proposalDomains),
		}
	}

	// If not RFP validate rest of proposal metadata fields
	if !isRFP(vm) {
		// Validate proposal start date.
		if !p.proposalStartDateIsValid(pm.StartDate) {
			return backend.PluginError{
				PluginID:  pi.PluginID,
				ErrorCode: uint32(pi.ErrorCodeProposalStartDateInvalid),
				ErrorContext: fmt.Sprintf("got %v start date, min is %v",
					pm.StartDate, time.Now().Unix()),
			}
		}

		// Validate proposal end date.
		if !p.proposalEndDateIsValid(pm.StartDate, pm.EndDate) {
			return backend.PluginError{
				PluginID:  pi.PluginID,
				ErrorCode: uint32(pi.ErrorCodeProposalEndDateInvalid),
				ErrorContext: fmt.Sprintf("got %v end date, min is start date %v, "+
					"max is %v",
					pm.EndDate,
					pm.StartDate,
					time.Now().Unix()+pi.SettingProposalEndDateMax),
			}
		}

		// Validate proposal amount.
		if !p.proposalAmountIsValid(pm.Amount) {
			return backend.PluginError{
				PluginID:  pi.PluginID,
				ErrorCode: uint32(pi.ErrorCodeProposalAmountInvalid),
				ErrorContext: fmt.Sprintf("got %v amount, min is %v, "+
					"max is %v", pm.Amount, p.proposalAmountMin, p.proposalAmountMax),
			}
		}
	}

	return nil
}

// voteSummary requests the vote summary from the ticketvote plugin for a
// record.
func (p *piPlugin) voteSummary(token []byte) (*ticketvote.SummaryReply, error) {
	reply, err := p.backend.PluginRead(token, ticketvote.PluginID,
		ticketvote.CmdSummary, "")
	if err != nil {
		return nil, err
	}
	var sr ticketvote.SummaryReply
	err = json.Unmarshal([]byte(reply), &sr)
	if err != nil {
		return nil, err
	}
	return &sr, nil
}

// comments requests all comments on a record from the comments plugin.
func (p *piPlugin) comments(token []byte) (*comments.GetAllReply, error) {
	reply, err := p.backend.PluginRead(token, comments.PluginID,
		comments.CmdGetAll, "")
	if err != nil {
		return nil, err
	}
	var gar comments.GetAllReply
	err = json.Unmarshal([]byte(reply), &gar)
	if err != nil {
		return nil, err
	}
	return &gar, nil
}

// isInCommentTree returns whether the leafID is part of the provided comment
// tree. A leaf is considered to be part of the tree if the leaf is a child of
// the root or the leaf references the root itself.
func isInCommentTree(rootID, leafID uint32, cs []comments.Comment) bool {
	if leafID == rootID {
		return true
	}
	// Convert comments slice to a map
	commentsMap := make(map[uint32]comments.Comment, len(cs))
	for _, c := range cs {
		commentsMap[c.CommentID] = c
	}

	// Start with the provided comment leaf and traverse the comment tree up
	// until either the provided root ID is found or we reach the tree head. The
	// tree head will have a comment ID of 0.
	current := commentsMap[leafID]
	for current.ParentID != 0 {
		// Check if next parent in the tree is the rootID.
		if current.ParentID == rootID {
			return true
		}
		leafID = current.ParentID
		current = commentsMap[leafID]
	}
	return false
}

// latestAuthorUpdate gets the latest author update on a record, if
// the record has no author update it returns nil.
func latestAuthorUpdate(token []byte, cs []comments.Comment) *comments.Comment {
	var latestAuthorUpdate comments.Comment
	for _, c := range cs {
		if c.ExtraDataHint != pi.ProposalUpdateHint {
			continue
		}
		if c.Timestamp > latestAuthorUpdate.Timestamp {
			latestAuthorUpdate = c
		}
	}
	return &latestAuthorUpdate
}

// recordAuthor returns the author's userID of the record associated with
// the provided token.
func (p *piPlugin) recordAuthor(token []byte) (string, error) {
	reply, err := p.backend.PluginRead(token, usermd.PluginID,
		usermd.CmdAuthor, "")
	if err != nil {
		return "", err
	}
	var ar usermd.AuthorReply
	err = json.Unmarshal([]byte(reply), &ar)
	if err != nil {
		return "", err
	}
	return ar.UserID, nil
}

// commentVoteAllowedOnApprovedProposal verifies that the given comment
// vote is allowed on a proposal which finished voting and it's vote was
// approved.
func (p *piPlugin) commentVoteAllowedOnApprovedProposal(token []byte, payload string, latestAuthorUpdate comments.Comment, cs []comments.Comment) error {
	// Decode payload
	var v comments.Vote
	err := json.Unmarshal([]byte(payload), &v)
	if err != nil {
		return err
	}

	if !isInCommentTree(latestAuthorUpdate.CommentID, v.CommentID, cs) {
		return backend.PluginError{
			PluginID:  pi.PluginID,
			ErrorCode: uint32(pi.ErrorCodeCommentWriteNotAllowed),
			ErrorContext: "votes are only allowed on the author's " +
				"most recent update thread",
		}
	}

	return nil
}

// isValidAuthorUpdate returns whether the given new comment is a valid author
// update.
//
// The comment must include proper proposal update metadata and the comment
// must be submitted by the proposal author for it to be considered a valid
// author update.
func (p *piPlugin) isValidAuthorUpdate(token []byte, n comments.New) error {
	// Get the proposal author. The proposal author
	// and the comment author must be the same user.
	recordAuthorID, err := p.recordAuthor(token)
	if err != nil {
		return err
	}
	if recordAuthorID != n.UserID {
		return backend.PluginError{
			PluginID:     pi.PluginID,
			ErrorCode:    uint32(pi.ErrorCodeCommentWriteNotAllowed),
			ErrorContext: "user is not the proposal author",
		}
	}

	// Verify extra data fields
	if n.ExtraDataHint != pi.ProposalUpdateHint {
		return backend.PluginError{
			PluginID:  pi.PluginID,
			ErrorCode: uint32(pi.ErrorCodeExtraDataHintInvalid),
			ErrorContext: fmt.Sprintf("got %v, want %v",
				n.ExtraDataHint, pi.ProposalUpdateHint),
		}
	}
	var pum pi.ProposalUpdateMetadata
	err = json.Unmarshal([]byte(n.ExtraData), &pum)
	if err != nil {
		return backend.PluginError{
			PluginID:  pi.PluginID,
			ErrorCode: uint32(pi.ErrorCodeExtraDataInvalid),
		}
	}

	// Verify update title
	if !p.titleIsValid(pum.Title) {
		return backend.PluginError{
			PluginID:     pi.PluginID,
			ErrorCode:    uint32(pi.ErrorCodeTitleInvalid),
			ErrorContext: p.titleRegexp.String(),
		}
	}

	// The comment is a valid author update.
	return nil
}

// commentNewAllowedOnApprovedProposal verifies that the given new comment
// is allowed on a proposal which finished voting and it's vote was approved.
func (p *piPlugin) commentNewAllowedOnApprovedProposal(token []byte, payload string, latestAuthorUpdate comments.Comment, cs []comments.Comment) error {
	// Decode payload
	var n comments.New
	err := json.Unmarshal([]byte(payload), &n)
	if err != nil {
		return err
	}

	// A new comment on an approved proposal must either be an update
	// from the author (parent ID will be 0) or a reply to the latest
	// author update.
	isUpdateReply := isInCommentTree(latestAuthorUpdate.CommentID,
		n.ParentID, cs)
	switch {
	case n.ParentID == 0:
		// This might be an update from the author.
		return p.isValidAuthorUpdate(token, n)

	case isUpdateReply:
		// This is a reply to the latest update. This is allowed.
		return nil

	case !isUpdateReply:
		// New comment is a reply, but is not a reply to the latest update. This
		// is not allowed.
		return backend.PluginError{
			PluginID:  pi.PluginID,
			ErrorCode: uint32(pi.ErrorCodeCommentWriteNotAllowed),
			ErrorContext: "comment replies are only allowed on " +
				"the author's most recent update thread",
		}

	default:
		// This should not happen
		return errors.Errorf("unknown comment write state")
	}
}

// writesAllowedOnApprovedProposal verifies that the given comment write is
// allowed on a proposal which finished voting and it's vote was approved. This
// includes both comments and comment votes.
func (p *piPlugin) writesAllowedOnApprovedProposal(token []byte, cmd, payload string) error {
	// Get billing status to determine whether to allow author updates
	// or not.
	var bsc pi.BillingStatusChange
	billingStatuses, err := p.billingStatuses(token)
	if err != nil {
		return err
	}
	// We assume here that admins can set a billing status only once
	if len(billingStatuses) > 0 {
		bsc = billingStatuses[0]
		if bsc.Status == pi.BillingStatusClosed ||
			bsc.Status == pi.BillingStatusCompleted {
			// If billing status is set to closed or completed, comment writes
			// are not allowed.
			return backend.PluginError{
				PluginID:  pi.PluginID,
				ErrorCode: uint32(pi.ErrorCodeBillingStatusInvalid),
				ErrorContext: "billing status is set to closed/completed;" +
					" proposal is locked",
			}
		}
	}

	// Get latest proposal author update
	gar, err := p.comments(token)
	if err != nil {
		return err
	}
	latestAuthorUpdate := latestAuthorUpdate(token, gar.Comments)

	switch cmd {
	// If the user is submitting a new comment then it must be either a new
	// author update or a comment on the latest author update thread.
	case comments.CmdNew:
		return p.commentNewAllowedOnApprovedProposal(token, payload,
			*latestAuthorUpdate, gar.Comments)

	// If the user is voting on a comment then it must be on one of the latest
	// author update thread comments.
	case comments.CmdVote:
		return p.commentVoteAllowedOnApprovedProposal(token, payload,
			*latestAuthorUpdate, gar.Comments)

	}

	return nil
}

// commentWritesAllowed verifies that a proposal has a vote status that allows
// comment writes to be made to the proposal. This includes both comments and
// comment votes.
//
// Once a proposal vote has finished, all existing comment threads are locked.
//
// When a proposal author wants to give an update on their **approved**
// proposal they can start a new comment thread.
//
// The author is the only user that will have the ability to
// start a new comment thread once the voting period has finished.
//
// Each update must have an author provided title.
//
// Anyone can reply to any comments in the thread and can cast
// upvotes/downvotes for any comments in the thread.
//
// The comment thread will remain open until either the author starts a new
// update thread or an admin marks the proposal as closed/completed.
func (p *piPlugin) commentWritesAllowed(token []byte, cmd, payload string) error {
	vs, err := p.voteSummary(token)
	if err != nil {
		return err
	}
	switch vs.Status {
	case ticketvote.VoteStatusUnauthorized, ticketvote.VoteStatusAuthorized,
		ticketvote.VoteStatusStarted:
		// Comment writes are allowed on these vote statuses
		return nil

	case ticketvote.VoteStatusApproved:
		return p.writesAllowedOnApprovedProposal(token, cmd, payload)

	default:
		// Vote status does not allow writes
		return backend.PluginError{
			PluginID:     pi.PluginID,
			ErrorCode:    uint32(pi.ErrorCodeCommentWriteNotAllowed),
			ErrorContext: "vote has ended; comments are locked",
		}
	}
}

// tokenDecode returns the decoded censorship token. An error will be returned
// if the token is not a full length token.
func tokenDecode(token string) ([]byte, error) {
	return util.TokenDecode(util.TokenTypeTstore, token)
}

// proposalMetadataDecode decodes and returns the ProposalMetadata from the
// provided backend files. If a ProposalMetadata is not found, nil is returned.
func proposalMetadataDecode(files []backend.File) (*pi.ProposalMetadata, error) {
	var propMD *pi.ProposalMetadata
	for _, v := range files {
		if v.Name != pi.FileNameProposalMetadata {
			continue
		}
		b, err := base64.StdEncoding.DecodeString(v.Payload)
		if err != nil {
			return nil, err
		}
		var m pi.ProposalMetadata
		err = json.Unmarshal(b, &m)
		if err != nil {
			return nil, err
		}
		propMD = &m
		break
	}
	return propMD, nil
}

// voteMetadataDecode decodes and returns the VoteMetadata from the
// provided backend files. If a VoteMetadata is not found, nil is returned.
func voteMetadataDecode(files []backend.File) (*ticketvote.VoteMetadata, error) {
	var voteMD *ticketvote.VoteMetadata
	for _, v := range files {
		if v.Name != ticketvote.FileNameVoteMetadata {
			continue
		}
		b, err := base64.StdEncoding.DecodeString(v.Payload)
		if err != nil {
			return nil, err
		}
		var m ticketvote.VoteMetadata
		err = json.Unmarshal(b, &m)
		if err != nil {
			return nil, err
		}
		voteMD = &m
		break
	}
	return voteMD, nil
}<|MERGE_RESOLUTION|>--- conflicted
+++ resolved
@@ -125,19 +125,11 @@
 	case comments.PluginID:
 		switch pw.Cmd {
 		case comments.CmdNew:
-<<<<<<< HEAD
-			return p.hookCommentNew(pw.Token)
+			return p.hookCommentNew(pw.Token, pw.Cmd, pw.Payload)
 		case comments.CmdDel:
-			return p.hookCommentDel(pw.Token)
+			return p.hookCommentDel(pw.Token, pw.Cmd, pw.Payload)
 		case comments.CmdVote:
-			return p.hookCommentVote(pw.Token)
-=======
-			return p.hookCommentNew(hpp.Token, hpp.Cmd, hpp.Payload)
-		case comments.CmdDel:
-			return p.hookCommentDel(hpp.Token, hpp.Cmd, hpp.Payload)
-		case comments.CmdVote:
-			return p.hookCommentVote(hpp.Token, hpp.Cmd, hpp.Payload)
->>>>>>> b43eebde
+			return p.hookCommentVote(pw.Token, pw.Cmd, pw.Payload)
 		}
 	}
 
