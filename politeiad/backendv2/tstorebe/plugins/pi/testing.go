// Copyright (c) 2020-2021 The Decred developers
// Use of this source code is governed by an ISC
// license that can be found in the LICENSE file.

package pi

import (
	"encoding/json"
	"testing"

	"github.com/decred/politeia/politeiad/plugins/pi"
	"github.com/decred/politeia/util"
)

// newTestPiPlugin returns a piPlugin that has been setup for testing.
<<<<<<< HEAD
func newTestPiPlugin(t *testing.T) *piPlugin {
	// Setup proposal name regex
=======
func newTestPiPlugin(t *testing.T) (*piPlugin, func()) {
	// Create plugin data directory
	dataDir, err := ioutil.TempDir("", pi.PluginID)
	if err != nil {
		t.Fatal(err)
	}

	// Setup title regex
>>>>>>> b43eebde
	var (
		titleSupportedChars = pi.SettingTitleSupportedChars
		titleLengthMin      = pi.SettingTitleLengthMin
		titleLengthMax      = pi.SettingTitleLengthMax
	)
	rexp, err := util.Regexp(titleSupportedChars, uint64(titleLengthMin),
		uint64(titleLengthMax))
	if err != nil {
		t.Fatal(err)
	}

	// Encode the supported chars. This is done so that they can be
	// returned as a plugin setting string.
	b, err := json.Marshal(titleSupportedChars)
	if err != nil {
		t.Fatal(err)
	}
	titleSupportedCharsString := string(b)

	// Encode the proposal domains. This is done so that they can be
	// returned as a plugin setting string.
	domains := pi.SettingProposalDomains
	b, err = json.Marshal(domains)
	if err != nil {
		t.Fatal(err)
	}
	domainsString := string(b)

	// Translate domains slice to a Map[string]string.
	domainsMap := make(map[string]struct{}, len(domains))
	for _, d := range domains {
		domainsMap[d] = struct{}{}
	}

	// Setup plugin context
	p := piPlugin{
<<<<<<< HEAD
		textFileSizeMax:            pi.SettingTextFileSizeMax,
		imageFileCountMax:          pi.SettingImageFileCountMax,
		imageFileSizeMax:           pi.SettingImageFileSizeMax,
		proposalNameLengthMin:      nameLengthMin,
		proposalNameLengthMax:      nameLengthMax,
		proposalNameSupportedChars: nameSupportedCharsString,
		proposalNameRegexp:         rexp,
		proposalAmountMin:          pi.SettingProposalAmountMin,
		proposalAmountMax:          pi.SettingProposalAmountMax,
		proposalStartDateMin:       pi.SettingProposalStartDateMin,
		proposalEndDateMax:         pi.SettingProposalEndDateMax,
		proposalDomainsEncoded:     domainsString,
		proposalDomains:            domainsMap,
=======
		dataDir:                dataDir,
		textFileSizeMax:        pi.SettingTextFileSizeMax,
		imageFileCountMax:      pi.SettingImageFileCountMax,
		imageFileSizeMax:       pi.SettingImageFileSizeMax,
		titleLengthMin:         titleLengthMin,
		titleLengthMax:         titleLengthMax,
		titleSupportedChars:    titleSupportedCharsString,
		titleRegexp:            rexp,
		proposalAmountMin:      pi.SettingProposalAmountMin,
		proposalAmountMax:      pi.SettingProposalAmountMax,
		proposalStartDateMin:   pi.SettingProposalStartDateMin,
		proposalEndDateMax:     pi.SettingProposalEndDateMax,
		proposalDomainsEncoded: domainsString,
		proposalDomains:        domainsMap,
>>>>>>> b43eebde
	}

	return &p
}<|MERGE_RESOLUTION|>--- conflicted
+++ resolved
@@ -13,19 +13,8 @@
 )
 
 // newTestPiPlugin returns a piPlugin that has been setup for testing.
-<<<<<<< HEAD
 func newTestPiPlugin(t *testing.T) *piPlugin {
-	// Setup proposal name regex
-=======
-func newTestPiPlugin(t *testing.T) (*piPlugin, func()) {
-	// Create plugin data directory
-	dataDir, err := ioutil.TempDir("", pi.PluginID)
-	if err != nil {
-		t.Fatal(err)
-	}
-
 	// Setup title regex
->>>>>>> b43eebde
 	var (
 		titleSupportedChars = pi.SettingTitleSupportedChars
 		titleLengthMin      = pi.SettingTitleLengthMin
@@ -62,22 +51,6 @@
 
 	// Setup plugin context
 	p := piPlugin{
-<<<<<<< HEAD
-		textFileSizeMax:            pi.SettingTextFileSizeMax,
-		imageFileCountMax:          pi.SettingImageFileCountMax,
-		imageFileSizeMax:           pi.SettingImageFileSizeMax,
-		proposalNameLengthMin:      nameLengthMin,
-		proposalNameLengthMax:      nameLengthMax,
-		proposalNameSupportedChars: nameSupportedCharsString,
-		proposalNameRegexp:         rexp,
-		proposalAmountMin:          pi.SettingProposalAmountMin,
-		proposalAmountMax:          pi.SettingProposalAmountMax,
-		proposalStartDateMin:       pi.SettingProposalStartDateMin,
-		proposalEndDateMax:         pi.SettingProposalEndDateMax,
-		proposalDomainsEncoded:     domainsString,
-		proposalDomains:            domainsMap,
-=======
-		dataDir:                dataDir,
 		textFileSizeMax:        pi.SettingTextFileSizeMax,
 		imageFileCountMax:      pi.SettingImageFileCountMax,
 		imageFileSizeMax:       pi.SettingImageFileSizeMax,
@@ -91,7 +64,6 @@
 		proposalEndDateMax:     pi.SettingProposalEndDateMax,
 		proposalDomainsEncoded: domainsString,
 		proposalDomains:        domainsMap,
->>>>>>> b43eebde
 	}
 
 	return &p
