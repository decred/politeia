// Copyright (c) 2020-2021 The Decred developers
// Use of this source code is governed by an ISC
// license that can be found in the LICENSE file.

package pi

import (
	"bytes"
	"encoding/base64"
	"encoding/hex"
	"encoding/json"
	"errors"
	"image"
	"image/png"
	"io/ioutil"
	"net/http"
	"strings"
	"testing"
	"time"

	backend "github.com/decred/politeia/politeiad/backendv2"
	"github.com/decred/politeia/politeiad/backendv2/tstorebe/plugins"
	"github.com/decred/politeia/politeiad/plugins/comments"
	"github.com/decred/politeia/politeiad/plugins/pi"
	"github.com/decred/politeia/util"
)

<<<<<<< HEAD
const (
	// The following constants are used to indicate what hook and
	// payload should be used when running a set of composable tests.
	testHookRecordNewPre  = "hookrecordnewpre"
	testHookRecordEditPre = "hookrecordeditpre"
)
=======
func TestIsInCommentTree(t *testing.T) {
	// Setup test data
	oneNodeTree := []comments.Comment{
		{
			CommentID: 1,
			ParentID:  0,
		},
	}

	twoLeafsTree := []comments.Comment{
		{
			CommentID: 1,
			ParentID:  0,
		},
		{
			CommentID: 2,
			ParentID:  0,
		},
	}

	threeLevelsTree := []comments.Comment{
		{
			CommentID: 1,
			ParentID:  0,
		},
		{
			CommentID: 2,
			ParentID:  1,
		},
		{
			CommentID: 3,
			ParentID:  2,
		},
		{
			CommentID: 4,
			ParentID:  0,
		},
	}

	sixLevelsTree := []comments.Comment{
		{
			CommentID: 1,
			ParentID:  0,
		},
		{
			CommentID: 2,
			ParentID:  1,
		},
		{
			CommentID: 3,
			ParentID:  1,
		},
		{
			CommentID: 4,
			ParentID:  2,
		},
		{
			CommentID: 5,
			ParentID:  2,
		},
		{
			CommentID: 6,
			ParentID:  3,
		},
		{
			CommentID: 7,
			ParentID:  5,
		},
		{
			CommentID: 8,
			ParentID:  5,
		},
		{
			CommentID: 9,
			ParentID:  8,
		},
		{
			CommentID: 10,
			ParentID:  9,
		},
	}

	// Setup tests
	var tests = []struct {
		name string // Test name
		rootID,
		childID uint32
		comments []comments.Comment
		res      bool // Expected result
	}{
		{
			name:     "one node tree true case",
			rootID:   1,
			childID:  1,
			comments: oneNodeTree,
			res:      true,
		},
		{
			name:     "one node tree false case",
			rootID:   0,
			childID:  1,
			comments: oneNodeTree,
			res:      false,
		},
		{
			name:     "two leafs tree false case",
			rootID:   1,
			childID:  2,
			comments: twoLeafsTree,
			res:      false,
		},
		{
			name:     "three levels tree true case",
			rootID:   1,
			childID:  3,
			comments: threeLevelsTree,
			res:      true,
		},
		{
			name:     "three levels tree false case",
			rootID:   1,
			childID:  4,
			comments: threeLevelsTree,
			res:      false,
		},
		{
			name:     "six levels tree true case",
			rootID:   1,
			childID:  10,
			comments: sixLevelsTree,
			res:      true,
		},
		{
			name:     "six levels tree false case",
			rootID:   6,
			childID:  10,
			comments: sixLevelsTree,
			res:      false,
		},
	}

	// Run tests
	for _, tc := range tests {
		t.Run(tc.name, func(t *testing.T) {
			res := isInCommentTree(tc.rootID, tc.childID, tc.comments)
			if res != tc.res {
				// Unexpected result
				t.Errorf("unexpected result; wanted '%v', got '%v'", tc.res, res)
				return
			}
		})
	}
}
>>>>>>> b43eebde

func TestHookNewRecordPre(t *testing.T) {
	// Setup pi plugin
	p := newTestPiPlugin(t)

	// Run tests
	runProposalFormatTests(t, p, testHookRecordNewPre)
}

func TestHookEditRecordPre(t *testing.T) {
	// Setup pi plugin
	p := newTestPiPlugin(t)

	// Run tests
	runProposalFormatTests(t, p, testHookRecordEditPre)
}

// runProposalFormatTests runs the proposal format tests for the provided test
// type. This function makes the proposal format test composable and allows us
// to run the same set of formatting tests of multiple hooks without needing to
// duplicate any of the test code.
func runProposalFormatTests(t *testing.T, p *piPlugin, testType string) {
	for _, tc := range proposalFormatTests(t) {
		t.Run(tc.name, func(t *testing.T) {
			// Decode the expected error into a PluginError. If
			// an error is being returned it should always be a
			// PluginError.
			var wantErrorCode pi.ErrorCodeT
			if tc.err != nil {
				var pe backend.PluginError
				if !errors.As(tc.err, &pe) {
					t.Fatalf("error is not a plugin error '%v'", tc.err)
				}
				wantErrorCode = pi.ErrorCodeT(pe.ErrorCode)
			}

			// Setup the hook function and payload
			var (
				hookFn  func(string) error
				payload string
			)
			switch testType {
			case testHookRecordNewPre:
				rn := plugins.RecordNew{
					Files: tc.files,
				}
				b, err := json.Marshal(rn)
				if err != nil {
					t.Fatal(err)
				}

				hookFn = p.hookRecordNewPre
				payload = string(b)

			case testHookRecordEditPre:
				re := plugins.RecordEdit{
					Files: tc.files,
				}
				b, err := json.Marshal(re)
				if err != nil {
					t.Fatal(err)
				}

				hookFn = p.hookRecordEditPre
				payload = string(b)
			}

			// Run test
			err := hookFn(payload)
			switch {
			case tc.err != nil && err == nil:
				// Wanted an error but didn't get one
				t.Errorf("want error '%v', got nil",
					pi.ErrorCodes[wantErrorCode])
				return

			case tc.err == nil && err != nil:
				// Wanted success but got an error
				t.Errorf("want error nil, got '%v'", err)
				return

			case tc.err != nil && err != nil:
				// Wanted an error and got an error. Verify that it's
				// the correct error. All errors should be backend
				// plugin errors.
				var gotErr backend.PluginError
				if !errors.As(err, &gotErr) {
					t.Errorf("want plugin error, got '%v'", err)
					return
				}
				if pi.PluginID != gotErr.PluginID {
					t.Errorf("want plugin error with plugin ID '%v', got '%v'",
						pi.PluginID, gotErr.PluginID)
					return
				}

				gotErrorCode := pi.ErrorCodeT(gotErr.ErrorCode)
				if wantErrorCode != gotErrorCode {
					t.Errorf("want error '%v', got '%v'",
						pi.ErrorCodes[wantErrorCode],
						pi.ErrorCodes[gotErrorCode])
				}

				// Success; continue to next test
				return

			case tc.err == nil && err == nil:
				// Success; continue to next test
				return
			}
		})
	}
}

// proposalFormatTest contains the input and output for a test that verifies
// the proposal format meets the pi plugin requirements.
type proposalFormatTest struct {
	name  string         // Test name
	files []backend.File // Input
	err   error          // Expected output
}

// proposalFormatTests returns a list of tests that verify the files of a
// proposal meet all formatting criteria that the pi plugin requires.
func proposalFormatTests(t *testing.T) []proposalFormatTest {
	t.Helper()

	// Setup test files
	var (
		index = fileProposalIndex()

		indexTooLarge backend.File
		png           backend.File
		pngTooLarge   backend.File
	)

	// Create a index file that is too large
	var sb strings.Builder
	for i := 0; i <= int(pi.SettingTextFileSizeMax); i++ {
		sb.WriteString("a")
	}
	indexTooLarge = file(index.Name, []byte(sb.String()))

	// Load test fixtures
	b, err := ioutil.ReadFile("testdata/valid.png")
	if err != nil {
		t.Fatal(err)
	}
	png = file("valid.png", b)

	b, err = ioutil.ReadFile("testdata/too-large.png")
	if err != nil {
		t.Fatal(err)
	}
	pngTooLarge = file("too-large.png", b)

	// Setup tests
	tests := []proposalFormatTest{
		{
			"text file name invalid",
			[]backend.File{
				{
					Name:    "notallowed.txt",
					MIME:    index.MIME,
					Digest:  index.Digest,
					Payload: index.Payload,
				},
				fileProposalMetadata(t, nil),
			},
			backend.PluginError{
				PluginID:  pi.PluginID,
				ErrorCode: uint32(pi.ErrorCodeTextFileNameInvalid),
			},
		},
		{
			"text file too large",
			[]backend.File{
				indexTooLarge,
				fileProposalMetadata(t, nil),
			},
			backend.PluginError{
				PluginID:  pi.PluginID,
				ErrorCode: uint32(pi.ErrorCodeTextFileSizeInvalid),
			},
		},
		{
			"image file too large",
			[]backend.File{
				fileProposalIndex(),
				fileProposalMetadata(t, nil),
				pngTooLarge,
			},
			backend.PluginError{
				PluginID:  pi.PluginID,
				ErrorCode: uint32(pi.ErrorCodeImageFileSizeInvalid),
			},
		},
		{
			"index file missing",
			[]backend.File{
				fileProposalMetadata(t, nil),
			},
			backend.PluginError{
				PluginID:  pi.PluginID,
				ErrorCode: uint32(pi.ErrorCodeTextFileMissing),
			},
		},
		{
			"too many images",
			[]backend.File{
				fileProposalIndex(),
				fileProposalMetadata(t, nil),
				fileEmptyPNG(t), fileEmptyPNG(t), fileEmptyPNG(t),
				fileEmptyPNG(t), fileEmptyPNG(t), fileEmptyPNG(t),
			},
			backend.PluginError{
				PluginID:  pi.PluginID,
				ErrorCode: uint32(pi.ErrorCodeImageFileCountInvalid),
			},
		},
		{
			"proposal metadata missing",
			[]backend.File{
				fileProposalIndex(),
			},
			backend.PluginError{
				PluginID:  pi.PluginID,
				ErrorCode: uint32(pi.ErrorCodeTextFileMissing),
			},
		},
		{
			"success no attachments",
			[]backend.File{
				fileProposalIndex(),
				fileProposalMetadata(t, nil),
			},
			nil,
		},
		{
			"success with attachments",
			[]backend.File{
				fileProposalIndex(),
				fileProposalMetadata(t, nil),
				png,
			},
			nil,
		},
	}

	tests = append(tests, proposalNameTests(t)...)
	tests = append(tests, proposalAmountTests(t)...)
	tests = append(tests, proposalStartDateTests(t)...)
	tests = append(tests, proposalEndDateTests(t)...)
	tests = append(tests, proposalDomainTests(t)...)
	return tests
}

// proposalNameTests returns a list of tests that verify the proposal name
// requirements.
func proposalNameTests(t *testing.T) []proposalFormatTest {
	t.Helper()

	// Create names to test min and max lengths
	var (
		nameTooShort  string
		nameTooLong   string
		nameMinLength string
		nameMaxLength string

		b strings.Builder
	)
	for i := 0; i < int(pi.SettingTitleLengthMin)-1; i++ {
		b.WriteString("a")
	}
	nameTooShort = b.String()
	b.Reset()

	for i := 0; i < int(pi.SettingTitleLengthMax)+1; i++ {
		b.WriteString("a")
	}
	nameTooLong = b.String()
	b.Reset()

	for i := 0; i < int(pi.SettingTitleLengthMin); i++ {
		b.WriteString("a")
	}
	nameMinLength = b.String()
	b.Reset()

	for i := 0; i < int(pi.SettingTitleLengthMax); i++ {
		b.WriteString("a")
	}
	nameMaxLength = b.String()

	// Setup files with an empty proposal name. This is done manually
	// because the function that creates the proposal metadata uses
	// a default value when the name is provided as an empty string.
	filesEmptyName := filesForProposal(t, &pi.ProposalMetadata{
		Name: "",
	})
	for k, v := range filesEmptyName {
		if v.Name == pi.FileNameProposalMetadata {
			b, err := base64.StdEncoding.DecodeString(v.Payload)
			if err != nil {
				t.Fatal(err)
			}
			var pm pi.ProposalMetadata
			err = json.Unmarshal(b, &pm)
			if err != nil {
				t.Fatal(err)
			}
			pm.Name = ""
			b, err = json.Marshal(pm)
			if err != nil {
				t.Fatal(err)
			}
			v.Payload = base64.StdEncoding.EncodeToString(b)
			filesEmptyName[k] = v
		}
	}

	// errNameInvalid is returned when proposal name validation
	// fails.
	errNameInvalid := backend.PluginError{
		PluginID:  pi.PluginID,
		ErrorCode: uint32(pi.ErrorCodeTitleInvalid),
	}

	return []proposalFormatTest{
		{
			"name is empty",
			filesEmptyName,
			errNameInvalid,
		},
		{
			"name is too short",
			filesForProposal(t, &pi.ProposalMetadata{
				Name: nameTooShort,
			}),
			errNameInvalid,
		},
		{
			"name is too long",
			filesForProposal(t, &pi.ProposalMetadata{
				Name: nameTooLong,
			}),
			errNameInvalid,
		},
		{
			"name is the min length",
			filesForProposal(t, &pi.ProposalMetadata{
				Name: nameMinLength,
			}),
			nil,
		},
		{
			"name is the max length",
			filesForProposal(t, &pi.ProposalMetadata{
				Name: nameMaxLength,
			}),
			nil,
		},
		{
			"name contains A to Z",
			filesForProposal(t, &pi.ProposalMetadata{
				Name: "ABCDEFGHIJKLMNOPQRSTUVWXYZ",
			}),
			nil,
		},
		{
			"name contains a to z",
			filesForProposal(t, &pi.ProposalMetadata{
				Name: "abcdefghijklmnopqrstuvwxyz",
			}),
			nil,
		},
		{
			"name contains 0 to 9",
			filesForProposal(t, &pi.ProposalMetadata{
				Name: "0123456789",
			}),
			nil,
		},
		{
			"name contains supported chars",
			filesForProposal(t, &pi.ProposalMetadata{
				Name: "&.,:;- @+#/()!?\"'",
			}),
			nil,
		},
		{
			"name contains newline",
			filesForProposal(t, &pi.ProposalMetadata{
				Name: "proposal name\n",
			}),
			errNameInvalid,
		},
		{
			"name contains tab",
			filesForProposal(t, &pi.ProposalMetadata{
				Name: "proposal name\t",
			}),
			errNameInvalid,
		},
		{
			"name contains brackets",
			filesForProposal(t, &pi.ProposalMetadata{
				Name: "{proposal name}",
			}),
			errNameInvalid,
		},
		{
			"name is valid lowercase",
			filesForProposal(t, &pi.ProposalMetadata{
				Name: "proposal name",
			}),
			nil,
		},
		{
			"name is valid mixed case",
			filesForProposal(t, &pi.ProposalMetadata{
				Name: "Proposal Name",
			}),
			nil,
		},
	}
}

// proposalAmountTests returns a list of tests that verify the proposal
// amount requirements.
func proposalAmountTests(t *testing.T) []proposalFormatTest {
	t.Helper()

	// amount values to test min & max amount limits
	var (
		amountMin      = pi.SettingProposalAmountMin
		amountMax      = pi.SettingProposalAmountMax
		amountTooSmall = amountMin - 1
		amountTooBig   = amountMax + 1
	)

	// Setup files with a zero amount. This is done manually
	// because the function that creates the proposal metadata uses
	// a default value when the amount is provided as zero.
	filesZeroAmount := filesForProposal(t, &pi.ProposalMetadata{
		Amount: 0,
	})
	for k, v := range filesZeroAmount {
		if v.Name == pi.FileNameProposalMetadata {
			b, err := base64.StdEncoding.DecodeString(v.Payload)
			if err != nil {
				t.Fatal(err)
			}
			var pm pi.ProposalMetadata
			err = json.Unmarshal(b, &pm)
			if err != nil {
				t.Fatal(err)
			}
			pm.Amount = 0
			b, err = json.Marshal(pm)
			if err != nil {
				t.Fatal(err)
			}
			v.Payload = base64.StdEncoding.EncodeToString(b)
			filesZeroAmount[k] = v
		}
	}

	// errAmountInvalid is returned when proposal amount
	// validation fails.
	errAmountInvalid := backend.PluginError{
		PluginID:  pi.PluginID,
		ErrorCode: uint32(pi.ErrorCodeProposalAmountInvalid),
	}

	return []proposalFormatTest{
		{
			"amount is zero",
			filesZeroAmount,
			errAmountInvalid,
		},
		{
			"amount too small",
			filesForProposal(t, &pi.ProposalMetadata{
				Amount: amountTooSmall,
			}),
			errAmountInvalid,
		},
		{
			"amount too big",
			filesForProposal(t, &pi.ProposalMetadata{
				Amount: amountTooBig,
			}),
			errAmountInvalid,
		},
		{
			"min amount",
			filesForProposal(t, &pi.ProposalMetadata{
				Amount: amountMin,
			}),
			nil,
		},
		{
			"max amount",
			filesForProposal(t, &pi.ProposalMetadata{
				Amount: amountMax,
			}),
			nil,
		},
	}
}

// proposalStartDateTests returns a list of tests that verify the proposal
// start date requirements.
func proposalStartDateTests(t *testing.T) []proposalFormatTest {
	t.Helper()

	// Start date values to test min start date
	var (
		sDateInPast      = time.Now().Unix() - 172800  // two days ago
		sDateInTwoMonths = time.Now().Unix() + 5256000 // in 2 months
	)

	// Setup files with a zero start date. This is done manually
	// because the function that creates the proposal metadata uses
	// a default value when the start date is provided as zero.
	filesZeroStartDate := filesForProposal(t, &pi.ProposalMetadata{
		StartDate: 0,
	})
	for k, v := range filesZeroStartDate {
		if v.Name == pi.FileNameProposalMetadata {
			b, err := base64.StdEncoding.DecodeString(v.Payload)
			if err != nil {
				t.Fatal(err)
			}
			var pm pi.ProposalMetadata
			err = json.Unmarshal(b, &pm)
			if err != nil {
				t.Fatal(err)
			}
			pm.StartDate = 0
			b, err = json.Marshal(pm)
			if err != nil {
				t.Fatal(err)
			}
			v.Payload = base64.StdEncoding.EncodeToString(b)
			filesZeroStartDate[k] = v
		}
	}

	// errStartDateInvalid is returned when proposal start date
	// validation fails.
	errStartDateInvalid := backend.PluginError{
		PluginID:  pi.PluginID,
		ErrorCode: uint32(pi.ErrorCodeProposalStartDateInvalid),
	}

	return []proposalFormatTest{
		{
			"start date in the past",
			filesForProposal(t, &pi.ProposalMetadata{
				StartDate: sDateInPast,
			}),
			errStartDateInvalid,
		},
		{
			"start date is zero",
			filesZeroStartDate,
			errStartDateInvalid,
		},
		{
			"start date in two months",
			filesForProposal(t, &pi.ProposalMetadata{
				StartDate: sDateInTwoMonths,
			}),
			nil,
		},
	}
}

// proposalEndDateTests returns a list of tests that verify the proposal
// end date requirements.
func proposalEndDateTests(t *testing.T) []proposalFormatTest {
	t.Helper()

	// End date values to test end date validations.
	var (
		now                  = time.Now().Unix()
		eDateInPast          = now - 172800 // two days ago
		eDateBeforeStartDate = now + 172800 // in two days
		eDateAfterMax        = now +
			pi.SettingProposalEndDateMax + 60 // 1 minute after max
		eDateInEightMonths = now + 21040000 // in 8 months
	)

	// Setup files with a zero end date. This is done manually
	// because the function that creates the proposal metadata uses
	// a default value when the end date is provided as zero.
	filesZeroEndDate := filesForProposal(t, &pi.ProposalMetadata{
		EndDate: 0,
	})
	for k, v := range filesZeroEndDate {
		if v.Name == pi.FileNameProposalMetadata {
			b, err := base64.StdEncoding.DecodeString(v.Payload)
			if err != nil {
				t.Fatal(err)
			}
			var pm pi.ProposalMetadata
			err = json.Unmarshal(b, &pm)
			if err != nil {
				t.Fatal(err)
			}
			pm.EndDate = 0
			b, err = json.Marshal(pm)
			if err != nil {
				t.Fatal(err)
			}
			v.Payload = base64.StdEncoding.EncodeToString(b)
			filesZeroEndDate[k] = v
		}
	}

	// errEndDateInvalid is returned when proposal end date
	// validation fails.
	errEndDateInvalid := backend.PluginError{
		PluginID:  pi.PluginID,
		ErrorCode: uint32(pi.ErrorCodeProposalEndDateInvalid),
	}

	return []proposalFormatTest{
		{
			"end date in the past",
			filesForProposal(t, &pi.ProposalMetadata{
				EndDate: eDateInPast,
			}),
			errEndDateInvalid,
		},
		{
			"start date is zero",
			filesZeroEndDate,
			errEndDateInvalid,
		},
		{
			"end date is before default start date",
			filesForProposal(t, &pi.ProposalMetadata{
				EndDate: eDateBeforeStartDate,
			}),
			errEndDateInvalid,
		},
		{
			"end date is after max",
			filesForProposal(t, &pi.ProposalMetadata{
				EndDate: eDateAfterMax,
			}),
			errEndDateInvalid,
		},
		{
			"end date is in 8 months",
			filesForProposal(t, &pi.ProposalMetadata{
				EndDate: eDateInEightMonths,
			}),
			nil,
		},
	}
}

// proposalDomainTests returns a list of tests that verify the proposal
// domain requirements.
func proposalDomainTests(t *testing.T) []proposalFormatTest {
	t.Helper()

	// Domain values to test domain validations.
	var (
		validDomain   = pi.SettingProposalDomains[0]
		invalidDomain = "invalid-domain"
	)

	// Setup files with an empty domain. This is done manually
	// because the function that creates the proposal metadata uses
	// a default value when the domain is provided as empty string.
	filesEmptyDomain := filesForProposal(t, &pi.ProposalMetadata{
		Domain: "",
	})
	for k, v := range filesEmptyDomain {
		if v.Name == pi.FileNameProposalMetadata {
			b, err := base64.StdEncoding.DecodeString(v.Payload)
			if err != nil {
				t.Fatal(err)
			}
			var pm pi.ProposalMetadata
			err = json.Unmarshal(b, &pm)
			if err != nil {
				t.Fatal(err)
			}
			pm.Domain = ""
			b, err = json.Marshal(pm)
			if err != nil {
				t.Fatal(err)
			}
			v.Payload = base64.StdEncoding.EncodeToString(b)
			filesEmptyDomain[k] = v
		}
	}

	// errDomainInvalid is returned when proposal domain
	// validation fails.
	errDomainInvalid := backend.PluginError{
		PluginID:  pi.PluginID,
		ErrorCode: uint32(pi.ErrorCodeProposalDomainInvalid),
	}

	return []proposalFormatTest{
		{
			"invalid domain",
			filesForProposal(t, &pi.ProposalMetadata{
				Domain: invalidDomain,
			}),
			errDomainInvalid,
		},
		{
			"empty domain",
			filesEmptyDomain,
			errDomainInvalid,
		},
		{
			"valid domain",
			filesForProposal(t, &pi.ProposalMetadata{
				Domain: validDomain,
			}),
			nil,
		},
	}
}

// file returns a backend file for the provided data.
func file(name string, payload []byte) backend.File {
	return backend.File{
		Name:    name,
		MIME:    http.DetectContentType(payload),
		Digest:  hex.EncodeToString(util.Digest(payload)),
		Payload: base64.StdEncoding.EncodeToString(payload),
	}
}

// fileProposalIndex returns a backend file that contains a proposal index
// file.
func fileProposalIndex() backend.File {
	text := "Hello, world. This is my proposal. Pay me."
	return file(pi.FileNameIndexFile, []byte(text))
}

// fileProposalMetadata returns a backend file that contains a proposal
// metadata file. The proposal metadata can optionally be provided as an
// argument. Any required proposal metadata fields that are not provided by
// the caller will be filled in using valid defaults.
func fileProposalMetadata(t *testing.T, pm *pi.ProposalMetadata) backend.File {
	t.Helper()

	// Setup a default proposal metadata
	pmd := &pi.ProposalMetadata{
		Name:      "Test Proposal Name",
		Amount:    2000000,                      // $20k in cents
		StartDate: time.Now().Unix() + 2630000,  // 1 month from now
		EndDate:   time.Now().Unix() + 10368000, // 4 months from now
		Domain:    "development",
	}

	// Sanity check. Verify that the default domain we used is
	// one of the default domains defined by the pi plugin API.
	var found bool
	for _, v := range pi.SettingProposalDomains {
		if v == pmd.Domain {
			found = true
			break
		}
	}
	if !found {
		t.Fatalf("%v is not a default domain", pmd.Domain)
	}

	// Overwrite the default values with the caller provided
	// values if they exist.
	if pm == nil {
		pm = &pi.ProposalMetadata{}
	}
	if pm.Name != "" {
		pmd.Name = pm.Name
	}
	if pm.Amount != 0 {
		pmd.Amount = pm.Amount
	}
	if pm.StartDate != 0 {
		pmd.StartDate = pm.StartDate
	}
	if pm.EndDate != 0 {
		pmd.EndDate = pm.EndDate
	}
	if pm.Domain != "" {
		pmd.Domain = pm.Domain
	}

	// Setup and return the backend file
	b, err := json.Marshal(&pmd)
	if err != nil {
		t.Fatal(err)
	}

	return file(pi.FileNameProposalMetadata, b)
}

// fileEmptyPNG returns a backend File that contains an empty PNG image. The
// file name is randomly generated.
func fileEmptyPNG(t *testing.T) backend.File {
	t.Helper()

	var (
		b   = new(bytes.Buffer)
		img = image.NewRGBA(image.Rect(0, 0, 1000, 500))
	)
	err := png.Encode(b, img)
	if err != nil {
		t.Fatal(err)
	}
	r, err := util.Random(8)
	if err != nil {
		t.Fatal(err)
	}
	name := hex.EncodeToString(r) + ".png"

	return file(name, b.Bytes())
}

// filesForProposal returns the backend files for a valid proposal. The
// returned files only include the files required by the pi plugin API. No
// attachment files are included. The caller can pass in additional files that
// will be included in the returned list.
func filesForProposal(t *testing.T, pm *pi.ProposalMetadata, files ...backend.File) []backend.File {
	t.Helper()

	fs := []backend.File{
		fileProposalIndex(),
		fileProposalMetadata(t, pm),
	}
	fs = append(fs, files...)

	return fs
}<|MERGE_RESOLUTION|>--- conflicted
+++ resolved
@@ -25,14 +25,13 @@
 	"github.com/decred/politeia/util"
 )
 
-<<<<<<< HEAD
 const (
 	// The following constants are used to indicate what hook and
 	// payload should be used when running a set of composable tests.
 	testHookRecordNewPre  = "hookrecordnewpre"
 	testHookRecordEditPre = "hookrecordeditpre"
 )
-=======
+
 func TestIsInCommentTree(t *testing.T) {
 	// Setup test data
 	oneNodeTree := []comments.Comment{
@@ -186,7 +185,6 @@
 		})
 	}
 }
->>>>>>> b43eebde
 
 func TestHookNewRecordPre(t *testing.T) {
 	// Setup pi plugin
