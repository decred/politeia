--- conflicted
+++ resolved
@@ -300,28 +300,9 @@
 	}
 
 	return &piPlugin{
-<<<<<<< HEAD
-		backend:                    backend,
-		identity:                   bs.Identity,
-		textFileSizeMax:            textFileSizeMax,
-		imageFileCountMax:          imageFileCountMax,
-		imageFileSizeMax:           imageFileSizeMax,
-		proposalNameLengthMin:      nameLengthMin,
-		proposalNameLengthMax:      nameLengthMax,
-		proposalNameSupportedChars: nameSupportedCharsString,
-		proposalNameRegexp:         rexp,
-		proposalAmountMin:          amountMin,
-		proposalAmountMax:          amountMax,
-		proposalStartDateMin:       startDateMin,
-		proposalEndDateMax:         endDateMax,
-		proposalDomainsEncoded:     domainsString,
-		proposalDomains:            domainsMap,
-=======
-		dataDir:                dataDir,
-		identity:               id,
 		backend:                backend,
+		identity:               bs.Identity,
 		textFileSizeMax:        textFileSizeMax,
-		tstore:                 tstore,
 		imageFileCountMax:      imageFileCountMax,
 		imageFileSizeMax:       imageFileSizeMax,
 		titleLengthMin:         titleLengthMin,
@@ -334,6 +315,5 @@
 		proposalEndDateMax:     endDateMax,
 		proposalDomainsEncoded: domainsString,
 		proposalDomains:        domainsMap,
->>>>>>> b43eebde
 	}, nil
 }