--- conflicted
+++ resolved
@@ -30,19 +30,11 @@
 	backend backend.Backend
 	tstore  plugins.TstoreClient
 
-<<<<<<< HEAD
-=======
-	// dataDir is the pi plugin data directory. The only data that is
-	// stored here is cached data that can be re-created at any time
-	// by walking the trillian trees.
-	dataDir string
-
 	// identity contains the full identity that the plugin uses to
 	// create receipts, i.e. signatures of user provided data that
 	// prove the backend received and processed a plugin command.
-	identity *identity.FullIdentity
-
->>>>>>> 75181166
+	identity identity.FullIdentity
+
 	// Plugin settings
 	textFileCountMax           uint32
 	textFileSizeMax            uint32 // In bytes
@@ -180,18 +172,7 @@
 }
 
 // New returns a new piPlugin.
-<<<<<<< HEAD
-func New(backend backend.Backend, ps []backend.PluginSetting) (*piPlugin, error) {
-=======
-func New(backend backend.Backend, tstore plugins.TstoreClient, settings []backend.PluginSetting, dataDir string, id *identity.FullIdentity) (*piPlugin, error) {
-	// Create plugin data directory
-	dataDir = filepath.Join(dataDir, pi.PluginID)
-	err := os.MkdirAll(dataDir, 0700)
-	if err != nil {
-		return nil, err
-	}
-
->>>>>>> 75181166
+func New(backend backend.Backend, bs backend.BackendSettings, ps []backend.PluginSetting) (*piPlugin, error) {
 	// Setup plugin setting default values
 	var (
 		textFileSizeMax    = pi.SettingTextFileSizeMax
@@ -319,12 +300,8 @@
 	}
 
 	return &piPlugin{
-<<<<<<< HEAD
-=======
-		dataDir:                    dataDir,
-		identity:                   id,
->>>>>>> 75181166
 		backend:                    backend,
+		identity:                   bs.Identity,
 		textFileSizeMax:            textFileSizeMax,
 		tstore:                     tstore,
 		imageFileCountMax:          imageFileCountMax,
