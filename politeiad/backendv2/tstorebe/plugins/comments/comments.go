// Copyright (c) 2020-2021 The Decred developers
// Use of this source code is governed by an ISC
// license that can be found in the LICENSE file.

package comments

import (
	"os"
	"path/filepath"
	"strconv"
	"sync"

	"github.com/decred/politeia/politeiad/api/v1/identity"
	backend "github.com/decred/politeia/politeiad/backendv2"
	"github.com/decred/politeia/politeiad/backendv2/tstorebe/plugins"
	"github.com/decred/politeia/politeiad/plugins/comments"
	"github.com/pkg/errors"
)

var (
	_ plugins.PluginClient = (*commentsPlugin)(nil)
)

// commentsPlugin is the tstore backend implementation of the comments plugin.
// The comments plugin extends a record with comment functionality.
//
// commentsPlugin satisfies the plugins PluginClient interface.
type commentsPlugin struct {
	sync.RWMutex
	tstore plugins.TstoreClient

	// dataDir is the comments plugin data directory. The only data
	// that is stored here is cached data that can be re-created at any
	// time by walking the trillian trees.
	dataDir string

	// identity contains the full identity that the plugin uses to
	// create receipts, i.e. signatures of user provided data that
	// prove the backend received and processed a plugin command.
	identity *identity.FullIdentity

	// Plugin settings
<<<<<<< HEAD
	commentLengthMax uint32
	voteChangesMax   uint32
	allowExtraData   bool
	allowEdits       bool
	editPeriodTime   uint32
=======
	commentLengthMax   uint32
	voteChangesMax     uint32
	allowExtraData     bool
	votesPageSize      uint32
	countPageSize      uint32
	timestampsPageSize uint32
>>>>>>> 4439e3f3
}

// Setup performs any plugin setup that is required.
//
// This function satisfies the plugins PluginClient interface.
func (p *commentsPlugin) Setup() error {
	log.Tracef("comments Setup")

	return nil
}

// Cmd executes a plugin command.
//
// This function satisfies the plugins PluginClient interface.
func (p *commentsPlugin) Cmd(token []byte, cmd, payload string) (string, error) {
	log.Tracef("comments Cmd: %x %v %v", token, cmd, payload)

	switch cmd {
	case comments.CmdNew:
		return p.cmdNew(token, payload)
	case comments.CmdEdit:
		return p.cmdEdit(token, payload)
	case comments.CmdDel:
		return p.cmdDel(token, payload)
	case comments.CmdVote:
		return p.cmdVote(token, payload)
	case comments.CmdGet:
		return p.cmdGet(token, payload)
	case comments.CmdGetAll:
		return p.cmdGetAll(token)
	case comments.CmdGetVersion:
		return p.cmdGetVersion(token, payload)
	case comments.CmdCount:
		return p.cmdCount(token)
	case comments.CmdVotes:
		return p.cmdVotes(token, payload)
	case comments.CmdTimestamps:
		return p.cmdTimestamps(token, payload)
	}

	return "", backend.ErrPluginCmdInvalid
}

// Hook executes a plugin hook.
//
// This function satisfies the plugins PluginClient interface.
func (p *commentsPlugin) Hook(h plugins.HookT, payload string) error {
	log.Tracef("comments Hook: %x %v", plugins.Hooks[h])

	return nil
}

// Fsck performs a plugin file system check. The plugin is provided with the
// tokens for all records in the backend.
//
// This function satisfies the plugins PluginClient interface.
func (p *commentsPlugin) Fsck(tokens [][]byte) error {
	log.Tracef("comments Fsck")

	log.Infof("Starting comments fsck for %v records", len(tokens))

	// Navigate the provided record tokens and verify their record index
	// comments cache integrity. This will only rebuild the cache if any
	// inconsistency is found.

	var counter int // number of record indexes rebuilt.

	for _, token := range tokens {
		// Verify the coherency of the record index.
		isCoherent, digests, err := p.verifyRecordIndex(token)
		if err != nil {
			return err
		}

		if isCoherent {
			continue
		}

		// The record index is not coherent and needs to be rebuilt.
		err = p.rebuildRecordIndex(token, *digests)
		if err != nil {
			return err
		}

		counter++
	}

	log.Infof("%v comment record indexes verified", len(tokens))
	log.Infof("%v comment record indexes rebuilt", counter)

	return nil
}

// Settings returns the plugin settings.
//
// This function satisfies the plugins PluginClient interface.
func (p *commentsPlugin) Settings() []backend.PluginSetting {
	log.Tracef("comments Settings")

	return []backend.PluginSetting{
		{
			Key:   comments.SettingKeyCommentLengthMax,
			Value: strconv.FormatUint(uint64(p.commentLengthMax), 10),
		},
		{
			Key:   comments.SettingKeyVoteChangesMax,
			Value: strconv.FormatUint(uint64(p.voteChangesMax), 10),
		},
		{
			Key:   comments.SettingKeyAllowExtraData,
			Value: strconv.FormatBool(p.allowExtraData),
		},
		{
<<<<<<< HEAD
			Key:   comments.SettingKeyAllowEdits,
			Value: strconv.FormatBool(p.allowEdits),
		},
		{
			Key:   comments.SettingKeyEditPeriodTime,
			Value: strconv.FormatUint(uint64(p.editPeriodTime), 10),
=======
			Key:   comments.SettingKeyVotesPageSize,
			Value: strconv.FormatUint(uint64(p.votesPageSize), 10),
		},
		{
			Key:   comments.SettingKeyCountPageSize,
			Value: strconv.FormatUint(uint64(p.countPageSize), 10),
		},
		{
			Key:   comments.SettingKeyTimestampsPageSize,
			Value: strconv.FormatUint(uint64(p.timestampsPageSize), 10),
>>>>>>> 4439e3f3
		},
	}
}

// New returns a new comments plugin.
func New(tstore plugins.TstoreClient, settings []backend.PluginSetting, dataDir string, id *identity.FullIdentity) (*commentsPlugin, error) {
	// Setup comments plugin data dir
	dataDir = filepath.Join(dataDir, comments.PluginID)
	err := os.MkdirAll(dataDir, 0700)
	if err != nil {
		return nil, err
	}

	// Default plugin settings
	var (
<<<<<<< HEAD
		commentLengthMax = comments.SettingCommentLengthMax
		voteChangesMax   = comments.SettingVoteChangesMax
		allowExtraData   = comments.SettingAllowExtraData
		allowEdits       = comments.SettingAllowEdits
		editPeriodTime   = comments.SettingEditPeriodTime
=======
		commentLengthMax   = comments.SettingCommentLengthMax
		voteChangesMax     = comments.SettingVoteChangesMax
		allowExtraData     = comments.SettingAllowExtraData
		votesPageSize      = comments.SettingVotesPageSize
		countPageSize      = comments.SettingCountPageSize
		timestampsPageSize = comments.SettingTimestampsPageSize
>>>>>>> 4439e3f3
	)

	// Override defaults with any passed in settings
	for _, v := range settings {
		switch v.Key {
		case comments.SettingKeyCommentLengthMax:
			u, err := strconv.ParseUint(v.Value, 10, 64)
			if err != nil {
				return nil, errors.Errorf("invalid plugin setting %v '%v': %v",
					v.Key, v.Value, err)
			}
			commentLengthMax = uint32(u)

		case comments.SettingKeyVoteChangesMax:
			u, err := strconv.ParseUint(v.Value, 10, 64)
			if err != nil {
				return nil, errors.Errorf("invalid plugin setting %v '%v': %v",
					v.Key, v.Value, err)
			}
			voteChangesMax = uint32(u)

		case comments.SettingKeyAllowExtraData:
			b, err := strconv.ParseBool(v.Value)
			if err != nil {
				return nil, errors.Errorf("invalid plugin setting %v '%v': %v",
					v.Key, v.Value, err)
			}
			allowExtraData = b
<<<<<<< HEAD
		case comments.SettingKeyAllowEdits:
			b, err := strconv.ParseBool(v.Value)
=======

		case comments.SettingKeyVotesPageSize:
			u, err := strconv.ParseUint(v.Value, 10, 64)
			if err != nil {
				return nil, errors.Errorf("invalid plugin setting %v '%v': %v",
					v.Key, v.Value, err)
			}
			votesPageSize = uint32(u)

		case comments.SettingKeyCountPageSize:
			u, err := strconv.ParseUint(v.Value, 10, 64)
>>>>>>> 4439e3f3
			if err != nil {
				return nil, errors.Errorf("invalid plugin setting %v '%v': %v",
					v.Key, v.Value, err)
			}
<<<<<<< HEAD
			allowEdits = b
		case comments.SettingKeyEditPeriodTime:
=======
			countPageSize = uint32(u)

		case comments.SettingKeyTimestampsPageSize:
>>>>>>> 4439e3f3
			u, err := strconv.ParseUint(v.Value, 10, 64)
			if err != nil {
				return nil, errors.Errorf("invalid plugin setting %v '%v': %v",
					v.Key, v.Value, err)
			}
<<<<<<< HEAD
			editPeriodTime = uint32(u)
=======
			timestampsPageSize = uint32(u)

>>>>>>> 4439e3f3
		default:
			return nil, errors.Errorf("invalid comments plugin setting '%v'", v.Key)
		}
	}

	return &commentsPlugin{
<<<<<<< HEAD
		tstore:           tstore,
		identity:         id,
		dataDir:          dataDir,
		commentLengthMax: commentLengthMax,
		voteChangesMax:   voteChangesMax,
		allowExtraData:   allowExtraData,
		allowEdits:       allowEdits,
		editPeriodTime:   editPeriodTime,
=======
		tstore:             tstore,
		identity:           id,
		dataDir:            dataDir,
		commentLengthMax:   commentLengthMax,
		voteChangesMax:     voteChangesMax,
		allowExtraData:     allowExtraData,
		votesPageSize:      votesPageSize,
		countPageSize:      countPageSize,
		timestampsPageSize: timestampsPageSize,
>>>>>>> 4439e3f3
	}, nil
}<|MERGE_RESOLUTION|>--- conflicted
+++ resolved
@@ -40,20 +40,14 @@
 	identity *identity.FullIdentity
 
 	// Plugin settings
-<<<<<<< HEAD
-	commentLengthMax uint32
-	voteChangesMax   uint32
-	allowExtraData   bool
-	allowEdits       bool
-	editPeriodTime   uint32
-=======
 	commentLengthMax   uint32
 	voteChangesMax     uint32
 	allowExtraData     bool
 	votesPageSize      uint32
 	countPageSize      uint32
 	timestampsPageSize uint32
->>>>>>> 4439e3f3
+	allowEdits         bool
+	editPeriodTime     uint32
 }
 
 // Setup performs any plugin setup that is required.
@@ -167,25 +161,24 @@
 			Value: strconv.FormatBool(p.allowExtraData),
 		},
 		{
-<<<<<<< HEAD
+			Key:   comments.SettingKeyVotesPageSize,
+			Value: strconv.FormatUint(uint64(p.votesPageSize), 10),
+		},
+		{
+			Key:   comments.SettingKeyCountPageSize,
+			Value: strconv.FormatUint(uint64(p.countPageSize), 10),
+		},
+		{
+			Key:   comments.SettingKeyTimestampsPageSize,
+			Value: strconv.FormatUint(uint64(p.timestampsPageSize), 10),
+		},
+		{
 			Key:   comments.SettingKeyAllowEdits,
 			Value: strconv.FormatBool(p.allowEdits),
 		},
 		{
 			Key:   comments.SettingKeyEditPeriodTime,
 			Value: strconv.FormatUint(uint64(p.editPeriodTime), 10),
-=======
-			Key:   comments.SettingKeyVotesPageSize,
-			Value: strconv.FormatUint(uint64(p.votesPageSize), 10),
-		},
-		{
-			Key:   comments.SettingKeyCountPageSize,
-			Value: strconv.FormatUint(uint64(p.countPageSize), 10),
-		},
-		{
-			Key:   comments.SettingKeyTimestampsPageSize,
-			Value: strconv.FormatUint(uint64(p.timestampsPageSize), 10),
->>>>>>> 4439e3f3
 		},
 	}
 }
@@ -201,20 +194,14 @@
 
 	// Default plugin settings
 	var (
-<<<<<<< HEAD
-		commentLengthMax = comments.SettingCommentLengthMax
-		voteChangesMax   = comments.SettingVoteChangesMax
-		allowExtraData   = comments.SettingAllowExtraData
-		allowEdits       = comments.SettingAllowEdits
-		editPeriodTime   = comments.SettingEditPeriodTime
-=======
 		commentLengthMax   = comments.SettingCommentLengthMax
 		voteChangesMax     = comments.SettingVoteChangesMax
 		allowExtraData     = comments.SettingAllowExtraData
 		votesPageSize      = comments.SettingVotesPageSize
 		countPageSize      = comments.SettingCountPageSize
 		timestampsPageSize = comments.SettingTimestampsPageSize
->>>>>>> 4439e3f3
+		allowEdits         = comments.SettingAllowEdits
+		editPeriodTime     = comments.SettingEditPeriodTime
 	)
 
 	// Override defaults with any passed in settings
@@ -243,61 +230,53 @@
 					v.Key, v.Value, err)
 			}
 			allowExtraData = b
-<<<<<<< HEAD
+
+		case comments.SettingKeyVotesPageSize:
+			u, err := strconv.ParseUint(v.Value, 10, 64)
+			if err != nil {
+				return nil, errors.Errorf("invalid plugin setting %v '%v': %v",
+					v.Key, v.Value, err)
+			}
+			votesPageSize = uint32(u)
+
+		case comments.SettingKeyCountPageSize:
+			u, err := strconv.ParseUint(v.Value, 10, 64)
+			if err != nil {
+				return nil, errors.Errorf("invalid plugin setting %v '%v': %v",
+					v.Key, v.Value, err)
+			}
+			countPageSize = uint32(u)
+
+		case comments.SettingKeyTimestampsPageSize:
+			u, err := strconv.ParseUint(v.Value, 10, 64)
+			if err != nil {
+				return nil, errors.Errorf("invalid plugin setting %v '%v': %v",
+					v.Key, v.Value, err)
+			}
+			timestampsPageSize = uint32(u)
+
 		case comments.SettingKeyAllowEdits:
 			b, err := strconv.ParseBool(v.Value)
-=======
-
-		case comments.SettingKeyVotesPageSize:
-			u, err := strconv.ParseUint(v.Value, 10, 64)
-			if err != nil {
-				return nil, errors.Errorf("invalid plugin setting %v '%v': %v",
-					v.Key, v.Value, err)
-			}
-			votesPageSize = uint32(u)
-
-		case comments.SettingKeyCountPageSize:
-			u, err := strconv.ParseUint(v.Value, 10, 64)
->>>>>>> 4439e3f3
-			if err != nil {
-				return nil, errors.Errorf("invalid plugin setting %v '%v': %v",
-					v.Key, v.Value, err)
-			}
-<<<<<<< HEAD
+			if err != nil {
+				return nil, errors.Errorf("invalid plugin setting %v '%v': %v",
+					v.Key, v.Value, err)
+			}
 			allowEdits = b
+
 		case comments.SettingKeyEditPeriodTime:
-=======
-			countPageSize = uint32(u)
-
-		case comments.SettingKeyTimestampsPageSize:
->>>>>>> 4439e3f3
-			u, err := strconv.ParseUint(v.Value, 10, 64)
-			if err != nil {
-				return nil, errors.Errorf("invalid plugin setting %v '%v': %v",
-					v.Key, v.Value, err)
-			}
-<<<<<<< HEAD
+			u, err := strconv.ParseUint(v.Value, 10, 64)
+			if err != nil {
+				return nil, errors.Errorf("invalid plugin setting %v '%v': %v",
+					v.Key, v.Value, err)
+			}
 			editPeriodTime = uint32(u)
-=======
-			timestampsPageSize = uint32(u)
-
->>>>>>> 4439e3f3
+
 		default:
 			return nil, errors.Errorf("invalid comments plugin setting '%v'", v.Key)
 		}
 	}
 
 	return &commentsPlugin{
-<<<<<<< HEAD
-		tstore:           tstore,
-		identity:         id,
-		dataDir:          dataDir,
-		commentLengthMax: commentLengthMax,
-		voteChangesMax:   voteChangesMax,
-		allowExtraData:   allowExtraData,
-		allowEdits:       allowEdits,
-		editPeriodTime:   editPeriodTime,
-=======
 		tstore:             tstore,
 		identity:           id,
 		dataDir:            dataDir,
@@ -307,6 +286,7 @@
 		votesPageSize:      votesPageSize,
 		countPageSize:      countPageSize,
 		timestampsPageSize: timestampsPageSize,
->>>>>>> 4439e3f3
+		allowEdits:         allowEdits,
+		editPeriodTime:     editPeriodTime,
 	}, nil
 }