// Copyright (c) 2020-2021 The Decred developers
// Use of this source code is governed by an ISC
// license that can be found in the LICENSE file.

package comments

import (
<<<<<<< HEAD
	"fmt"
=======
	"os"
	"path/filepath"
>>>>>>> 5bc5b002
	"strconv"

	"github.com/decred/politeia/politeiad/api/v1/identity"
	backend "github.com/decred/politeia/politeiad/backendv2"
	"github.com/decred/politeia/politeiad/backendv2/tstorebe/plugins"
	"github.com/decred/politeia/politeiad/plugins/comments"
	"github.com/pkg/errors"
)

var (
	_ plugins.PluginClient = (*commentsPlugin)(nil)
)

// commentsPlugin is the tstore backend implementation of the comments plugin.
// The comments plugin extends a record with comment functionality.
//
// commentsPlugin satisfies the plugins PluginClient interface.
type commentsPlugin struct {
	// identity contains the full identity that the plugin uses to
	// create receipts, i.e. signatures of user provided data that
	// prove the backend received and processed a plugin command.
	identity identity.FullIdentity

	// Plugin settings
	commentLengthMax uint32
	voteChangesMax   uint32
	allowExtraData   bool
}

// Setup performs any plugin setup that is required.
//
// This function satisfies the plugins PluginClient interface.
func (p *commentsPlugin) Setup() error {
	log.Tracef("comments Setup")

	return nil
}

// Write executes a read/write plugin command. All operations are executed
// atomically by tstore when using this method. The plugin does not need to
// worry about concurrency issues.
//
// This function satisfies the plugins PluginClient interface.
func (p *commentsPlugin) Write(tstore plugins.TstoreClient, token []byte, cmd, payload string) (string, error) {
	log.Tracef("comments Write: %x %v %v", token, cmd, payload)

	switch cmd {
	case comments.CmdNew:
		return p.cmdNew(tstore, token, payload)
	case comments.CmdEdit:
		return p.cmdEdit(tstore, token, payload)
	case comments.CmdDel:
		return p.cmdDel(tstore, token, payload)
	case comments.CmdVote:
		return p.cmdVote(tstore, token, payload)
	}

	return "", backend.ErrPluginCmdInvalid
}

// Read executes a read-only plugin command.
//
// This function satisfies the plugins PluginClient interface.
func (p *commentsPlugin) Read(tstore plugins.TstoreClient, token []byte, cmd, payload string) (string, error) {
	log.Tracef("comments Read: %x %v %v", token, cmd, payload)

	switch cmd {
	case comments.CmdGet:
		return p.cmdGet(tstore, token, payload)
	case comments.CmdGetAll:
		return p.cmdGetAll(tstore, token)
	case comments.CmdGetVersion:
		return p.cmdGetVersion(tstore, token, payload)
	case comments.CmdCount:
		return p.cmdCount(tstore, token)
	case comments.CmdVotes:
		return p.cmdVotes(tstore, token, payload)
	case comments.CmdTimestamps:
		return p.cmdTimestamps(tstore, token, payload)
	}

	return "", backend.ErrPluginCmdInvalid
}

// Hook executes a plugin hook.
//
// This function satisfies the plugins PluginClient interface.
func (p *commentsPlugin) Hook(tstore plugins.TstoreClient, h plugins.HookT, payload string) error {
	log.Tracef("comments Hook: %x %v", plugins.Hooks[h])

	return nil
}

// Fsck performs a plugin filesystem check.
//
// This function satisfies the plugins PluginClient interface.
func (p *commentsPlugin) Fsck() error {
	log.Tracef("comments Fsck")

	// Verify record index coherency
	// Verify CommentDel blobs were actually deleted

	return nil
}

// Settings returns the plugin settings.
//
// This function satisfies the plugins PluginClient interface.
func (p *commentsPlugin) Settings() []backend.PluginSetting {
	log.Tracef("comments Settings")

	return []backend.PluginSetting{
		{
			Key:   comments.SettingKeyCommentLengthMax,
			Value: strconv.FormatUint(uint64(p.commentLengthMax), 10),
		},
		{
			Key:   comments.SettingKeyVoteChangesMax,
			Value: strconv.FormatUint(uint64(p.voteChangesMax), 10),
		},
	}
}

// New returns a new comments plugin.
func New(bs backend.BackendSettings, ps []backend.PluginSetting) (*commentsPlugin, error) {
	// Default plugin settings
	var (
		commentLengthMax = comments.SettingCommentLengthMax
		voteChangesMax   = comments.SettingVoteChangesMax
		allowExtraData   = comments.SettingAllowExtraData
	)

	// Override defaults with any passed in settings
	for _, v := range ps {
		switch v.Key {
		case comments.SettingKeyCommentLengthMax:
			u, err := strconv.ParseUint(v.Value, 10, 64)
			if err != nil {
				return nil, errors.Errorf("invalid plugin setting %v '%v': %v",
					v.Key, v.Value, err)
			}
			commentLengthMax = uint32(u)
		case comments.SettingKeyVoteChangesMax:
			u, err := strconv.ParseUint(v.Value, 10, 64)
			if err != nil {
				return nil, errors.Errorf("invalid plugin setting %v '%v': %v",
					v.Key, v.Value, err)
			}
			voteChangesMax = uint32(u)
		case comments.SettingKeyAllowExtraData:
			b, err := strconv.ParseBool(v.Value)
			if err != nil {
				return nil, errors.Errorf("invalid plugin setting %v '%v': %v",
					v.Key, v.Value, err)
			}
			allowExtraData = b
		default:
			return nil, errors.Errorf("invalid comments plugin setting '%v'", v.Key)
		}
	}

	return &commentsPlugin{
		identity:         bs.Identity,
		commentLengthMax: commentLengthMax,
		voteChangesMax:   voteChangesMax,
		allowExtraData:   allowExtraData,
	}, nil
}<|MERGE_RESOLUTION|>--- conflicted
+++ resolved
@@ -5,12 +5,6 @@
 package comments
 
 import (
-<<<<<<< HEAD
-	"fmt"
-=======
-	"os"
-	"path/filepath"
->>>>>>> 5bc5b002
 	"strconv"
 
 	"github.com/decred/politeia/politeiad/api/v1/identity"
