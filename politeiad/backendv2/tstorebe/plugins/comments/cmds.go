--- conflicted
+++ resolved
@@ -53,14 +53,9 @@
 
 	// Verify signature
 	msg := strconv.FormatUint(uint64(n.State), 10) + n.Token +
-<<<<<<< HEAD
-		strconv.FormatUint(uint64(n.ParentID), 10) + n.Comment
-	err = verifySignature(n.Signature, n.PublicKey, msg)
-=======
 		strconv.FormatUint(uint64(n.ParentID), 10) + n.Comment +
 		n.ExtraData + n.ExtraDataHint
-	err = util.VerifySignature(n.Signature, n.PublicKey, msg)
->>>>>>> 5bc5b002
+	err = verifySignature(n.Signature, n.PublicKey, msg)
 	if err != nil {
 		return "", err
 	}
@@ -183,14 +178,9 @@
 
 	// Verify signature
 	msg := strconv.FormatUint(uint64(e.State), 10) + e.Token +
-<<<<<<< HEAD
-		strconv.FormatUint(uint64(e.ParentID), 10) + e.Comment
-	err = verifySignature(e.Signature, e.PublicKey, msg)
-=======
 		strconv.FormatUint(uint64(e.ParentID), 10) + e.Comment +
 		e.ExtraData + e.ExtraDataHint
-	err = util.VerifySignature(e.Signature, e.PublicKey, msg)
->>>>>>> 5bc5b002
+	err = verifySignature(e.Signature, e.PublicKey, msg)
 	if err != nil {
 		return "", err
 	}
@@ -317,25 +307,9 @@
 	return string(reply), nil
 }
 
-<<<<<<< HEAD
 // cmdDel deletes a comment. This function permanently deletes the comment
 // blobs from tstore.
 func (p *commentsPlugin) cmdDel(tstore plugins.TstoreClient, token []byte, payload string) (string, error) {
-=======
-// verifyExtraData ensures no extra data provided if it's not allowed.
-func (p *commentsPlugin) verifyExtraData(extraData, extraDataHint string) error {
-	if !p.allowExtraData && (extraData != "" || extraDataHint != "") {
-		return backend.PluginError{
-			PluginID:  comments.PluginID,
-			ErrorCode: uint32(comments.ErrorCodeExtraDataNotAllowed),
-		}
-	}
-	return nil
-}
-
-// cmdDel deletes a comment.
-func (p *commentsPlugin) cmdDel(token []byte, payload string) (string, error) {
->>>>>>> 5bc5b002
 	// Decode payload
 	var d comments.Del
 	err := json.Unmarshal([]byte(payload), &d)
@@ -1308,4 +1282,15 @@
 		ErrorCode:    uint32(s),
 		ErrorContext: e.ErrorContext,
 	}
+}
+
+// verifyExtraData ensures no extra data provided if it's not allowed.
+func (p *commentsPlugin) verifyExtraData(extraData, extraDataHint string) error {
+	if !p.allowExtraData && (extraData != "" || extraDataHint != "") {
+		return backend.PluginError{
+			PluginID:  comments.PluginID,
+			ErrorCode: uint32(comments.ErrorCodeExtraDataNotAllowed),
+		}
+	}
+	return nil
 }