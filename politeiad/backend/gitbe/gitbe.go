// Copyright (c) 2017-2020 The Decred developers
// Use of this source code is governed by an ISC
// license that can be found in the LICENSE file.

package gitbe

import (
	"bytes"
	"crypto/sha1"
	"crypto/sha256"
	"encoding/base64"
	"encoding/hex"
	"encoding/json"
	"errors"
	"fmt"
	"io"
	"io/ioutil"
	"os"
	"path/filepath"
	"sort"
	"strconv"
	"strings"
	"sync"
	"time"

	"github.com/davecgh/go-spew/spew"
	"github.com/decred/dcrd/chaincfg/v3"
	v1 "github.com/decred/dcrtime/api/v1"
	"github.com/decred/dcrtime/merkle"
	"github.com/decred/politeia/cmsplugin"
	"github.com/decred/politeia/decredplugin"
	pd "github.com/decred/politeia/politeiad/api/v1"
	"github.com/decred/politeia/politeiad/api/v1/identity"
	"github.com/decred/politeia/politeiad/api/v1/mime"
	"github.com/decred/politeia/politeiad/backend"
	"github.com/decred/politeia/util"
	filesystem "github.com/otiai10/copy"
	"github.com/robfig/cron"
	"github.com/subosito/gozaru"
)

const (
	// LockDuration is the maximum lock time duration allowed.  15 seconds
	// is ~3x of anchoring without internet delay.
	LockDuration = 15 * time.Second

	// defaultUnvettedPath is the landing zone for unvetted content.
	DefaultUnvettedPath = "unvetted"

	// defaultVettedPath is the publicly visible git vetted record repo.
	DefaultVettedPath = "vetted"

	// defaultJournalsPath is the path where data is journaled and/or
	// cached.
	DefaultJournalsPath = "journals" // XXX it looks like this belongs in plugins

	// defaultRecordMetadataFilename is the filename of record record.
	defaultRecordMetadataFilename = "recordmetadata.json"

	// defaultMDFilenameSuffix is the filename suffic for the user provided
	// metadata record.  The metadata record shall be string encoded.
	defaultMDFilenameSuffix = ".metadata.txt"

	// defaultAuditTrailFile is the filename where a human readable audit
	// trail is kept.
	defaultAuditTrailFile = "anchor_audit_trail.txt"

	// defaultAnchorsDirectory is the directory where anchors are stored.
	// They are indexed by TX.
	defaultAnchorsDirectory = "anchors"

	// defaultPayloadDir is the default path to store a record payload.
	defaultPayloadDir = "payload"

	// anchorSchedule determines how often we anchor the vetted repo.
	// Seconds Minutes Hours Days Months DayOfWeek
	anchorSchedule = "0 58 * * * *" // At 58 minutes every hour

	// expectedTestTX is a fake TX used by unit tests.
	expectedTestTX = "TESTTX"

	// markerAnchor is used in commit messages to determine
	// where an anchor has been committed.  This value is
	// parsed and therefore must be a const.
	markerAnchor = "Anchor"

	// markerAnchorConfirmation is used in commit messages to determine
	// where an anchor confirmation has been committed.  This value is
	// parsed and therefore must be a const.
	markerAnchorConfirmation = "Anchor confirmation"
)

var (
	_ backend.Backend = (*gitBackEnd)(nil)

	defaultRepoConfig = map[string]string{
		// This prevents git from converting CRLF when committing and checking
		// out files, which helps when running on Windows.
		"core.autocrlf": "false",
		"user.name":     "Politeia",
		"user.email":    "noreply@decred.org",
	}

	errNothingToDo = errors.New("nothing to do")
)

// file is an internal representation of a file that resides in memory.
type file struct {
	name    string // Basename of the file
	digest  []byte // SHA256 of payload
	payload []byte // Actual file payload
}

// gitBackEnd is a git based backend context that satisfies the backend
// interface.
type gitBackEnd struct {
	sync.Mutex                          // Global lock
	cron            *cron.Cron          // Scheduler for periodic tasks
	activeNetParams *chaincfg.Params    // indicator if we are running on testnet
	journal         *Journal            // Journal context
	shutdown        bool                // Backend is shutdown
	root            string              // Root directory
	unvetted        string              // Unvettend content
	vetted          string              // Vetted, public, visible content
	journals        string              // Journals/cache
	dcrtimeHost     string              // Dcrtimed host
	gitPath         string              // Path to git
	gitTrace        bool                // Enable git tracing
	test            bool                // Set during UT
	exit            chan struct{}       // Close channel
	checkAnchor     chan struct{}       // Work notification
	plugins         []backend.Plugin    // Plugins
	prefixCache     map[string]struct{} // Cache prefixes of existing tokens

	// The following items are used for testing only
	testAnchors map[string]bool // [digest]anchored
}

func pijoin(elements ...string) string {
	return filepath.Join(elements...)
}

// getLatest returns the latest version as a string.
// This function must be called with the lock held.
func getLatest(dir string) (string, error) {
	files, err := ioutil.ReadDir(dir)
	if err != nil {
		return "", backend.ErrRecordNotFound
	}

	if len(files) == 0 {
		return "", backend.ErrRecordNotFound
	}

	// We expect only numeric filenames
	versions := make([]int, 0, len(files))
	for _, v := range files {
		u, err := strconv.ParseInt(v.Name(), 10, 64)
		if err != nil {
			return "", err
		}
		versions = append(versions, int(u))
	}
	sort.Ints(versions)

	return strconv.FormatInt(int64(versions[len(versions)-1]), 10), nil
}

// getNext looks at the current latest version and increments the count by one.
// This function must be called with the lock held.
func getNext(dir string) (string, string, error) {
	v, err := getLatest(dir)
	if err != nil {
		return "", "", backend.ErrRecordNotFound
	}

	vv, err := strconv.ParseInt(v, 10, 64)
	if err != nil {
		return "", "", err
	}
	vv++

	// Sanity
	if vv <= 0 {
		return "", "", fmt.Errorf("invalid version")
	}

	return v, strconv.FormatInt(vv, 10), nil
}

// _joinLatest joins the provided path elements and adds the latest version of
// the provided directory.
func _joinLatest(elements ...string) (string, error) {
	dir := pijoin(elements...)
	v, err := getLatest(dir)
	if err != nil {
		return "", err
	}
	return pijoin(dir, v), nil
}

// getPathToVersion returns the directory path to the specified record version
// if the version isn't provided, the latest version is returned by default
func getPathToVersion(path, id, version string) string {
	if version == "" {
		return joinLatest(path, id)
	} else {
		return pijoin(path, id, version)
	}
}

// joinLatest joins the provided path elements and adds the latest version of
// the provided directory. This function panic when it errors out, this is by
// design in order to find all incorrect invocations.
func joinLatest(elements ...string) string {
	path, err := _joinLatest(elements...)
	if err != nil {
		panic(err)
	}
	return path
}

// extendSHA1 appends 0 to make a SHA1 the size of a SHA256 digest.
func extendSHA1(d []byte) []byte {
	if len(d) != sha1.Size {
		panic("invalid sha1 length")
	}
	digest := make([]byte, sha256.Size)
	copy(digest, d)
	return digest
}

// unextendSHA1ToSha256 removes 0 to make a SHA256 the size of a SHA1 digest.
func unextendSHA256(d []byte) []byte {
	if len(d) != sha256.Size {
		panic("invalid sha256 length")
	}
	// make sure this was an extended digest
	for _, x := range d[sha1.Size:] {
		if x != 0 {
			panic("invalid extended sha256")
		}
	}
	digest := make([]byte, sha1.Size)
	copy(digest, d)
	return digest
}

// extendSHA1FromString takes a string and ensures it is a digest and then
// extends it using extendSHA1.  It returns a string representation of the
// digest.
func extendSHA1FromString(s string) (string, error) {
	ds, err := hex.DecodeString(s)
	if err != nil {
		return "", fmt.Errorf("not hex: %v", s)
	}
	d := extendSHA1(ds)
	return hex.EncodeToString(d), nil
}

// TODO this should use the backend.VerifyContent
// verifyContent verifies that all provided backend.MetadataStream and
// backend.File are sane and returns a cooked array of the files.
func verifyContent(metadata []backend.MetadataStream, files []backend.File, filesDel []string) ([]file, error) {
	// Make sure all metadata is within maxima.
	for _, v := range metadata {
		if v.ID > pd.MetadataStreamsMax-1 {
			return nil, backend.ContentVerificationError{
				ErrorCode: pd.ErrorStatusInvalidMDID,
				ErrorContext: []string{
					strconv.FormatUint(v.ID, 10),
				},
			}
		}
	}
	for i := range metadata {
		for j := range metadata {
			// Skip self and non duplicates.
			if i == j || metadata[i].ID != metadata[j].ID {
				continue
			}
			return nil, backend.ContentVerificationError{
				ErrorCode: pd.ErrorStatusDuplicateMDID,
				ErrorContext: []string{
					strconv.FormatUint(metadata[i].ID, 10),
				},
			}
		}
	}

	// Prevent paths
	for i := range files {
		if filepath.Base(files[i].Name) != files[i].Name {
			return nil, backend.ContentVerificationError{
				ErrorCode: pd.ErrorStatusInvalidFilename,
				ErrorContext: []string{
					files[i].Name,
				},
			}
		}
	}
	for _, v := range filesDel {
		if filepath.Base(v) != v {
			return nil, backend.ContentVerificationError{
				ErrorCode: pd.ErrorStatusInvalidFilename,
				ErrorContext: []string{
					v,
				},
			}
		}
	}

	// Now check files
	if len(files) == 0 {
		return nil, backend.ContentVerificationError{
			ErrorCode: pd.ErrorStatusEmpty,
		}
	}

	// Prevent bad filenames and duplicate filenames
	for i := range files {
		for j := range files {
			if i == j {
				continue
			}
			if files[i].Name == files[j].Name {
				return nil, backend.ContentVerificationError{
					ErrorCode: pd.ErrorStatusDuplicateFilename,
					ErrorContext: []string{
						files[i].Name,
					},
				}
			}
		}
		// Check against filesDel
		for _, v := range filesDel {
			if files[i].Name == v {
				return nil, backend.ContentVerificationError{
					ErrorCode: pd.ErrorStatusDuplicateFilename,
					ErrorContext: []string{
						files[i].Name,
					},
				}
			}
		}
	}

	fa := make([]file, 0, len(files))
	for i := range files {
		if gozaru.Sanitize(files[i].Name) != files[i].Name {
			return nil, backend.ContentVerificationError{
				ErrorCode: pd.ErrorStatusInvalidFilename,
				ErrorContext: []string{
					files[i].Name,
				},
			}
		}

		// Validate digest
		d, ok := util.ConvertDigest(files[i].Digest)
		if !ok {
			return nil, backend.ContentVerificationError{
				ErrorCode: pd.ErrorStatusInvalidFileDigest,
				ErrorContext: []string{
					files[i].Name,
				},
			}
		}

		// Setup cooked file.
		f := file{
			name: files[i].Name,
		}

		// Decode base64 payload
		var err error
		f.payload, err = base64.StdEncoding.DecodeString(files[i].Payload)
		if err != nil {
			return nil, backend.ContentVerificationError{
				ErrorCode: pd.ErrorStatusInvalidBase64,
				ErrorContext: []string{
					files[i].Name,
				},
			}
		}

		// Calculate payload digest
		dp := util.Digest(f.payload)
		if !bytes.Equal(d[:], dp) {
			return nil, backend.ContentVerificationError{
				ErrorCode: pd.ErrorStatusInvalidFileDigest,
				ErrorContext: []string{
					files[i].Name,
				},
			}
		}
		f.digest = dp

		// Verify MIME
		detectedMIMEType := mime.DetectMimeType(f.payload)
		if detectedMIMEType != files[i].MIME {
			return nil, backend.ContentVerificationError{
				ErrorCode: pd.ErrorStatusInvalidMIMEType,
				ErrorContext: []string{
					files[i].Name,
					detectedMIMEType,
				},
			}
		}

		if !mime.MimeValid(files[i].MIME) {
			return nil, backend.ContentVerificationError{
				ErrorCode: pd.ErrorStatusUnsupportedMIMEType,
				ErrorContext: []string{
					files[i].Name,
					files[i].MIME,
				},
			}
		}

		fa = append(fa, f)
	}

	return fa, nil
}

// loadRecord loads an entire record of disk.  It returns an array of
// backend.File that is completely filled out.
//
// This function must be called with the lock held.
func loadRecord(path, id, version string) ([]backend.File, error) {
	pathToVersion := getPathToVersion(path, id, version)
	// Get dir.
	recordDir := pijoin(pathToVersion, defaultPayloadDir)
	files, err := ioutil.ReadDir(recordDir)
	if err != nil {
		return nil, err
	}

	bf := make([]backend.File, 0, len(files))
	// Load all files
	for _, file := range files {
		fn := pijoin(recordDir, file.Name())
		if file.IsDir() {
			return nil, fmt.Errorf("record corrupt: %v", path)
		}

		f := backend.File{Name: file.Name()}
		f.MIME, f.Digest, f.Payload, err = util.LoadFile(fn)
		if err != nil {
			return nil, err
		}
		bf = append(bf, f)
	}

	return bf, nil
}

// mdFilename generates the proper filename for a specified repo + proposal and
// metadata stream.
func mdFilename(path, id string, mdID int) string {
	return pijoin(joinLatest(path, id),
		strconv.FormatUint(uint64(mdID), 10)+defaultMDFilenameSuffix)
}

// loadMDStreams loads all streams of disk.  It returns an array of
// backend.MetadataStream that is completely filled out.
//
// This function must be called with the lock held.
func loadMDStreams(path, id, version string) ([]backend.MetadataStream, error) {
	pathToVersion := getPathToVersion(path, id, version)
	files, err := ioutil.ReadDir(pathToVersion)
	if err != nil {
		return nil, err
	}

	ms := make([]backend.MetadataStream, 0, len(files))
	for _, v := range files {
		// Skip irrelevant files
		if !strings.HasSuffix(v.Name(), defaultMDFilenameSuffix) {
			continue
		}

		// Fish out metadata stream ID from filename
		ids := strings.TrimSuffix(v.Name(), defaultMDFilenameSuffix)
		mdid, err := strconv.ParseUint(ids, 10, 64)
		if err != nil {
			return nil, err
		}

		// Load metadata stream
		fn := pijoin(pathToVersion, v.Name())
		md, err := ioutil.ReadFile(fn)
		if err != nil {
			return nil, err
		}
		ms = append(ms, backend.MetadataStream{
			ID:      mdid,
			Payload: string(md),
		})
	}

	return ms, nil
}

// loadMD loads a RecordMetadata from the provided path/id.  This may
// be unvetted/id or vetted/id.
//
// This function should be called with the lock held.
func loadMD(path, id, version string) (*backend.RecordMetadata, error) {
	pathToVersion := getPathToVersion(path, id, version)
	filename := pijoin(pathToVersion,
		defaultRecordMetadataFilename)
	f, err := os.Open(filename)
	if err != nil {
		if os.IsNotExist(err) {
			err = backend.ErrRecordNotFound
		}
		return nil, err
	}
	defer f.Close()

	var brm backend.RecordMetadata
	decoder := json.NewDecoder(f)
	if err = decoder.Decode(&brm); err != nil {
		return nil, err
	}
	return &brm, nil
}

// createMD stores a RecordMetadata to the provided path/id.  This may be
// unvetted/id or vetted/id.
//
// This function should be called with the lock held.
func createMD(path, id string, status backend.MDStatusT, iteration uint64, hashes []*[sha256.Size]byte) (*backend.RecordMetadata, error) {
	// Create record metadata
	m := *merkle.Root(hashes)
	brm := backend.RecordMetadata{
		Version:   backend.VersionRecordMD,
		Iteration: iteration,
		Status:    status,
		Merkle:    hex.EncodeToString(m[:]),
		Timestamp: time.Now().Unix(),
		Token:     id,
	}

	err := updateMD(path, id, &brm)
	if err != nil {
		return nil, err
	}

	return &brm, nil
}

// updateMD updates the RecordMetadata status to the provided path/id.
//
// This function should be called with the lock held.
func updateMD(path, id string, brm *backend.RecordMetadata) error {
	// Store metadata record.
	filename := pijoin(joinLatest(path, id), defaultRecordMetadataFilename)
	f, err := os.Create(filename)
	if err != nil {
		return err
	}
	defer f.Close()

	return json.NewEncoder(f).Encode(*brm)
}

// commitMD commits the MD into a git repo.
//
// This function should be called with the lock held.
func (g *gitBackEnd) commitMD(path, id, msg string) error {
	// git add id/brm.json
	filename := pijoin(joinLatest(path, id),
		defaultRecordMetadataFilename)
	err := g.gitAdd(path, filename)
	if err != nil {
		return err
	}

	// git commit -m "message"
	return g.gitCommit(path, "Update record status "+id+" "+msg)
}

// deltaCommits returns sha1 extended digests and one line commit messages to
// the caller.  If lastAnchor is empty then the range is from the dawn of time
// until now.  If lastAnchor is a valid hash the range is from lastAnchor up
// until no.
//
// This function should be called with the lock held.
func (g *gitBackEnd) deltaCommits(path string, lastAnchor []byte) ([]*[sha256.Size]byte, []string, []string, error) {
	// Sanity
	if !(len(lastAnchor) == 0 || len(lastAnchor) == sha256.Size) {
		return nil, nil, nil, fmt.Errorf("invalid digest size")
	}

	// Minimal git arguments
	args := []string{"log", "--pretty=oneline"}

	// Determine digest range
	latestCommit, err := g.gitLastDigest(path)
	if err != nil {
		return nil, nil, nil, err
	}
	if len(lastAnchor) != 0 {
		// git log lastAnchor..latestCommit --pretty=oneline
		sha1LastAnchor := unextendSHA256(lastAnchor)
		if bytes.Equal(sha1LastAnchor, latestCommit) {
			return nil, nil, nil, errNothingToDo
		}
		args = append(args, hex.EncodeToString(sha1LastAnchor)+".."+
			hex.EncodeToString(latestCommit))
	}

	// Execute git
	out, err := g.git(path, args...)
	if err != nil {
		return nil, nil, nil, err
	}
	if len(out) == 0 {
		return nil, nil, nil, fmt.Errorf("invalid git output")
	}

	// Generate return data
	digests := make([]*[sha256.Size]byte, 0, len(out))
	commitMessages := make([]string, 0, len(out))
	for _, line := range out {
		// Returned data is "<digest> <commit message>"
		ds := strings.SplitN(line, " ", 2)
		if len(ds) == 0 {
			return nil, nil, nil, fmt.Errorf("invalid log")
		}

		// Ignore anchor confirmation commits
		if regexAnchorConfirmation.MatchString(ds[1]) {
			continue
		}

		// Validate returned digest
		sha1Digest, err := hex.DecodeString(ds[0])
		if err != nil {
			return nil, nil, nil, err
		}
		if len(sha1Digest) != sha1.Size {
			return nil, nil, nil, fmt.Errorf("invalid sha1 size")
		}
		sha256DigestB := extendSHA1(sha1Digest)
		var sha256Digest [sha256.Size]byte
		copy(sha256Digest[:], sha256DigestB)

		// Fill out return values
		digests = append(digests, &sha256Digest)
		commitMessages = append(commitMessages, ds[1])
	}

	if len(digests) == 0 {
		return nil, nil, nil, errNothingToDo
	}

	return digests, commitMessages, out, nil
}

// anchor takes a slice of commit digests and anchors them in dcrtime.
//
// This function is being clever with the anchors.  It sends two values to
// dcrtime.  We anchor the merkle root, and we *also* anchor all
// individual commit hashes.  We do the last bit in order to be able to
// externally validate that a commit hash made it into the time stamp.  If we
// don't do that we'd have to create a tool to verify individual hashes for the
// truly curious.  This is essentially free because dcrtime compresses all
// digests into a single merkle root.
//
// This function should be called with the lock held.
// TODO: the physical write to dcrtime needs to come out of the lock.
func (g *gitBackEnd) anchor(digests []*[sha256.Size]byte) error {
	// Anchor all digests
	if g.test {
		// We always append the anchorKey as the last element
		x := len(digests) - 1
		g.testAnchors[hex.EncodeToString(digests[x][:])] = false
		return nil
	}

	return util.Timestamp("politeia", g.dcrtimeHost, digests)
}

// appendAuditTrail adds a record to the audit trail.
func (g *gitBackEnd) appendAuditTrail(path string, ts int64, merkle [sha256.Size]byte, lines []string) error {
	f, err := os.OpenFile(pijoin(path, defaultAuditTrailFile),
		os.O_RDWR|os.O_CREATE|os.O_APPEND, 0644)
	if err != nil {
		return err
	}
	defer f.Close()

	fmt.Fprintf(f, "%v: --- Audit Trail Record %x ---\n", ts, merkle)
	for _, line := range lines {
		fmt.Fprintf(f, "%v: %v\n", ts, strings.Trim(line, " \t\n"))
	}

	return nil
}

// runAnchorFsck returns whether a git fsck should be run as part of the
// anchoring process. As a the git repos grow in the size the git fsck command
// can keep the gitBackEnd locked for an untolerable amount of time. This
// function can be used to specify specific times that the git fsck should be
// run instead of it being run everytime an anchor it dropped.
func (g *gitBackEnd) runAnchorFsck() bool {
	// We want to run the git fsck during the 06:58 UTC anchor drop
	// only. This time was chosen because it falls in the middle of
	// the night for the USA and Brazil, which is likely the majority
	// of politeia traffic.
	utc, err := time.LoadLocation("UTC")
	if err != nil {
		e := fmt.Sprintf("load time location UTC: %v", err)
		panic(e)
	}
	now := time.Now().In(utc)
	y, m, d := now.Date()

	// Give a 5 minute buffer on either side of 06:58 UTC. If the
	// current time falls within this window then true is returned
	// to indicate a fsck should be run.
	start := time.Date(y, m, d, 6, 53, 0, 0, utc)
	end := time.Date(y, m, d, 7, 03, 0, 0, utc)
	if now.After(start) && now.Before(end) {
		return true
	}

	return false
}

// anchorRepo drops an anchor for an individual repo.
// It prints the basename during its actions.
//
// This function should be called with the lock held.
func (g *gitBackEnd) anchorRepo(path string) (*[sha256.Size]byte, error) {
	// Make sure we have a repo we understand
	repo := filepath.Base(path)

	// Fsck
	err := g.gitCheckout(path, "master")
	if err != nil {
		return nil, fmt.Errorf("anchor checkout master %v: %v", repo,
			err)
	}

	if g.runAnchorFsck() {
		log.Infof("Running git fsck on %v repository", repo)
		_, err = g.gitFsck(path)
		if err != nil {
			return nil, fmt.Errorf("anchor fsck master %v: %v", repo, err)
		}
	}

	// Check for unanchored commits
	last, err := g.readLastAnchorRecord()
	if err != nil {
		return nil, fmt.Errorf("could not find last %v digest: %v", repo,
			err)
	}

	// Fill out unvetted digests
	digests, messages, _, err := g.deltaCommits(path, last.Last)
	if err != nil {
		if errors.Is(err, errNothingToDo) {
			return nil, err
		}
		return nil, fmt.Errorf("could not determine delta %v: %v",
			repo, err)
	}
	if len(digests) != len(messages) {
		// Really can't happen
		return nil, fmt.Errorf("invalid digests(%v)/messages(%v) count",
			len(digests), len(messages))
	}

	// Create commit message BEFORE calling anchor.  anchor calls
	// merkle.Root which in turn sorts the digests and that is fine but not
	// what we want to display to the user.
	commitMessage := ""
	auditLines := make([]string, 0, len(digests))
	for k, digest := range digests {
		line := fmt.Sprintf("%x %v\n", *digest, messages[k])
		commitMessage += line
		auditLines = append(auditLines, line)
	}

	// Create anchor record early for the same reason.
	anchorRecord, anchorKey, err := newAnchorRecord(AnchorUnverified,
		digests, messages)
	if err != nil {
		return nil, fmt.Errorf("newAnchorRecord: %v", err)
	}

	// Append MerkleRoot to digests.  We have to do this since this is
	// politeia's lookup key but dcrtime will likely return a different
	// merkle.  Dcrtime returns a different merkle when there are
	// additional digests in the set.
	digests = append(digests, anchorKey)

	// Anchor commits
	log.Infof("Anchoring %v repository", repo)
	err = g.anchor(digests)
	if err != nil {
		return nil, fmt.Errorf("anchor: %v", err)
	}

	// Prefix commitMessage with merkle root
	commitMessage = fmt.Sprintf("%v %x\n\n%v", markerAnchor, *anchorKey,
		commitMessage)

	// Commit merkle root as an anchor and append included commits to audit
	// trail
	err = g.appendAuditTrail(path, anchorRecord.Time, *anchorKey,
		auditLines)
	if err != nil {
		return nil, fmt.Errorf("could not append to audit trail: %v",
			err)
	}
	err = g.gitAdd(path, defaultAuditTrailFile)
	if err != nil {
		return nil, fmt.Errorf("gitAdd: %v", err)
	}
	err = g.gitCommit(path, commitMessage)
	if err != nil {
		return nil, fmt.Errorf("gitCommit: %v", err)
	}

	return anchorKey, nil
}

// anchor verifies if there are new commits in all repos and if that is the
// case it drops and anchor in dcrtime for each of them.
func (g *gitBackEnd) anchorAllRepos() error {
	log.Infof("Dropping anchor")
	// Lock filesystem
	g.Lock()
	defer g.Unlock()
	if g.shutdown {
		return fmt.Errorf("anchorAllRepos: %v", backend.ErrShutdown)
	}

	//  Anchor vetted
	log.Infof("Anchoring %v", g.vetted)
	mr, err := g.anchorRepo(g.vetted)
	if err != nil {
		if errors.Is(err, errNothingToDo) {
			log.Infof("Anchoring %v: nothing to do", g.vetted)
			return nil
		}
		return fmt.Errorf("anchor repo %v: %v", g.vetted, err)
	}

	// Sync vetted to unvetted

	// git pull --ff-only --rebase
	err = g.gitPull(g.unvetted, true)
	if err != nil {
		return err
	}

	log.Infof("Dropping anchor complete: %x", *mr)

	return nil
}

// periodicAnchorChecker must be run as a go routine.  It sits around and
// periodically checks if there is work to do.  It can also be tickled by
// messaging checkAnchor.
func (g *gitBackEnd) periodicAnchorChecker() {
	log.Infof("Periodic anchor checker launched")
	defer log.Infof("Periodic anchor checker exited")
	for {
		select {
		case <-g.exit:
			return
		case <-g.checkAnchor:
		case <-time.After(5 * time.Minute):
		}

		g.Lock()
		isShutdown := g.shutdown
		g.Unlock()
		if isShutdown {
			return
		}

		// Do lengthy work, this may have to be its own go routine
		err := g.anchorChecker()
		if err != nil {
			// Not much we can do past logging
			log.Errorf("periodicAnchorChecker: %v", err)
		}
	}
}

// anchorChecker does the work for periodicAnchorChecker.  It lives in its own
// function for testing purposes.
func (g *gitBackEnd) anchorChecker() error {
	ua, err := g.readUnconfirmedAnchorRecord()
	if err != nil {
		return fmt.Errorf("anchorChecker read: %v", err)
	}

	// Check for work
	if len(ua.Merkles) == 0 {
		return nil
	}

	// Do one verify at a time for now
	vrs := make([]v1.VerifyDigest, 0, len(ua.Merkles))
	for _, u := range ua.Merkles {
		digest := hex.EncodeToString(u)
		vr, err := g.verifyAnchor(digest)
		if err != nil {
			log.Errorf("anchorChecker verify: %v", err)
			continue
		}
		vrs = append(vrs, *vr)
	}

	err = g.afterAnchorVerify(vrs)
	if err != nil {
		return fmt.Errorf("afterAnchorVerify: %v", err)
	}

	return nil
}

// afterAnchorVerify completes the anchor verification process.  It is a
// separate function in order not having to futz with locks.
func (g *gitBackEnd) afterAnchorVerify(vrs []v1.VerifyDigest) error {
	// Lock filesystem
	g.Lock()
	defer g.Unlock()

	var err error

	if len(vrs) != 0 {
		// git checkout master
		err = g.gitCheckout(g.vetted, "master")
		if err != nil {
			return err
		}
	}
	// Handle verified vrs
	for _, vr := range vrs {
		if vr.ChainInformation.ChainTimestamp == 0 {
			// dcrtime returns 0 when there are not enough
			// confirmations yet.
			return fmt.Errorf("not enough confirmations: %v",
				vr.Digest)
		}

		// Use the audit trail as the file to be committed
		mr, ok := util.ConvertDigest(vr.Digest)
		if !ok {
			return fmt.Errorf("invalid digest: %v", vr.Digest)
		}
		txLine := fmt.Sprintf("%v anchored in TX %v\n", vr.Digest,
			vr.ChainInformation.Transaction)
		err = g.appendAuditTrail(g.vetted,
			vr.ChainInformation.ChainTimestamp, mr, []string{txLine})
		if err != nil {
			return err
		}
		err = g.gitAdd(g.vetted, defaultAuditTrailFile)
		if err != nil {
			return err
		}

		// Store dcrtime information.
		// In vetted store the ChainInformation as a json object in
		// directory anchor.
		// In Vetted in the record directory add a file called anchor
		// that points to the TX id.
		anchorDir := pijoin(g.vetted, defaultAnchorsDirectory)
		err = os.MkdirAll(anchorDir, 0774)
		if err != nil {
			return err
		}
		ar, err := json.Marshal(vr.ChainInformation)
		if err != nil {
			return err
		}
		err = ioutil.WriteFile(pijoin(anchorDir, vr.Digest),
			ar, 0664)
		if err != nil {
			return err
		}
		err = g.gitAdd(g.vetted,
			pijoin(defaultAnchorsDirectory, vr.Digest))
		if err != nil {
			return err
		}

		// git commit anchor confirmation
		commitMsg := markerAnchorConfirmation + " " + vr.Digest + "\n\n" + txLine
		err = g.gitCommit(g.vetted, commitMsg)
		if err != nil {
			return err
		}

		// Mark test anchors as confirmed by dcrtime
		if g.test {
			g.testAnchors[vr.Digest] = true
		}
	}
	if len(vrs) != 0 {
		// git checkout master unvetted
		err = g.gitCheckout(g.unvetted, "master")
		if err != nil {
			return err
		}

		// git pull --ff-only --rebase
		err = g.gitPull(g.unvetted, true)
		if err != nil {
			return err
		}
	}

	return nil
}

// anchorAllReposCronJob is the cron job that anchors all repos at a preset time.
func (g *gitBackEnd) anchorAllReposCronJob() {
	err := g.anchorAllRepos()
	if err != nil {
		log.Errorf("%v", err)
	}
}

// verifyAnchor asks dcrtime if an anchor has been verified and returns a TX if
// it has.
func (g *gitBackEnd) verifyAnchor(digest string) (*v1.VerifyDigest, error) {
	var (
		vr  *v1.VerifyReply
		err error
	)

	// In test mode we fake success.
	if g.test {
		// Fake success
		vr = &v1.VerifyReply{}
		anchored, ok := g.testAnchors[digest]
		if !ok {
			return nil, fmt.Errorf("test not found")
		}
		if anchored {
			return nil, fmt.Errorf("already anchored")
		}
		vr.Digests = append(vr.Digests, v1.VerifyDigest{
			Digest: digest,
			Result: v1.ResultOK,
			ChainInformation: v1.ChainInformation{
				ChainTimestamp: time.Now().Unix(),
				Transaction:    expectedTestTX,
			},
		})
	} else {
		// Call dcrtime
		vr, err = util.Verify("politeia", g.dcrtimeHost,
			[]string{digest})
		if err != nil {
			return nil, err
		}
	}

	// Do some sanity checks
	if len(vr.Digests) != 1 {
		return nil, fmt.Errorf("unexpected number of digests")
	}
	if vr.Digests[0].Result != v1.ResultOK {
		return nil, fmt.Errorf("unexpected result: %v",
			vr.Digests[0].Result)
	}

	return &vr.Digests[0], nil
}

// _newRecord adds a new record to the unvetted repo.  Note that this function
// must be wrapped by a function that delivers the call with the unvetted repo
// sitting in the correct branch.  The idea is that if this function fails we
// can simply unwind it said branch.
//
// Function must be called with the lock held.
func (g *gitBackEnd) _newRecord(id string, metadata []backend.MetadataStream, fa []file) (*backend.RecordMetadata, error) {
	// Process files.
	path := pijoin(g.unvetted, id, "1", defaultPayloadDir)
	err := os.MkdirAll(path, 0774)
	if err != nil {
		return nil, err
	}

	hashes := make([]*[sha256.Size]byte, 0, len(fa))
	for i := range fa {
		// Copy files into directory id/payload/filename.
		filename := pijoin(path, fa[i].name)
		err = ioutil.WriteFile(filename, fa[i].payload, 0664)
		if err != nil {
			return nil, err
		}
		var d [sha256.Size]byte
		copy(d[:], fa[i].digest)
		hashes = append(hashes, &d)

		// git add id/payload/filename
		err = g.gitAdd(g.unvetted, filename)
		if err != nil {
			return nil, err
		}
	}

	// Save all metadata streams
	for i := range metadata {
		filename := pijoin(joinLatest(g.unvetted, id),
			fmt.Sprintf("%02v%v", metadata[i].ID,
				defaultMDFilenameSuffix))
		err = ioutil.WriteFile(filename, []byte(metadata[i].Payload),
			0664)
		if err != nil {
			return nil, err
		}
		// git add id/metadata.txt
		err = g.gitAdd(g.unvetted, filename)
		if err != nil {
			return nil, err
		}
	}

	// Save record metadata
	brm, err := createMD(g.unvetted, id, backend.MDStatusUnvetted, 1,
		hashes)
	if err != nil {
		return nil, err
	}

	// git add id/version/recordmetadata.json
	filename := pijoin(joinLatest(g.unvetted, id),
		defaultRecordMetadataFilename)
	err = g.gitAdd(g.unvetted, filename)
	if err != nil {
		return nil, err
	}

	// git commit -m "message"
	err = g.gitCommit(path, "Add record "+id)
	if err != nil {
		return nil, err
	}

	return brm, nil
}

// newRecord adds a new record to the unvetted repo. If something fails it
// unwinds changes made and returns sitting in the master branch.  Note that if
// the call fails the branch is deleted because the branch does not contain
// anything of value.
//
// Function must be called with the lock held.
func (g *gitBackEnd) newRecord(token []byte, metadata []backend.MetadataStream, fa []file) (*backend.RecordMetadata, error) {
	id := hex.EncodeToString(token)

	log.Tracef("newRecord %v", id)

	// git checkout -b id
	err := g.gitNewBranch(g.unvetted, id)
	if err != nil {
		return nil, err
	}

	rm, err2 := g._newRecord(id, metadata, fa)
	if err2 != nil {
		// Unwind and complain
		err = g.gitUnwindBranch(g.unvetted, id)
		if err != nil {
			// We are in trouble and should consider a panic
			log.Criticalf("newRecord: %v", err)
		}
		return nil, err2
	}

	// git checkout master
	err = g.gitCheckout(g.unvetted, "master")
	if err != nil {
		return nil, err
	}

	return rm, nil
}

// getVettedTokens gets the tokens of all vetted records by retrieving the
// names of the folders in the vetted directory.
//
// Function must be called with the lock held.
func (g *gitBackEnd) getVettedTokens() ([]string, error) {
	files, err := ioutil.ReadDir(g.vetted)
	if err != nil {
		return nil, err
	}

	vettedTokens := make([]string, 0, len(files))
	for _, v := range files {
		id := v.Name()
		if !util.IsDigest(id) {
			continue
		}
		vettedTokens = append(vettedTokens, id)
	}

	return vettedTokens, nil
}

// getUnvettedTokens gets the tokens of all unvetted records by retrieving the
// names of the git branches in the unvetted directory.
//
// Function must be called with the lock held.
func (g *gitBackEnd) getUnvettedTokens() ([]string, error) {
	branches, err := g.gitBranches(g.unvetted)
	if err != nil {
		return nil, err
	}

	unvettedTokens := make([]string, 0, len(branches))
	for _, id := range branches {
		if !util.IsDigest(id) {
			continue
		}
		unvettedTokens = append(unvettedTokens, id)
	}

	return unvettedTokens, nil
}

// populateTokenPrefixCache populates the prefix cache on the gitBackEnd
// object with the prefixes of the tokens of both vetted and unvetted
// records. This cache is used to ensure that only tokens with unique prefixes
// are generated, because this allows lookups based on the prefix of a token.
//
// This function must be called with the lock held.
//
// This must be called after the vetted and unvetted repos are created,
// otherwise it will return an error.
func (g *gitBackEnd) populateTokenPrefixCache() error {
	vettedTokens, err := g.getVettedTokens()
	if err != nil {
		return err
	}

	unvettedTokens, err := g.getUnvettedTokens()
	if err != nil {
		return err
	}

	prefixCache := make(map[string]struct{},
		len(vettedTokens)+len(unvettedTokens))

	vettedPrefixes := util.TokensToPrefixes(vettedTokens)
	unvettedPrefixes := util.TokensToPrefixes(unvettedTokens)

	for _, prefix := range vettedPrefixes {
		prefixCache[prefix] = struct{}{}
	}
	for _, prefix := range unvettedPrefixes {
		prefixCache[prefix] = struct{}{}
	}
	g.prefixCache = prefixCache

	return nil
}

// randomUniqueToken generates a new token of length pd.TokenSize which
// does not share a prefix of length pd.TokenPrefixSize with any existing
// token. This is needed to allow lookups based on the prefix of a token.
//
// This method must be called with the lock held.
func (g *gitBackEnd) randomUniqueToken() ([]byte, error) {
	TRIES := 1000
	for i := 0; i < TRIES; i++ {
		token, err := util.Random(pd.TokenSizeMax)
		if err != nil {
			return nil, err
		}

		newToken := hex.EncodeToString(token)
		prefix := util.TokenToPrefix(newToken)

		if _, ok := g.prefixCache[prefix]; !ok {
			g.prefixCache[prefix] = struct{}{}
			return token, nil
		}
	}

	return nil, fmt.Errorf("failed to find unique token after %v tries", TRIES)
}

// New takes a record verifies it and drops it on disk in the unvetted
// directory.  Records and metadata are stored in unvetted/token/.  the
// function returns a RecordMetadata.
//
// New satisfies the backend interface.
func (g *gitBackEnd) New(metadata []backend.MetadataStream, files []backend.File) (*backend.RecordMetadata, error) {
	log.Tracef("New")
	fa, err := verifyContent(metadata, files, []string{})
	if err != nil {
		return nil, err
	}

	// Lock filesystem
	g.Lock()
	defer g.Unlock()
	if g.shutdown {
		return nil, backend.ErrShutdown
	}

	token, err := g.randomUniqueToken()
	if err != nil {
		return nil, err
	}

	log.Debugf("New %x", token)

	// git checkout master
	err = g.gitCheckout(g.unvetted, "master")
	if err != nil {
		return nil, err
	}

	// git pull --ff-only --rebase
	err = g.gitPull(g.unvetted, true)
	if err != nil {
		return nil, err
	}

	return g.newRecord(token, metadata, fa)
}

// updateMetadata appends or overwrites in the unvetted repository.
// Additionally it does the git bits when called.
// Function must be called with the lock held.
func (g *gitBackEnd) updateMetadata(id string, mdAppend, mdOverwrite []backend.MetadataStream) error {
	// Overwrite metadata
	for i := range mdOverwrite {
		filename := pijoin(joinLatest(g.unvetted, id),
			fmt.Sprintf("%02v%v", mdOverwrite[i].ID,
				defaultMDFilenameSuffix))
		err := ioutil.WriteFile(filename, []byte(mdOverwrite[i].Payload),
			0664)
		if err != nil {
			return err
		}
		// git add id/metadata.txt
		err = g.gitAdd(g.unvetted, filename)
		if err != nil {
			return err
		}
	}

	// Append metadata
	for i := range mdAppend {
		filename := pijoin(joinLatest(g.unvetted, id),
			fmt.Sprintf("%02v%v", mdAppend[i].ID,
				defaultMDFilenameSuffix))
		f, err := os.OpenFile(filename,
			os.O_RDWR|os.O_CREATE|os.O_APPEND, 0644)
		if err != nil {
			return err
		}
		_, err = io.WriteString(f, mdAppend[i].Payload)
		if err != nil {
			f.Close()
			return err
		}
		f.Close()
		// git add id/metadata.txt
		err = g.gitAdd(g.unvetted, filename)
		if err != nil {
			return err
		}
	}
	return nil
}

func (g *gitBackEnd) checkoutRecordBranch(id string) (bool, error) {
	// See if branch already exists
	branches, err := g.gitBranches(g.unvetted)
	if err != nil {
		return false, err
	}
	var found bool
	for _, v := range branches {
		if !util.IsDigest(v) {
			continue
		}
		if v == id {
			found = true
			break
		}
	}

	if found {
		// Branch exists, modify branch
		err := g.gitCheckout(g.unvetted, id)
		if err != nil {
			return true, backend.ErrRecordNotFound
		}
	} else {
		// Branch does not exist, create it if record exists
		fi, err := os.Stat(pijoin(g.unvetted, id))
		if err != nil {
			if os.IsNotExist(err) {
				return false, backend.ErrRecordNotFound
			}
		}
		if !fi.IsDir() {
			return false, fmt.Errorf("unvetted repo corrupt: %v "+
				"is not a dir", fi.Name())
		}
		// git checkout -b id
		err = g.gitNewBranch(g.unvetted, id)
		if err != nil {
			return false, err
		}
	}

	return found, nil
}

// _updateRecord takes various parameters to update a record.  Note that this
// function must be wrapped by a function that delivers the call with the repo
// sitting in the correct branch/master.  The idea is that if this function
// fails we can simply unwind it by calling a git stash.
// If commit is true the changes will be committed to record, if it is false
// it'll return ErrChangesRecord if the error would change; the caller is
// responsible to unwinding the changes.
//
// Function must be  called with the lock held.
func (g *gitBackEnd) _updateRecord(commit bool, id string, mdAppend, mdOverwrite []backend.MetadataStream, fa []file, filesDel []string) error {
	// Get version for relative git rm command later.
	version, err := getLatest(pijoin(g.unvetted, id))
	if err != nil {
		return err
	}

	log.Tracef("updating %v %v", commit, id)
	defer func() { log.Tracef("updating complete: %v", id) }()

	// Load MD
	brm, err := loadMD(g.unvetted, id, "")
	if err != nil {
		return err
	}
	if !(brm.Status == backend.MDStatusVetted ||
		brm.Status == backend.MDStatusUnvetted ||
		brm.Status == backend.MDStatusIterationUnvetted ||
		brm.Status == backend.MDStatusArchived) {
		return fmt.Errorf("can not update record that "+
			"has status: %v %v", brm.Status,
			backend.MDStatus[brm.Status])
	}

	// Verify all deletes before executing
	for _, v := range filesDel {
		fi, err := os.Stat(pijoin(joinLatest(g.unvetted, id),
			defaultPayloadDir, v))
		if err != nil {
			if os.IsNotExist(err) {
				return backend.ContentVerificationError{
					ErrorCode:    pd.ErrorStatusFileNotFound,
					ErrorContext: []string{v},
				}
			}
		}
		if !fi.Mode().IsRegular() {
			return fmt.Errorf("not a file: %v", fi.Name())
		}
	}

	// At this point we should be ready to add/remove/update all the things.
	path := pijoin(joinLatest(g.unvetted, id), defaultPayloadDir)
	for i := range fa {
		// Copy files into directory id/payload/filename.
		filename := pijoin(path, fa[i].name)
		err = ioutil.WriteFile(filename, fa[i].payload, 0664)
		if err != nil {
			return err
		}

		// git add id/payload/filename
		err = g.gitAdd(g.unvetted, filename)
		if err != nil {
			return err
		}
	}

	// Delete files
	relativeRmDir := pijoin(id, version, defaultPayloadDir)
	for _, v := range filesDel {
		err = g.gitRm(g.unvetted, pijoin(relativeRmDir, v), true)
		if err != nil {
			return err
		}
	}

	// Handle metadata
	err = g.updateMetadata(id, mdAppend, mdOverwrite)
	if err != nil {
		return err
	}

	// Find all hashes
	hashes := make([]*[sha256.Size]byte, 0, len(fa))
	ppath := pijoin(joinLatest(g.unvetted, id), defaultPayloadDir)
	newRecordFiles, err := ioutil.ReadDir(ppath)
	if err != nil {
		if os.IsNotExist(err) {
			return backend.ContentVerificationError{
				ErrorCode: pd.ErrorStatusEmpty,
			}
		}
		return err
	}
	for _, v := range newRecordFiles {
		digest, err := util.DigestFileBytes(pijoin(ppath,
			v.Name()))
		if err != nil {
			return err
		}
		var d [sha256.Size]byte
		copy(d[:], digest)
		hashes = append(hashes, &d)
	}

	// If there are no changes DO NOT update the record and reply with no
	// changes.
	log.Tracef("_updateRecord: verify changes %v", id)
	if !g.gitHasChanges(g.unvetted) {
		return backend.ErrNoChanges
	}

	if !commit {
		return backend.ErrChangesRecord
	}

	log.Tracef("_updateRecord: committing %v", id)

	// Update record metadata
	ns := backend.MDStatusIterationUnvetted
	if brm.Status == backend.MDStatusVetted {
		ns = backend.MDStatusVetted
	}
	_, err = createMD(g.unvetted, id, ns, brm.Iteration+1, hashes)
	if err != nil {
		return err
	}

	// Check for authorizevote metadata and delete it if found
	avFilename := fmt.Sprintf("%02v%v", decredplugin.MDStreamAuthorizeVote,
		defaultMDFilenameSuffix)
	_, err = os.Stat(pijoin(joinLatest(g.unvetted, id), avFilename))
	if err == nil {
		err = g.gitRm(g.unvetted, pijoin(id, version, avFilename), true)
		if err != nil {
			return err
		}
	}

	// Call plugin hooks
	f, ok := decredPluginHooks[PluginPostHookEdit]
	if ok {
		log.Tracef("Calling hook: %v(%v)", PluginPostHookEdit, id)
		err = f(id)
		if err != nil {
			return err
		}
	}

	// git add id/recordmetadata.json
	filename := pijoin(joinLatest(g.unvetted, id),
		defaultRecordMetadataFilename)
	err = g.gitAdd(g.unvetted, filename)
	if err != nil {
		return err
	}

	// git commit -m "message"
	err = g.gitCommit(g.unvetted, "Update record "+id)
	if err != nil {
		return err
	}

	log.Tracef("Returning complete record: %v", id)
	// This is a bit inefficient but let's roll with it for now.
	return nil
}

// wouldChange applies a diff into a repo and undoes that. The point of this
// call is to determine if applying said diff would change the repo.
//
// This is a very expensive call. Only use this sparingly.
//
// Must be called WITHOUT the lock held.
func (g *gitBackEnd) wouldChange(id string, mdAppend []backend.MetadataStream, mdOverwrite []backend.MetadataStream, fa []file, filesDel []string) (bool, error) {
	idTmp := id + "_rm"
	_ = g.gitBranchDelete(g.unvetted, idTmp) // Delete it just in case
	err := g.gitNewBranch(g.unvetted, idTmp)
	if err != nil {
		return false, err
	}

	var rv bool
	err = g._updateRecord(false, id, mdAppend, mdOverwrite, fa, filesDel)
	if errors.Is(err, backend.ErrChangesRecord) {
		rv = true
	}
	return rv, g.gitUnwindBranch(g.unvetted, idTmp)
}

// updateRecord puts the correct git repo in the correct state (branch or
// master) and then updates the the record content. It returns a version if an
// update occurred on master.
//
// Must be called WITHOUT the lock held.
func (g *gitBackEnd) updateRecord(token []byte, mdAppend []backend.MetadataStream, mdOverwrite []backend.MetadataStream, filesAdd []backend.File, filesDel []string, master bool) (*backend.Record, error) {
	log.Tracef("updateRecord: %x", token)

	// Send in a single metadata array to verify there are no dups.
	allMD := append(mdAppend, mdOverwrite...)
	fa, err := verifyContent(allMD, filesAdd, filesDel)
	if err != nil {
		var e backend.ContentVerificationError
		if !errors.As(err, &e) {
			return nil, err
		}
		// Allow ErrorStatusEmpty
		if e.ErrorCode != pd.ErrorStatusEmpty {
			return nil, err
		}
	}

	// Lock filesystem
	g.Lock()
	defer g.Unlock()
	if g.shutdown {
		return nil, backend.ErrShutdown
	}

	// git checkout master
	err = g.gitCheckout(g.unvetted, "master")
	if err != nil {
		return nil, err
	}

	// git pull --ff-only --rebase
	err = g.gitPull(g.unvetted, true)
	if err != nil {
		return nil, err
	}

	id := hex.EncodeToString(token)
	if master {
		// Vetted path

		// Check to make sure this prop is vetted
		dir := pijoin(g.unvetted, id)
		_, err = os.Stat(dir)
		if err != nil {
			return nil, backend.ErrRecordNotFound
		}

		// Make sure there are actually changes before we commence the
		// revision update

		// We got a new revision, do the work
		change, err := g.wouldChange(id, mdAppend, mdOverwrite, fa,
			filesDel)
		if err != nil {
			return nil, err
		}
		if !change {
			return nil, backend.ErrNoChanges
		}

		// Get old and new version
		oldV, newV, err := getNext(dir)
		if err != nil {
			return nil, err
		}

		// Checkout temporary branch
		idTmp := id + "_tmp"
		_ = g.gitBranchDelete(g.unvetted, idTmp) // Delete leftovers
		err = g.gitNewBranch(g.unvetted, idTmp)
		if err != nil {
			return nil, err
		}

		// Copy entire prop
		log.Debugf("cp %v, %v", pijoin(g.unvetted, id, oldV),
			pijoin(g.unvetted, id, newV))
		err = filesystem.Copy(pijoin(g.unvetted, id, oldV),
			pijoin(g.unvetted, id, newV))
		if err != nil {
			return nil, err
		}

		// We need to add the new path here so that git rm can delete a
		// known file
		err = g.gitAdd(g.unvetted, pijoin(g.unvetted, id, newV))
		if err != nil {
			return nil, err
		}

		// defer branch delete
		log.Debugf("updating vetted %v -> %v %v", oldV, newV, id)

		// Do the work, if there is an error we must unwind git.
		errReturn := g._updateRecord(true, id, mdAppend, mdOverwrite,
			fa, filesDel)
		if errReturn == nil {
			// Success path

			// create and rebase PR
			err = g.rebasePR(idTmp)
			if err != nil {
				return nil, err
			}

			// g.vetted is correct!
			return g.getRecord(token, "", g.vetted, true)
		}

		// git stash
		err = g.gitUnwindBranch(g.unvetted, idTmp)
		if err != nil {
			// We are in trouble! Consider a panic.
			log.Criticalf("update vetted record unwind: %v", err)
		}

		return nil, errReturn
	}

	// Unvetted path

	// Check to make sure this prop is not vetted
	_, err = os.Stat(pijoin(g.unvetted, id))
	if err == nil {
		return nil, backend.ErrRecordFound
	}

	// Checkout branch
	_, err = g.checkoutRecordBranch(id)
	if err != nil {
		return nil, err
	}

	// We now are sitting in branch id
	log.Debugf("updating unvetted %v", id)

	// Do the work, if there is an error we must unwind git.
	errReturn := g._updateRecord(true, id, mdAppend, mdOverwrite, fa,
		filesDel)
	if errReturn == nil {
		// success
		return g.getRecord(token, "", g.unvetted, true)
	}

	// git stash
	err = g.gitUnwind(g.unvetted)
	if err != nil {
		log.Criticalf("update unvetted record unwind: %v", err)
	}

	// git checkout master
	err = g.gitCheckout(g.unvetted, "master")
	if err != nil {
		log.Criticalf("update unvetted record checkout master: %v", err)
	}

	return nil, errReturn
}

// UpdateVettedRecord updates the vetted record.
//
// This function is part of the interface.
func (g *gitBackEnd) UpdateVettedRecord(token []byte, mdAppend []backend.MetadataStream, mdOverwrite []backend.MetadataStream, filesAdd []backend.File, filesDel []string) (*backend.Record, error) {
	log.Tracef("UpdateVettedRecord %x", token)
	return g.updateRecord(token, mdAppend, mdOverwrite, filesAdd, filesDel,
		true)
}

// UpdateUnvettedRecord updates the unvetted record.
//
// This function is part of the interface.
func (g *gitBackEnd) UpdateUnvettedRecord(token []byte, mdAppend []backend.MetadataStream, mdOverwrite []backend.MetadataStream, filesAdd []backend.File, filesDel []string) (*backend.Record, error) {
	log.Tracef("UpdateUnvettedRecord %x", token)
	return g.updateRecord(token, mdAppend, mdOverwrite, filesAdd, filesDel,
		false)
}

// UpdateUnvettedMetadata is not implemented.
//
// This function satsifies the Backend interface.
func (g *gitBackEnd) UpdateUnvettedMetadata(token []byte, mdAppend []backend.MetadataStream, mdOverwrite []backend.MetadataStream) error {
	return fmt.Errorf("not implemented")
}

// updateVettedMetadata updates metadata in the unvetted repo and pushes it
// upstream followed by a rebase.  Record is not updated.
// This function must be called with the lock held.
func (g *gitBackEnd) updateVettedMetadata(id, idTmp string, mdAppend []backend.MetadataStream, mdOverwrite []backend.MetadataStream) error {
	_ = g.gitBranchDelete(g.unvetted, idTmp) // Delete leftovers

	// Checkout temporary branch
	err := g.gitNewBranch(g.unvetted, idTmp)
	if err != nil {
		return err
	}

	// Update metadata changes
	err = g.updateMetadata(id, mdAppend, mdOverwrite)
	if err != nil {
		return err
	}

	// If there are no changes DO NOT update the record and reply with no
	// changes.
	if !g.gitHasChanges(g.unvetted) {
		return backend.ErrNoChanges
	}

	// Commit change
	err = g.gitCommit(g.unvetted, "Update record metadata "+id)
	if err != nil {
		return err
	}

	// create and rebase PR
	return g.rebasePR(idTmp)
}

// _updateVettedMetadata updates metadata in vetted record.  It goes through
// the normal stages of updating unvetted, pushing PR, merge PR, pull remote.
// Note that the content must have been validated before this call.  Record
// itself is not changed.
//
// This function must be called with the lock held.
func (g *gitBackEnd) _updateVettedMetadata(token []byte, mdAppend []backend.MetadataStream, mdOverwrite []backend.MetadataStream) error {
	// git checkout master
	err := g.gitCheckout(g.unvetted, "master")
	if err != nil {
		return err
	}

	// git pull --ff-only --rebase
	err = g.gitPull(g.unvetted, true)
	if err != nil {
		return err
	}

	// Check if temporary branch exists (should never be the case)
	id := hex.EncodeToString(token)
	idTmp := id + "_tmp"

	// Make sure vetted exists
	_, err = os.Stat(pijoin(g.unvetted, id))
	if err != nil {
		if os.IsNotExist(err) {
			return backend.ErrRecordNotFound
		}
	}

	// Make sure record is not locked.
	md, err := loadMD(g.unvetted, id, "")
	if err != nil {
		return err
	}
	if md.Status == backend.MDStatusArchived {
		return backend.ErrRecordArchived
	}

	log.Debugf("updating vetted metadata %x", token)

	// Do the work, if there is an error we must unwind git.
	err = g.updateVettedMetadata(id, idTmp, mdAppend, mdOverwrite)
	if err != nil {
		err2 := g.gitUnwindBranch(g.unvetted, idTmp)
		if err2 != nil {
			// We are in trouble! Consider a panic.
			log.Criticalf("updateVettedMetadata: %v", err2)
		}
		return err
	}

	return nil
}

// UpdateVettedMetadata updates metadata in vetted record.  It goes through the
// normal stages of updating unvetted, pushing PR, merge PR, pull remote.
// Record itself is not changed.
//
// This function must be called without the lock held.
func (g *gitBackEnd) UpdateVettedMetadata(token []byte, mdAppend []backend.MetadataStream, mdOverwrite []backend.MetadataStream) error {
	log.Tracef("UpdateVettedMetadata: %x", token)

	// Send in a single metadata array to verify there are no dups.
	allMD := append(mdAppend, mdOverwrite...)
	_, err := verifyContent(allMD, []backend.File{}, []string{})
	if err != nil {
		var e backend.ContentVerificationError
		if !errors.As(err, &e) {
			return err
		}
		// Allow ErrorStatusEmpty
		if e.ErrorCode != pd.ErrorStatusEmpty {
			return err
		}
	}

	// Lock filesystem
	g.Lock()
	defer g.Unlock()
	if g.shutdown {
		return backend.ErrShutdown
	}

	return g._updateVettedMetadata(token, mdAppend, mdOverwrite)
}

// updateMetadata describes a metadata update for a specific record. This
// struct is used when the metadata of multiple records needs to be updated
// atomically. A []updateMetadata can be passed in to represent multiple
// metadata updates.
type updateMetadata struct {
	token       string
	mdAppend    []backend.MetadataStream
	mdOverwrite []backend.MetadataStream
}

// _updateVettedMetadataMulti updates metadata of multiple vetted record. It
// goes through the normal stages of updating unvetted, pushing PR, merge PR,
// pull remote.  Note that the content must have been validated before this
// call. Record itself is not changed.
//
// This function must be called with the lock held.
func (g *gitBackEnd) updateVettedMetadataMulti(um []updateMetadata, idTmp string) error {
	// Checkout temporary branch
	err := g.gitNewBranch(g.unvetted, idTmp)
	if err != nil {
		return err
	}

	// Update metadata changes
	for _, v := range um {
		log.Debugf("update vetted metadata: %v", v.token)
		err = g.updateMetadata(v.token, v.mdAppend, v.mdOverwrite)
		if err != nil {
			return err
		}
	}

	// If there are no changes DO NOT update the record
	if !g.gitHasChanges(g.unvetted) {
		return backend.ErrNoChanges
	}

	// Commit changes
	msg := "Update record metadata multi "
	for _, v := range um {
		// '-m' puts the token on a new line
		msg += "-m " + v.token
	}
	err = g.gitCommit(g.unvetted, msg)
	if err != nil {
		return err
	}

	// Create and rebase
	return g.rebasePR(idTmp)
}

// _updateVettedMetadataMulti updates metadata of multiple vetted record. It
// goes through the normal stages of updating unvetted, pushing PR, merge PR,
// pull remote.  Note that the content must have been validated before this
// call. Record itself is not changed. If any parts of the update fail then
// all work is unwound.
//
// This function must be called WITH the lock held.
func (g *gitBackEnd) _updateVettedMetadataMulti(um []updateMetadata, idTmp string) error {
	if len(um) == 0 {
		return backend.ErrNoChanges
	}

	// git checkout master
	err := g.gitCheckout(g.unvetted, "master")
	if err != nil {
		return err
	}

	// git pull --ff-only --rebase
	err = g.gitPull(g.unvetted, true)
	if err != nil {
		return err
	}

	// Ensure none of the records have been archived
	for _, v := range um {
		md, err := loadMD(g.unvetted, v.token, "")
		if err != nil {
			return err
		}
		if md.Status == backend.MDStatusArchived {
			return backend.ErrRecordArchived
		}
	}

	// Do the work, if there is an error we must unwind git.
	err = g.updateVettedMetadataMulti(um, idTmp)
	if err != nil {
		err2 := g.gitUnwindBranch(g.unvetted, idTmp)
		if err2 != nil {
			// We are in trouble! Consider a panic.
			log.Criticalf("updateVettedMetadataMulti: %v", err2)
		}
		return err
	}

	return nil
}

// _updateReadme updates the README.md file in the unvetted repo, then
// does a commit. This function must be called WITH the lock
// held, and must be wrapped with a function that puts the repo
// into the proper state and unwinds it in case something goes wrong.
func (g *gitBackEnd) _updateReadme(content string) error {
	// Update readme file
	filename := pijoin(g.unvetted, "README.md")
	err := ioutil.WriteFile(filename, []byte(content), 0664)
	if err != nil {
		return err
	}

	// If there are no changes, do not continue
	if !g.gitHasChanges(g.unvetted) {
		return backend.ErrNoChanges
	}

	// Add readme file
	err = g.gitAdd(g.unvetted, "README.md")
	if err != nil {
		return err
	}

	// Commit change
	return g.gitCommit(g.unvetted, "Update README.md")
}

// updateReadme updates the README.md file in the unvetted repo
// then rebases the change and pushes it to the vetted repo. If
// anything goes wrong it unwinds the changes are returns the repo
// to master.
// This function must be called WITH the lock held.
func (g *gitBackEnd) updateReadme(content string) error {
	const tmpBranch = "updateReadmeTmp"

	// Delete old temporary branch if it exists
	g.gitBranchDelete(g.unvetted, tmpBranch)

	// Checkout temporary branch
	err := g.gitNewBranch(g.unvetted, tmpBranch)
	if err != nil {
		return err
	}

	err2 := g._updateReadme(content)
	if err2 != nil {
		// Unwind and complain
		err := g.gitUnwindBranch(g.unvetted, tmpBranch)
		if err != nil {
			// We are in trouble and should consider a panic
			log.Criticalf("updateReadme: %v", err)
		}
		return err2
	}

	// create and rebase PR
	return g.rebasePR(tmpBranch)
}

// UpdateReadme updates the README.md file in the unvetted repo,
// then rebases the change and pushes it to the vetted repo.
// This function must be called WITHOUT the lock held.
//
// UpdateReadme satisfies the backend interface.
func (g *gitBackEnd) UpdateReadme(content string) error {
	log.Tracef("UpdateReadme")

	// Lock filesystem
	g.Lock()
	defer g.Unlock()
	if g.shutdown {
		return backend.ErrShutdown
	}
	// git checkout master
	err := g.gitCheckout(g.unvetted, "master")
	if err != nil {
		return err
	}

	// git pull --ff-only --rebase
	err = g.gitPull(g.unvetted, true)
	if err != nil {
		return err
	}

	return g.updateReadme(content)
}

// getRecordLock is the generic implementation of GetUnvetted/GetVetted.  It
// returns a record record from the provided repo.
//
// This function must be called WITHOUT the lock held.
func (g *gitBackEnd) getRecordLock(token []byte, version, repo string, includeFiles bool) (*backend.Record, error) {
	// Lock filesystem
	g.Lock()
	defer g.Unlock()
	if g.shutdown {
		return nil, backend.ErrShutdown
	}

	return g.getRecord(token, version, repo, includeFiles)
}

// _getRecord loads a record from the current branch on the provided repo.
//
// This function must be called WITH the lock held.
func (g *gitBackEnd) _getRecord(id, version, repo string, includeFiles bool) (*backend.Record, error) {
	// Use latestVersion if version isn't specified
	if version == "" {
		latestVersion, err := getLatest(pijoin(repo, id))
		if err != nil {
			return nil, err
		}
		version = latestVersion
	}

	// load MD
	brm, err := loadMD(repo, id, version)
	if err != nil {
		return nil, err
	}

	// load metadata streams
	mds, err := loadMDStreams(repo, id, version)
	if err != nil {
		return nil, err
	}

	var files []backend.File
	if includeFiles {
		// load files
		files, err = loadRecord(repo, id, version)
		if err != nil {
			return nil, err
		}
	}

	return &backend.Record{
		RecordMetadata: *brm,
		Version:        version,
		Metadata:       mds,
		Files:          files,
	}, nil
}

// getRecord is the generic implementation of GetUnvetted/GetVetted.  It
// returns a record record from the provided repo.
//
// This function must be called WITH the lock held.
func (g *gitBackEnd) getRecord(token []byte, version, repo string, includeFiles bool) (*backend.Record, error) {
	log.Tracef("getRecord: %x", token)

	id := hex.EncodeToString(token)
	if repo == g.unvetted {
		// git checkout id
		err := g.gitCheckout(repo, id)
		if err != nil {
			return nil, backend.ErrRecordNotFound
		}
		branchNow, err := g.gitBranchNow(repo)
		if err != nil || branchNow != id {
			return nil, backend.ErrRecordNotFound
		}
	}
	defer func() {
		// git checkout master
		err := g.gitCheckout(repo, "master")
		if err != nil {
			log.Errorf("could not switch to master: %v", err)
		}
	}()

	return g._getRecord(id, version, repo, includeFiles)
}

// fsck performs a git fsck and additionally it validates the git tree against
// dcrtime.  This is an expensive operation and should not be run during
// runtime.
//
// This function must be called WITH holding the lock.
func (g *gitBackEnd) fsck(path string) error {
	// obtain all commit digests and verify them.  We don't store anchor
	// confirmations so we have to skip those.
	out, err := g.git(path, "log", "--pretty=oneline")
	if err != nil {
		return err
	}
	if len(out) == 0 {
		return fmt.Errorf("invalid git output")
	}

	var seenAnchor bool
	// gitDigests is an index of all git digests to verify with dcrtime
	gitDigests := make(map[string]struct{})
	// confirmedAnchors keeps track of anchors that were timestamped with dcrtime but not verified,
	// since periodicAnchorChecker only checks recent unconfirmed anchors and ignores older ones
	confirmedAnchors := make(map[string]struct{})
	var unconfirmedAnchors []string
	for _, v := range out {
		if regexAnchorConfirmation.MatchString(v) {
			// Store confirmed anchor merkle roots to look up later
			merkleRoot := regexAnchorConfirmation.FindStringSubmatch(v)[1]
			confirmedAnchors[merkleRoot] = struct{}{}
			continue
		} else if regexAnchor.MatchString(v) {
			// We now have seen an Anchor commit. The following digests are now precious.
			seenAnchor = true
			// We should have seen its confirmation already, since we're parsing top to bottom
			// If we didn't, save the anchor key to verify with dcrtime later
			merkleRoot := regexAnchor.FindStringSubmatch(v)[1]
			_, confirmed := confirmedAnchors[merkleRoot]
			if !confirmed {
				unconfirmedAnchors = append(unconfirmedAnchors, merkleRoot)
			}
			continue
		}
		if !seenAnchor {
			// We have not seen an Anchor yet so this digest is not
			// precious.
			continue
		}
		// git output is digest followed by one liner commit message
		s := strings.SplitN(v, " ", 2)
		if len(s) != 2 {
			log.Infof("%v", spew.Sdump(s))
			return fmt.Errorf("unexpected split: %v", v)
		}
		ds, err := extendSHA1FromString(s[0])
		if err != nil {
			return fmt.Errorf("not a digest: %v", v)
		}
		if _, ok := gitDigests[ds]; ok {
			return fmt.Errorf("duplicate git digest: %v", ds)
		}
		gitDigests[ds] = struct{}{}
	}

	if len(gitDigests) == 0 {
		log.Infof("fsck: nothing to do")
		return nil
	}

	log.Infof("fsck: dcrtime verification started")

	// Verify the unconfirmed anchors
	vrs := make([]v1.VerifyDigest, 0, len(unconfirmedAnchors))
	for _, merkleRoot := range unconfirmedAnchors {
		vr, err := g.verifyAnchor(merkleRoot)
		if err != nil {
			log.Errorf("Error verifying anchor during fsck: %v", err)
			continue
		} else {
			vrs = append(vrs, *vr)
		}
	}

	err = g.afterAnchorVerify(vrs)
	if err != nil {
		return err
	}

	// Now we should be able to verify all the precious git digests
	digests := make([]string, 0, len(gitDigests))
	for d := range gitDigests {
		digests = append(digests, d)
	}
	vr, err := util.Verify("politeia", g.dcrtimeHost, digests)
	if err != nil {
		return err
	}

	// Verify all results
	var fail bool
	for _, v := range vr.Digests {
		if v.Result != v1.ResultOK {
			fail = true
			log.Errorf("dcrtime error: %v %v %v", v.Digest,
				v.Result, v1.Result[v.Result])
		}
	}
	if fail {
		return fmt.Errorf("dcrtime fsck failed")
	}

	return nil
}

// UnvettedExists returns whether the given token corresponds to a record in
// the unvetted repo.
//
// UnvettedExists satisfies the backend interface.
func (g *gitBackEnd) UnvettedExists(token []byte) bool {
	log.Tracef("UnvettedExists %x", token)

	// Unvetted records exists as branches in the unvetted repo where
	// the branch name is the record token.
	branches, err := g.gitBranches(g.unvetted)
	if err != nil {
		return false
	}
	t := hex.EncodeToString(token)
	for _, v := range branches {
		if v == t {
			return true
		}
	}

	return false
}

// VettedExists returns whether the given token corresponds to a record in
// the vetted repo.
//
// VettedExists satisfies the backend interface.
func (g *gitBackEnd) VettedExists(token []byte) bool {
	log.Tracef("VettedExists %x", token)
	_, err := os.Stat(pijoin(g.vetted, hex.EncodeToString(token)))
	return err == nil
}

// UnvettedTokens returns the censorship record token of all unvetted records
// in the backend.
func (g *gitBackEnd) UnvettedTokens() ([][]byte, error) {
	log.Tracef("UnvettedTokens")

	g.Lock()
	defer g.Unlock()
	if g.shutdown {
		return nil, backend.ErrShutdown
	}

	tokens, err := g.getUnvettedTokens()
	if err != nil {
		return nil, err
	}

	tokensb := make([][]byte, 0, len(tokens))
	for _, v := range tokens {
		b, err := hex.DecodeString(v)
		if err != nil {
			return nil, err
		}
		tokensb = append(tokensb, b)
	}

	return tokensb, nil
}

// VettedTokens returns the censorship record token of all vetted records in
// the backend.
func (g *gitBackEnd) VettedTokens() ([][]byte, error) {
	log.Tracef("VettedTokens")

	g.Lock()
	defer g.Unlock()
	if g.shutdown {
		return nil, backend.ErrShutdown
	}

	tokens, err := g.getVettedTokens()
	if err != nil {
		return nil, err
	}

	tokensb := make([][]byte, 0, len(tokens))
	for _, v := range tokens {
		b, err := hex.DecodeString(v)
		if err != nil {
			return nil, err
		}
		tokensb = append(tokensb, b)
	}

	return tokensb, nil
}

// vettedMetadataStreamExists returns whether the given metadata stream exists.
//
// This function must be called with the read lock held.
func (g *gitBackEnd) vettedMetadataStreamExists(token []byte, mdstreamID int) bool {
	fn := fmt.Sprintf("%02v%v", mdstreamID, defaultMDFilenameSuffix)
	dir := joinLatest(g.vetted, hex.EncodeToString(token))
	_, err := os.Stat(pijoin(dir, fn))
	return err == nil
}

// GetUnvetted checks out branch token and returns the content of
// unvetted/token directory.
//
// GetUnvetted satisfies the backend interface.
func (g *gitBackEnd) GetUnvetted(token []byte, version string) (*backend.Record, error) {
	log.Tracef("GetUnvetted %x", token)

	// The version argument is not used because gitbe does not version
	// unvetted records.

	return g.getRecordLock(token, "", g.unvetted, true)
}

// GetVetted returns the content of vetted/token directory.
//
// GetVetted satisfies the backend interface.
func (g *gitBackEnd) GetVetted(token []byte, version string) (*backend.Record, error) {
	log.Tracef("GetVetted %x %v", token, version)
	return g.getRecordLock(token, version, g.vetted, true)
}

// getVettedMetadataStream returns a byte slice of the given metadata stream.
//
// This function must be called with the read lock held.
func (g *gitBackEnd) getVettedMetadataStream(token []byte, mdstreamID int) ([]byte, error) {
	fn := fmt.Sprintf("%02v%v", mdstreamID, defaultMDFilenameSuffix)
	dir := joinLatest(g.vetted, hex.EncodeToString(token))
	return ioutil.ReadFile(pijoin(dir, fn))
}

// setUnvettedStatus takes various parameters to update a record metadata and
// status.  Note that this function must be wrapped by a function that delivers
// the call with the unvetted repo sitting in master.  The idea is that if this
// function fails we can simply unwind it by calling a git stash.
// Function must be called with the lock held.
func (g *gitBackEnd) setUnvettedStatus(token []byte, status backend.MDStatusT, mdAppend, mdOverwrite []backend.MetadataStream) (*backend.Record, error) {
	// git checkout id
	id := hex.EncodeToString(token)
	err := g.gitCheckout(g.unvetted, id)
	if err != nil {
		return nil, backend.ErrRecordNotFound
	}

	// Load record
	record, err := g._getRecord(id, "", g.unvetted, false)
	if err != nil {
		return nil, err
	}

	// We only allow a transition from unvetted to vetted or censored
	switch {
	case (record.RecordMetadata.Status == backend.MDStatusUnvetted ||
		record.RecordMetadata.Status == backend.MDStatusIterationUnvetted) &&
		status == backend.MDStatusVetted:

		// unvetted -> vetted

		// Update MD first
		record.RecordMetadata.Status = backend.MDStatusVetted
		record.RecordMetadata.Iteration += 1
		record.RecordMetadata.Timestamp = time.Now().Unix()
		err = updateMD(g.unvetted, id, &record.RecordMetadata)
		if err != nil {
			return nil, err
		}

		// Handle metadata
		err = g.updateMetadata(id, mdAppend, mdOverwrite)
		if err != nil {
			return nil, err
		}

		// Commit brm
		err = g.commitMD(g.unvetted, id, "published")
		if err != nil {
			return nil, err
		}

		// Create and rebase PR
		err = g.rebasePR(id)
		if err != nil {
			return nil, err
		}

	case (record.RecordMetadata.Status == backend.MDStatusUnvetted ||
		record.RecordMetadata.Status == backend.MDStatusIterationUnvetted) &&
		status == backend.MDStatusCensored:
		// unvetted -> censored
		record.RecordMetadata.Status = backend.MDStatusCensored
		record.RecordMetadata.Iteration += 1
		record.RecordMetadata.Timestamp = time.Now().Unix()
		err = updateMD(g.unvetted, id, &record.RecordMetadata)
		if err != nil {
			return nil, err
		}

		// Handle metadata
		err = g.updateMetadata(id, mdAppend, mdOverwrite)
		if err != nil {
			return nil, err
		}

		// Commit brm
		err = g.commitMD(g.unvetted, id, "censored")
		if err != nil {
			return nil, err
		}
	default:
		return nil, backend.StateTransitionError{
			From: record.RecordMetadata.Status,
			To:   status,
		}
	}

	return g._getRecord(id, "", g.unvetted, false)
}

// SetUnvettedStatus tries to update the status for an unvetted record. It
// returns the updated record if successful but without the Files component.
//
// SetUnvettedStatus satisfies the backend interface.
func (g *gitBackEnd) SetUnvettedStatus(token []byte, status backend.MDStatusT, mdAppend, mdOverwrite []backend.MetadataStream) (*backend.Record, error) {
	// Lock filesystem
	g.Lock()
	defer g.Unlock()
	if g.shutdown {
		return nil, backend.ErrShutdown
	}

	log.Debugf("setting status %v (%v) -> %x", status,
		backend.MDStatus[status], token)
	record, err := g.setUnvettedStatus(token, status, mdAppend, mdOverwrite)
	if err != nil {
		// XXX this needs to call the unwind function instead
		// git stash
		err2 := g.gitUnwind(g.unvetted)
		if err2 != nil {
			log.Criticalf("SetUnvettedStatus: unwind %v", err2)
		}
		err2 = g.gitCheckout(g.unvetted, "master")
		if err2 != nil {
			log.Criticalf("SetUnvettedStatus: checkout %v", err2)
		}
		return nil, err
	}

	// git checkout master
	err = g.gitCheckout(g.unvetted, "master")
	if err != nil {
		return nil, err
	}

	return record, nil
}

// setVettedStatus takes various parameters to update a record metadata and
// status.  It goes through the normal stages of updating unvetted, pushing PR,
// merge PR, pull remote. Note that this function must be wrapped by a function
// that delivers the call with the unvetted repo sitting in master.  The idea
// is that if this function fails we can simply unwind it.
//
// setVettedStatus must be called with the lock held.
func (g *gitBackEnd) _setVettedStatus(token []byte, status backend.MDStatusT, mdAppend, mdOverwrite []backend.MetadataStream) (*backend.Record, error) {
	// git checkout master
	err := g.gitCheckout(g.unvetted, "master")
	if err != nil {
		return nil, err
	}

	// git pull --ff-only --rebase
	err = g.gitPull(g.unvetted, true)
	if err != nil {
		return nil, err
	}

	// Make sure vetted exists
	id := hex.EncodeToString(token)
	_, err = os.Stat(pijoin(g.unvetted, id))
	if err != nil {
		if os.IsNotExist(err) {
			return nil, backend.ErrRecordNotFound
		}
	}

	// Make sure record is not locked.
	md, err := loadMD(g.unvetted, id, "")
	if err != nil {
		return nil, err
	}
	if md.Status == backend.MDStatusArchived {
		return nil, backend.ErrRecordArchived
	}

	// Load record
	record, err := g._getRecord(id, "", g.unvetted, false)
	if err != nil {
		return nil, err
	}

	// We only allow a transition from vetted to archived
	if record.RecordMetadata.Status != backend.MDStatusVetted ||
		status != backend.MDStatusArchived {
		return nil, backend.StateTransitionError{
			From: record.RecordMetadata.Status,
			To:   status,
		}
	}

	// Delete any leftover tmp branch. There shouldn't be one.
	idTmp := id + "_tmp"
	_ = g.gitBranchDelete(g.unvetted, idTmp)

	// Checkout temporary branch
	err = g.gitNewBranch(g.unvetted, idTmp)
	if err != nil {
		return nil, err
	}

	// Update MD first
	record.RecordMetadata.Status = backend.MDStatusArchived
	record.RecordMetadata.Iteration += 1
	record.RecordMetadata.Timestamp = time.Now().Unix()
	err = updateMD(g.unvetted, id, &record.RecordMetadata)
	if err != nil {
		return nil, err
	}

	// Handle metadata
	err = g.updateMetadata(id, mdAppend, mdOverwrite)
	if err != nil {
		return nil, err
	}

	// Commit changes
	err = g.commitMD(g.unvetted, id, "archived")
	if err != nil {
		return nil, err
	}

	// Create and rebase PR
	err = g.rebasePR(idTmp)
	if err != nil {
		return nil, err
	}

	return g._getRecord(id, "", g.unvetted, false)
}

// SetVettedStatus tries to update the status for a vetted record.  It returns
// the updated record if successful but without the Files component.
//
// SetVettedStatus satisfies the backend interface.
func (g *gitBackEnd) SetVettedStatus(token []byte, status backend.MDStatusT, mdAppend, mdOverwrite []backend.MetadataStream) (*backend.Record, error) {
	// Lock filesystem
	g.Lock()
	defer g.Unlock()
	if g.shutdown {
		return nil, backend.ErrShutdown
	}

	log.Debugf("setting status %v (%v) -> %x", status,
		backend.MDStatus[status], token)
	record, err := g._setVettedStatus(token, status, mdAppend, mdOverwrite)
	if err != nil {
		err2 := g.gitUnwind(g.unvetted)
		if err2 != nil {
			log.Debugf("SetVettedStatus: unwind %v", err2)
		}
		err2 = g.gitCheckout(g.unvetted, "master")
		if err2 != nil {
			log.Criticalf("SetVettedStatus: checkout %v", err2)
		}
		return nil, err
	}

	// git checkout master
	err = g.gitCheckout(g.unvetted, "master")
	if err != nil {
		return nil, err
	}

	return record, nil
}

// Inventory returns an inventory of vetted and unvetted records.  If
// includeFiles is set the content is also returned.
func (g *gitBackEnd) Inventory(vettedCount, vettedStart, branchCount uint, includeFiles, allVersions bool) ([]backend.Record, []backend.Record, error) {
	log.Tracef("Inventory: %v %v %v %v", vettedCount, vettedStart, branchCount, includeFiles)

	// Lock filesystem
	g.Lock()
	defer g.Unlock()
	if g.shutdown {
		return nil, nil, backend.ErrShutdown
	}

	// Walk vetted, we can simply take the vetted directory and sort the
	// entries by time.
	files, err := ioutil.ReadDir(g.vetted)
	if err != nil {
		return nil, nil, err
	}

	fileNames := make([]string, 0, len(files))
	for _, v := range files {
		if !util.IsDigest(v.Name()) {
			continue
		}
		fileNames = append(fileNames, v.Name())
	}
	if vettedCount != 0 {
		pageEnd := vettedStart + vettedCount
		if pageEnd > uint(len(fileNames)) {
			pageEnd = uint(len(fileNames))
		}
		fileNames = fileNames[vettedStart:pageEnd]
	}

	// Strip non record directories
	pr := make([]backend.Record, 0, len(fileNames))
	for _, id := range fileNames {
		ids, err := hex.DecodeString(id)
		if err != nil {
			return nil, nil, err
		}
		prv, err := g.getRecord(ids, "", g.vetted, includeFiles)
		if err != nil {
			return nil, nil, err
		}
		pr = append(pr, *prv)

		if allVersions {
			// Include all versions of the proposal
			latest, err := strconv.Atoi(prv.Version)
			if err != nil {
				return nil, nil, err
			}
			for i := 1; i < latest; i++ {
				r, err := g.getRecord(ids, strconv.Itoa(i), g.vetted, includeFiles)
				if err != nil {
					return nil, nil, err
				}
				pr = append(pr, *r)
			}
		}
	}
	// Walk Branches on unvetted
	branches, err := g.gitBranches(g.unvetted)
	if err != nil {
		return nil, nil, err
	}
	br := make([]backend.Record, 0, len(branches))
	for _, id := range branches {
		if !util.IsDigest(id) {
			continue
		}

		ids, err := hex.DecodeString(id)
		if err != nil {
			return nil, nil, err
		}
		pru, err := g.getRecord(ids, "", g.unvetted, includeFiles)
		if err != nil {
			// We probably should not fail the entire call
			return nil, nil, err
		}
		br = append(br, *pru)
	}

	return pr, br, nil
}

// InventoryByStatus is not implemented.
//
// This function satsifies the Backend interface.
func (g *gitBackEnd) InventoryByStatus() (*backend.InventoryByStatus, error) {
	return nil, fmt.Errorf("not implemented")
}

// RegisterPlugin registers a plugin.
func (g *gitBackEnd) RegisterPlugin(p backend.Plugin) error {
	log.Tracef("RegisterPlugin: %v", p.ID)

	return nil
}

// SetupPlugin performs any required plugin setup.
func (g *gitBackEnd) SetupPlugin(pluginID string) error {
	log.Tracef("SetupPlugin: %v", pluginID)

	return nil
}

// GetPlugins returns a list of currently supported plugins and their settings.
//
// GetPlugins satisfies the backend interface.
func (g *gitBackEnd) GetPlugins() ([]backend.Plugin, error) {
	log.Tracef("GetPlugins")
	return g.plugins, nil
}

// Plugin send a passthrough command. The return values are: incomming command
// identifier, encoded command result and an error if the command failed to
// execute.
//
// Plugin satisfies the backend interface.
func (g *gitBackEnd) Plugin(pluginID, command, commandID, payload string) (string, error) {
	log.Tracef("Plugin: %v", command)
	switch command {
	// Decred plugin
	case decredplugin.CmdAuthorizeVote:
		return g.pluginAuthorizeVote(payload)
	case decredplugin.CmdStartVote:
		return g.pluginStartVote(payload)
	case decredplugin.CmdStartVoteRunoff:
		return g.pluginStartVoteRunoff(payload)
	case decredplugin.CmdBallot:
		return g.pluginBallot(payload)
	case decredplugin.CmdBestBlock:
		return g.pluginBestBlock()
	case decredplugin.CmdNewComment:
		return g.pluginNewComment(payload)
	case decredplugin.CmdCensorComment:
		return g.pluginCensorComment(payload)
	case decredplugin.CmdGetComments:
		return g.pluginGetComments(payload)

	// CMS plugin
	case cmsplugin.CmdInventory:
		return g.pluginCMSInventory()
	case cmsplugin.CmdStartVote:
		return g.pluginStartDCCVote(payload)
	case cmsplugin.CmdCastVote:
		return g.pluginCastVote(payload)
	case cmsplugin.CmdDCCVoteResults:
		return g.pluginDCCVoteResults(payload)
	case cmsplugin.CmdVoteDetails:
		return g.pluginDCCVoteDetails(payload)
	case cmsplugin.CmdVoteSummary:
		return g.pluginDCCVoteSummary(payload)
	}

	return "", fmt.Errorf("invalid payload command")
}

// Close shuts down the backend.  It obtains the lock and sets the shutdown
// boolean to true.  All interface functions MUST return with errShutdown if
// the backend is shutting down.
//
// Close satisfies the backend interface.
func (g *gitBackEnd) Close() {
	log.Tracef("Close")

	g.Lock()
	defer g.Unlock()

	g.shutdown = true
	close(g.exit)
}

// newLocked runs the portion of new that has to be locked.
func (g *gitBackEnd) newLocked() error {
	g.Lock()
	defer g.Unlock()

	// Ensure git works
	version, err := g.gitVersion()
	if err != nil {
		return err
	}

	log.Infof("Git version: %v", version)

	// Init vetted git repo
	err = g.gitInitRepo(g.vetted, defaultRepoConfig)
	if err != nil {
		return err
	}

	// Clone vetted repo into unvetted
	err = g.gitClone(g.vetted, g.unvetted, defaultRepoConfig)
	if err != nil {
		return err
	}

	// Fsck _o/
	log.Infof("Running git fsck on vetted repository")
	_, err = g.gitFsck(g.vetted)
	if err != nil {
		return err
	}
	log.Infof("Running git fsck on unvetted repository")
	_, err = g.gitFsck(g.unvetted)
	if err != nil {
		return err
	}

	return g.populateTokenPrefixCache()
}

// rebasePR pushes branch id into upstream (vetted repo) and rebases it onto
// master followed by replaying the rebase into origin (unvetted repo).
// This function must be called with the lock held.
func (g *gitBackEnd) rebasePR(id string) error {
	// on unvetted repo:
	//     git checkout master
	//     git pull --ff--only --rebase
	//     git checkout id
	//     git rebase master
	//     git push --set-upstream origin id
	// on vetted repo:
	//     git rebase id
	//     git branch -D id
	// on unvetted repo:
	//     git checkout master
	//     git branch -D id
	//     git pull --ff-only

	//
	// UNVETTED REPO CREATE PR
	//
	// git checkout master
	err := g.gitCheckout(g.unvetted, "master")
	if err != nil {
		return err
	}

	// git pull --ff-only --rebase
	err = g.gitPull(g.unvetted, true)
	if err != nil {
		return err
	}

	// git checkout id
	err = g.gitCheckout(g.unvetted, id)
	if err != nil {
		return backend.ErrRecordNotFound
	}

	// git rebase master
	err = g.gitRebase(g.unvetted, "master")
	if err != nil {
		return err
	}

	// git push --set-upstream origin id
	err = g.gitPush(g.unvetted, "origin", id, true)
	if err != nil {
		return err
	}

	//
	// VETTED REPO REPLAY BRANCH
	//

	// git rebase id
	err = g.gitRebase(g.vetted, id)
	if err != nil {
		return err
	}

	// git branch -D id
	err = g.gitBranchDelete(g.vetted, id)
	if err != nil {
		return err
	}

	//
	// UNVETTED REPO SYNC
	//

	// git checkout master
	err = g.gitCheckout(g.unvetted, "master")
	if err != nil {
		return err
	}

	// git pull --ff-only --rebase
	err = g.gitPull(g.unvetted, true)
	if err != nil {
		return err
	}

	// git branch -D id
	return g.gitBranchDelete(g.unvetted, id)
}

// New returns a gitBackEnd context.  It verifies that git is installed.
func New(anp *chaincfg.Params, root string, dcrtimeHost string, gitPath string, id *identity.FullIdentity, gitTrace bool, dcrdataHost string) (*gitBackEnd, error) {

	// Default to system git
	if gitPath == "" {
		gitPath = "git"
	}

	g := &gitBackEnd{
		activeNetParams: anp,
		root:            root,
		cron:            cron.New(),
		unvetted:        filepath.Join(root, DefaultUnvettedPath),
		vetted:          filepath.Join(root, DefaultVettedPath),
		journals:        filepath.Join(root, DefaultJournalsPath),
		gitPath:         gitPath,
		dcrtimeHost:     dcrtimeHost,
		gitTrace:        gitTrace,
		exit:            make(chan struct{}),
		checkAnchor:     make(chan struct{}),
		testAnchors:     make(map[string]bool),
		prefixCache:     make(map[string]struct{}),
		plugins:         []backend.Plugin{getDecredPlugin(dcrdataHost)},
	}

	idJSON, err := id.Marshal()
	if err != nil {
		return nil, err
	}

<<<<<<< HEAD
	// Register all plugins
	g.plugins = []backend.Plugin{
		getDecredPlugin(dcrdataHost),
		getCMSPlugin(anp.Name != chaincfg.MainNetParams.Name),
	}

	// Setup cms plugin
	setCMSPluginSetting(cmsPluginIdentity, string(idJSON))
	setCMSPluginSetting(cmsPluginJournals, g.journals)

	// Setup decred plugin
	var voteDurationMin, voteDurationMax string
	switch anp.Name {
	case chaincfg.MainNetParams.Name:
		voteDurationMin = strconv.Itoa(decredplugin.VoteDurationMinMainnet)
		voteDurationMax = strconv.Itoa(decredplugin.VoteDurationMaxMainnet)
	case chaincfg.TestNet3Params.Name:
		voteDurationMin = strconv.Itoa(decredplugin.VoteDurationMinTestnet)
		voteDurationMax = strconv.Itoa(decredplugin.VoteDurationMaxTestnet)
=======
	switch mode {
	case piMode:
		// Setup decred plugin settings
		var voteDurationMin, voteDurationMax string
		switch anp.Name {
		case chaincfg.MainNetParams().Name:
			voteDurationMin = strconv.Itoa(decredplugin.VoteDurationMinMainnet)
			voteDurationMax = strconv.Itoa(decredplugin.VoteDurationMaxMainnet)
		case chaincfg.TestNet3Params().Name:
			voteDurationMin = strconv.Itoa(decredplugin.VoteDurationMinTestnet)
			voteDurationMax = strconv.Itoa(decredplugin.VoteDurationMaxTestnet)
		default:
			return nil, fmt.Errorf("unknown chaincfg params '%v'", anp.Name)
		}
		setDecredPluginSetting(decredPluginVoteDurationMin, voteDurationMin)
		setDecredPluginSetting(decredPluginVoteDurationMax, voteDurationMax)
	case cmsMode:
		g.plugins = []backend.Plugin{getDecredPlugin(dcrdataHost),
			getCMSPlugin(anp.Name != "mainnet")}

		setCMSPluginSetting(cmsPluginIdentity, string(idJSON))
		setCMSPluginSetting(cmsPluginJournals, g.journals)
>>>>>>> 21aba43e
	default:
		return nil, fmt.Errorf("unknown chaincfg params '%v'", anp.Name)
	}

	setDecredPluginSetting(decredPluginVoteDurationMin, voteDurationMin)
	setDecredPluginSetting(decredPluginVoteDurationMax, voteDurationMax)
	setDecredPluginSetting(decredPluginIdentity, string(idJSON))
	setDecredPluginSetting(decredPluginJournals, g.journals)
	setDecredPluginHook(PluginPostHookEdit, g.decredPluginPostEdit)

	// Create jounals path
	// XXX this needs to move into plugin init
	log.Infof("Journals directory: %v", g.journals)
	err = os.MkdirAll(g.journals, 0760)
	if err != nil {
		return nil, err
	}

	g.journal = NewJournal()

	// this function must be called after g.journal is created
	err = g.initDecredPluginJournals()
	if err != nil {
		return nil, err
	}

	// this function must be called after g.journal is created
	err = g.initCMSPluginJournals()
	if err != nil {
		return nil, err
	}

	err = g.newLocked()
	if err != nil {
		return nil, err
	}

	// Launch anchor checker and don't do any work just yet.  The
	// unanchored bits will be picked up during the next go-round.  We
	// don't try to be clever in order to prevent dual commits for the same
	// anchor which can happen if the daemon is launched right around the
	// scheduled anchor drop.
	go g.periodicAnchorChecker()

	// Launch cron.
	err = g.cron.AddFunc(anchorSchedule, func() {
		// Flush journals
		g.decredPluginJournalFlusher()
		g.cmsPluginJournalFlusher()

		// Anchor commit
		g.anchorAllReposCronJob()
	})
	if err != nil {
		return nil, err
	}
	g.cron.Start()

	// Message user
	log.Infof("Timestamp host: %v", g.dcrtimeHost)

	log.Infof("Running dcrtime fsck on vetted repository")
	err = g.fsck(g.vetted)
	if err != nil {
		// Log error but continue
		log.Errorf("fsck: dcrtime %v", err)
	}

	return g, nil
}<|MERGE_RESOLUTION|>--- conflicted
+++ resolved
@@ -3035,7 +3035,6 @@
 		return nil, err
 	}
 
-<<<<<<< HEAD
 	// Register all plugins
 	g.plugins = []backend.Plugin{
 		getDecredPlugin(dcrdataHost),
@@ -3055,30 +3054,6 @@
 	case chaincfg.TestNet3Params.Name:
 		voteDurationMin = strconv.Itoa(decredplugin.VoteDurationMinTestnet)
 		voteDurationMax = strconv.Itoa(decredplugin.VoteDurationMaxTestnet)
-=======
-	switch mode {
-	case piMode:
-		// Setup decred plugin settings
-		var voteDurationMin, voteDurationMax string
-		switch anp.Name {
-		case chaincfg.MainNetParams().Name:
-			voteDurationMin = strconv.Itoa(decredplugin.VoteDurationMinMainnet)
-			voteDurationMax = strconv.Itoa(decredplugin.VoteDurationMaxMainnet)
-		case chaincfg.TestNet3Params().Name:
-			voteDurationMin = strconv.Itoa(decredplugin.VoteDurationMinTestnet)
-			voteDurationMax = strconv.Itoa(decredplugin.VoteDurationMaxTestnet)
-		default:
-			return nil, fmt.Errorf("unknown chaincfg params '%v'", anp.Name)
-		}
-		setDecredPluginSetting(decredPluginVoteDurationMin, voteDurationMin)
-		setDecredPluginSetting(decredPluginVoteDurationMax, voteDurationMax)
-	case cmsMode:
-		g.plugins = []backend.Plugin{getDecredPlugin(dcrdataHost),
-			getCMSPlugin(anp.Name != "mainnet")}
-
-		setCMSPluginSetting(cmsPluginIdentity, string(idJSON))
-		setCMSPluginSetting(cmsPluginJournals, g.journals)
->>>>>>> 21aba43e
 	default:
 		return nil, fmt.Errorf("unknown chaincfg params '%v'", anp.Name)
 	}
