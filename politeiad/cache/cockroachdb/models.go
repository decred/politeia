// Copyright (c) 2017-2019 The Decred developers
// Use of this source code is governed by an ISC
// license that can be found in the LICENSE file.

package cockroachdb

// Version describes the version of a record or plugin that the database is
// currently using.
type Version struct {
	ID        string `gorm:"primary_key"` // Primary key
	Version   string `gorm:"not null"`    // Version
	Timestamp int64  `gorm:"not null"`    // UNIX timestamp of record creation
}

// TableName returns the name of the Version database table.
func (Version) TableName() string {
	return tableVersions
}

// File describes an individual file that is part of the record.
type File struct {
	Key       uint   `gorm:"primary_key"`      // Primary key
	RecordKey string `gorm:"not null"`         // Record foreign key
	Name      string `gorm:"not null"`         // Basename of the file
	MIME      string `gorm:"not null"`         // MIME type
	Digest    string `gorm:"not null;size:64"` // SHA256 of decoded Payload
	Payload   string `gorm:"not null"`         // base64 encoded file
}

// TableName returns the name of the File database table.
func (File) TableName() string {
	return tableFiles
}

// MetadataStream identifies a metadata stream by its identity.
type MetadataStream struct {
	Key       uint   `gorm:"primary_key"` // Primary key
	RecordKey string `gorm:"not null"`    // Record foreign key
	ID        uint64 `gorm:"not null"`    // Stream identity
	Payload   string `gorm:"not null"`    // String encoded metadata
}

// TableName returns the name of the MetadataStream database table.
func (MetadataStream) TableName() string {
	return tableMetadataStreams
}

// Record is an entire record and it's content.
type Record struct {
<<<<<<< HEAD
	Key         string `gorm:"primary_key"`           // Primary key (token+version)
	Token       string `gorm:"not null;size:64"`      // Censorship token
	TokenPrefix string `gorm:"not null;size:7;index"` // Prefix of token used for lookups
	Version     uint64 `gorm:"not null"`              // Version of files
	Status      int    `gorm:"not null"`              // Current status
	Timestamp   int64  `gorm:"not null"`              // UNIX timestamp of last updated
	Merkle      string `gorm:"not null;size:64"`      // Merkle root of all files in record
	Signature   string `gorm:"not null;size:128"`     // Server signature of merkle+token
=======
	Key       string `gorm:"primary_key"`       // Primary key (token+version)
	Token     string `gorm:"not null"`          // Censorship token
	Version   uint64 `gorm:"not null"`          // Version of files
	Status    int    `gorm:"not null"`          // Current status
	Timestamp int64  `gorm:"not null"`          // UNIX timestamp of last updated
	Merkle    string `gorm:"not null;size:64"`  // Merkle root of all files in record
	Signature string `gorm:"not null;size:128"` // Server signature of merkle+token
>>>>>>> 8a189f91

	Metadata []MetadataStream `gorm:"foreignkey:RecordKey"` // User provided metadata
	Files    []File           `gorm:"foreignkey:RecordKey"` // User provided files
}

// TableName returns the name of the Record database table.
func (Record) TableName() string {
	return tableRecords
}

// ProposalMetadata represents user defined proposal metadata.
//
// This data is already saved to the cache as a MetadataStream with an encoded
// payload. The ProposalMetadata duplicates existing data, but is necessary so
// that the metadata fields can be queried. ProposalMetadata is only saved for
// the most recent proposal version since this is the only metadata that
// currently needs to be queried.
//
// This is a decred plugin model.
type ProposalMetadata struct {
	Token  string `gorm:"primary_key"` // Censorship token
	Name   string `gorm:"not null"`    // Proposal name
	LinkTo string `gorm:""`            // Token of proposal to link to
	LinkBy int64  `gorm:""`            // UNIX timestamp of RFP deadline
}

// Comment represents a record comment, including all of the server side
// metadata.
//
// This is a decred plugin model.
type Comment struct {
	Key       string `gorm:"primary_key"`       // Primary key (token+commentID)
	Token     string `gorm:"not null"`          // Censorship token
	ParentID  string `gorm:"not null"`          // Parent comment ID
	Comment   string `gorm:"not null"`          // Comment
	Signature string `gorm:"not null;size:128"` // Client Signature of Token+ParentID+Comment
	PublicKey string `gorm:"not null;size:64"`  // Pubkey used for Signature
	CommentID string `gorm:"not null"`          // Comment ID
	Receipt   string `gorm:"not null"`          // Server signature of the client Signature
	Timestamp int64  `gorm:"not null"`          // Received UNIX timestamp
	Censored  bool   `gorm:"not null"`          // Has this comment been censored
}

// TableName returns the name of the Comment database table.
func (Comment) TableName() string {
	return tableComments
}

// LikeComment describes a comment upvote/downvote.  The server side metadata
// is not included.
//
// This is a decred plugin model.
type LikeComment struct {
	Key       uint   `gorm:"primary_key"`       // Primary key
	Token     string `gorm:"not null"`          // Censorship token
	CommentID string `gorm:"not null"`          // Comment ID
	Action    string `gorm:"not null;size:2"`   // Up or downvote (1, -1)
	Signature string `gorm:"not null;size:128"` // Client Signature of Token+CommentID+Action
	PublicKey string `gorm:"not null;size:64"`  // Public key used for Signature
}

// TableName returns the name of the LikeComment database table.
func (LikeComment) TableName() string {
	return tableCommentLikes
}

// AuthorizeVote is used to indicate that a record has been finalized and is
// ready to be voted on.
//
// This is a decred plugin model.
type AuthorizeVote struct {
	Key       string `gorm:"primary_key"`       // Primary key (token+version)
	Token     string `gorm:"not null"`          // Censorship token
	Version   uint64 `gorm:"not null"`          // Version of files
	Action    string `gorm:"not null"`          // Authorize or revoke
	Signature string `gorm:"not null;size:128"` // Signature of token+version+action
	PublicKey string `gorm:"not null;size:64"`  // Pubkey used for signature
	Receipt   string `gorm:"not null;size:128"` // Server signature of client signature
	Timestamp int64  `gorm:"not null"`          // Received UNIX timestamp
}

// TableName returns the name of the AuthorizeVote database table.
func (AuthorizeVote) TableName() string {
	return tableAuthorizeVotes
}

// VoteOption describes a single vote option.
//
// This is a decred plugin model.
type VoteOption struct {
	Key         uint   `gorm:"primary_key"` // Primary key
	Token       string `gorm:"not null"`    // StartVote foreign key
	ID          string `gorm:"not null"`    // Single unique word identifying vote (e.g. yes)
	Description string `gorm:"not null"`    // Longer description of the vote
	Bits        uint64 `gorm:"not null"`    // Bits used for this option
}

// TableName returns the name of the VoteOption database table.
func (VoteOption) TableName() string {
	return tableVoteOptions
}

// StartVote records the details of a proposal vote.
//
// ProposalVersion will only be present when StartVote version is >= 2 since
// the decredplugin VoteV1 struct does not contain the proposal version.
//
// QuorumPercentage is the percent of eligible votes required for a quorum.
//
// PassPercentage is the percent of total votes required for the proposal to
// be considered approved.
//
// The data contained in the cache StartVote includes the decredplugin
// StartVote and StartVoteReply mdstreams. These mdstreams are not saved in the
// cache as separate Record.Metadata for the given proposal. This means that
// this mdstream data will not be returned when a proposal record is fetched
// from the cache. The cache StartVote must be queried directly to obtain this
// data.
//
// This is a decred plugin model.
type StartVote struct {
	Token               string       `gorm:"primary_key"`       // Censorship token
	Version             uint         `gorm:"not null"`          // StartVote struct version
	ProposalVersion     uint32       ``                         // Prop version being voted on
	Type                int          `gorm:"not null"`          // Vote type
	Mask                uint64       `gorm:"not null"`          // Valid votebits
	Duration            uint32       `gorm:"not null"`          // Duration in blocks
	QuorumPercentage    uint32       `gorm:"not null"`          // Quorum requirement
	PassPercentage      uint32       `gorm:"not null"`          // Approval requirement
	Options             []VoteOption `gorm:"foreignkey:Token"`  // Vote option
	PublicKey           string       `gorm:"not null;size:64"`  // Key used for signature
	Signature           string       `gorm:"not null;size:128"` // Signature
	StartBlockHeight    uint32       `gorm:"not null"`          // Block height
	StartBlockHash      string       `gorm:"not null"`          // Block hash
	EndHeight           uint32       `gorm:"not null"`          // Height of vote end
	EligibleTickets     string       `gorm:"not null"`          // Valid voting tickets
	EligibleTicketCount int          `gorm:"not null"`          // Number of eligible tickets
}

// TableName returns the name of the StartVote database table.
func (StartVote) TableName() string {
	return tableStartVotes
}

// CastVote records a signed vote.
//
// This is a decred plugin model.
type CastVote struct {
	Key       uint   `gorm:"primary_key"`       // Primary key
	Token     string `gorm:"not null"`          // Censorship token
	Ticket    string `gorm:"not null"`          // Ticket ID
	VoteBit   string `gorm:"not null"`          // Hex encoded vote bit that was selected
	Signature string `gorm:"not null;size:130"` // Signature of Token+Ticket+VoteBit

	// TokenVoteBit is the Token+VoteBit. Indexing TokenVoteBit allows
	// for quick lookups of the number of votes cast for each vote bit.
	TokenVoteBit string `gorm:"no null;index"`
}

// TableName returns the name of the CastVote database table.
func (CastVote) TableName() string {
	return tableCastVotes
}

// VoteOptionResults records the vote result for a vote option. A
// VoteOptionResult should only be created once the proposal vote has finished.
//
// This is a decred plugin model.
type VoteOptionResult struct {
	Key       string     `gorm:"primary_key"` // Primary key (token+votebit)
	Token     string     `gorm:"not null"`    // Censorship token (VoteResults foreign key)
	Votes     uint64     `gorm:"not null"`    // Number of votes cast for this option
	Option    VoteOption `gorm:"not null"`    // Vote option
	OptionKey uint       `gorm:"not null"`    // VoteOption foreign key
}

// TableName returns the name of the VoteOptionResult database table.
func (VoteOptionResult) TableName() string {
	return tableVoteOptionResults
}

// VoteResults records the tallied vote results for a proposal and whether the
// vote was approved/rejected.  A vote result entry should only be created once
// the voting period has ended.  The vote results table is lazy loaded.
//
// This is a decred plugin model.
type VoteResults struct {
	Token    string             `gorm:"primary_key"`      // Censorship token
	Approved bool               `gorm:"not null"`         // Vote was approved
	Results  []VoteOptionResult `gorm:"foreignkey:Token"` // Results for the vote options
}

// TableName returns the name of the VoteResults database table.
func (VoteResults) TableName() string {
	return tableVoteResults
}

// VoteDCCOption describes a single vote option.
//
// This is a cms plugin model.
type VoteDCCOption struct {
	Key         uint   `gorm:"primary_key"` // Primary key
	Token       string `gorm:"not null"`    // StartVote foreign key
	ID          string `gorm:"not null"`    // Single unique word identifying vote (e.g. yes)
	Description string `gorm:"not null"`    // Longer description of the vote
	Bits        uint64 `gorm:"not null"`    // Bits used for this option
}

// TableName returns the name of the VoteOption database table.
func (VoteDCCOption) TableName() string {
	return tableVoteDCCOptions
}

// StartDCCVote records the details of a dcc proposal vote.
//
// This is a cms plugin model.
type StartDCCVote struct {
	Token            string          `gorm:"primary_key"`       // Censorship token
	Version          uint64          `gorm:"not null"`          // Version of files
	Mask             uint64          `gorm:"not null"`          // Valid votebits
	Duration         uint32          `gorm:"not null"`          // Duration in blocks
	QuorumPercentage uint32          `gorm:"not null"`          // Percent of eligible votes required for quorum
	PassPercentage   uint32          `gorm:"not null"`          // Percent of total votes required to pass
	Options          []VoteDCCOption `gorm:"foreignkey:Token"`  // Vote option
	PublicKey        string          `gorm:"not null;size:64"`  // Key used for signature
	Signature        string          `gorm:"not null;size:128"` // Signature of Votehash
	StartBlockHeight uint32          `gorm:"not null"`          // Block height
	StartBlockHash   string          `gorm:"not null"`          // Block hash
	EndHeight        uint32          `gorm:"not null"`          // Height of vote end
	EligibleUserIDs  []DCCUserWeight `gorm:"foreignkey:Token"`  // Valid user weights for DCC Vote
}

// TableName returns the name of the StartDCCVote database table.
func (StartDCCVote) TableName() string {
	return tableStartDCCVotes
}

// CastDCCVote records a signed dcc vote.
//
// This is a cms plugin model.
type CastDCCVote struct {
	Key       uint   `gorm:"primary_key"`       // Primary key
	Token     string `gorm:"not null"`          // Censorship token
	UserID    string `gorm:"not null"`          // User ID
	VoteBit   string `gorm:"not null"`          // Hex encoded vote bit that was selected
	Signature string `gorm:"not null;size:130"` // Signature of Token+Ticket+VoteBit

	// TokenVoteBit is the Token+VoteBit. Indexing TokenVoteBit allows
	// for quick lookups of the number of votes cast for each vote bit.
	TokenVoteBit string `gorm:"no null;index"`
}

// TableName returns the name of the CastDCCVote database table.
func (CastDCCVote) TableName() string {
	return tableCastDCCVotes
}

// VoteDCCOptionResult records the vote result for a vote option. A
// VoteDCCOptionResult should only be created once the dcc vote has finished.
//
// This is a cms plugin model.
type VoteDCCOptionResult struct {
	Key       string        `gorm:"primary_key"` // Primary key (token+votebit)
	Token     string        `gorm:"not null"`    // Censorship token (VoteResults foreign key)
	Votes     uint64        `gorm:"not null"`    // Number of votes cast for this option
	Option    VoteDCCOption `gorm:"not null"`    // Vote option
	OptionKey uint          `gorm:"not null"`    // VoteOption foreign key
}

// TableName returns the name of the VoteOptionResult database table.
func (VoteDCCOptionResult) TableName() string {
	return tableVoteDCCOptionResults
}

// VoteDCCResults records the tallied vote results for a dcc and whether the
// vote was approved/rejected.  A vote result entry should only be created once
// the voting period has ended.  The vote results table is lazy loaded.
//
// This is a cms plugin model.
type VoteDCCResults struct {
	Token    string                `gorm:"primary_key"`      // Censorship tokenba
	Approved bool                  `gorm:"not null"`         // Vote was approved
	Results  []VoteDCCOptionResult `gorm:"foreignkey:Token"` // Results for the vote options
}

// TableName returns the name of the VoteResults database table.
func (VoteDCCResults) TableName() string {
	return tableVoteDCCResults
}

// DCCUserWeight records a given userid's weight for a given dcc proposal token.
//
// This is a cms plugin model.
type DCCUserWeight struct {
	Key    string `gorm:"primary_key"` // Primary Key (token + userid)
	Token  string `gorm:"not null"`    // StartDCCVote foreign key
	UserID string `gorm:"not null"`    // User ID
	Weight int64  `gorm:"not null"`    // Weight of User
}

// TableName returns the name of the DCCUserWeight database table.
func (DCCUserWeight) TableName() string {
	return tableDCCUserWeights
}<|MERGE_RESOLUTION|>--- conflicted
+++ resolved
@@ -47,24 +47,14 @@
 
 // Record is an entire record and it's content.
 type Record struct {
-<<<<<<< HEAD
 	Key         string `gorm:"primary_key"`           // Primary key (token+version)
-	Token       string `gorm:"not null;size:64"`      // Censorship token
+	Token       string `gorm:"not null"`              // Censorship token
 	TokenPrefix string `gorm:"not null;size:7;index"` // Prefix of token used for lookups
 	Version     uint64 `gorm:"not null"`              // Version of files
 	Status      int    `gorm:"not null"`              // Current status
 	Timestamp   int64  `gorm:"not null"`              // UNIX timestamp of last updated
 	Merkle      string `gorm:"not null;size:64"`      // Merkle root of all files in record
 	Signature   string `gorm:"not null;size:128"`     // Server signature of merkle+token
-=======
-	Key       string `gorm:"primary_key"`       // Primary key (token+version)
-	Token     string `gorm:"not null"`          // Censorship token
-	Version   uint64 `gorm:"not null"`          // Version of files
-	Status    int    `gorm:"not null"`          // Current status
-	Timestamp int64  `gorm:"not null"`          // UNIX timestamp of last updated
-	Merkle    string `gorm:"not null;size:64"`  // Merkle root of all files in record
-	Signature string `gorm:"not null;size:128"` // Server signature of merkle+token
->>>>>>> 8a189f91
 
 	Metadata []MetadataStream `gorm:"foreignkey:RecordKey"` // User provided metadata
 	Files    []File           `gorm:"foreignkey:RecordKey"` // User provided files
