--- conflicted
+++ resolved
@@ -66,7 +66,8 @@
 
 // recordVersion gets the specified version of a record from the database.
 // This function has a database parameter so that it can be called inside of
-// a transaction when required.
+// a transaction when required. This function supports querying by a token
+// or its prefix.
 func (c *cockroachdb) recordVersion(db *gorm.DB, token, version string) (*Record, error) {
 	log.Tracef("getRecordVersion: %v %v", token, version)
 
@@ -109,7 +110,8 @@
 
 // record gets the most recent version of a record from the database.  This
 // function has a database parameter so that it can be called inside of a
-// transaction when required.
+// transaction when required. This function supports querying by a token
+// or its prefix.
 func record(db *gorm.DB, token string) (*Record, error) {
 	var r Record
 	err := db.
@@ -274,7 +276,8 @@
 // updateRecordStatus updates the status of a record in the database.  This
 // includes updating the record as well as any metadata streams that are
 // associated with the record.  The existing metadata streams are deleted from
-// the database before the passed in metadata streams are added.
+// the database before the passed in metadata streams are added. This method
+// supports updating by a token or its prefix.
 //
 // This function must be called within a transaction.
 func (c *cockroachdb) updateRecordStatus(tx *gorm.DB, token, version string, status int, timestamp int64, metadata []MetadataStream) error {
@@ -304,7 +307,8 @@
 
 // UpdateRecordStatus updates the status of a record in the database.  This
 // includes an update to the record as well as replacing the existing record
-// metadata streams with the passed in metadata streams.
+// metadata streams with the passed in metadata streams. This method supports
+// updating by a token or its prefix.
 func (c *cockroachdb) UpdateRecordStatus(token, version string, status cache.RecordStatusT, timestamp int64, metadata []cache.MetadataStream) error {
 	log.Tracef("UpdateRecordStatus: %v %v", token, status)
 
@@ -374,46 +378,23 @@
 	return tx.Commit().Error
 }
 
-<<<<<<< HEAD
-// getRecords is a helper used by Records and Inventory. Returns all of the
-// records if getAllRecords is true, otherwise returns the ones specified by
-// tokens.
-func (c *cockroachdb) getRecords(getAllRecords bool, tokens []string, fetchFiles bool) ([]cache.Record, error) {
-	// This query gets the latest version of each record
-	query := `SELECT a.* FROM records a
-		LEFT OUTER JOIN records b
-			ON a.token_prefix = b.token_prefix AND a.version < b.version
-		WHERE b.token IS NULL`
-
-	var (
-		err  error
-		rows *sql.Rows
-	)
-
-	if getAllRecords {
-		rows, err = c.recordsdb.Raw(query).Rows()
-	} else {
-		query += ` AND a.token_prefix IN (?)`
-		prefixes := util.TokensToPrefixes(tokens)
-		rows, err = c.recordsdb.Raw(query, prefixes).Rows()
-	}
-
-=======
 // getRecords returns the records for the provided censorship tokens. If a
 // record is not found for a provided token, the returned records slice will
-// not include an entry for it.
+// not include an entry for it. This method will support querying by the tokens
+// or their prefixes.
 func (c *cockroachdb) getRecords(tokens []string, fetchFiles bool) ([]Record, error) {
 	// Lookup the latest version of each record specified by
-	// the provided tokens.
+	// the prefixes of the provided tokens.
+	prefixes := util.TokensToPrefixes(tokens)
 	query := `SELECT a.*
             FROM records a
             LEFT OUTER JOIN records b
-              ON a.token = b.token
+              ON a.token_prefix = b.token_prefix
               AND a.version < b.version
               WHERE b.token IS NULL
-              AND a.token IN (?)`
-	rows, err := c.recordsdb.Raw(query, tokens).Rows()
->>>>>>> ebac3351
+              AND a.token_prefix IN (?)`
+	rows, err := c.recordsdb.Raw(query, prefixes).Rows()
+
 	if err != nil {
 		return nil, err
 	}
