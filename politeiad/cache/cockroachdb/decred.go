// Copyright (c) 2017-2019 The Decred developers
// Use of this source code is governed by an ISC
// license that can be found in the LICENSE file.

package cockroachdb

import (
	"encoding/base64"
	"encoding/json"
	"fmt"
	"strconv"
	"strings"
	"time"

	"github.com/decred/politeia/decredplugin"
	"github.com/decred/politeia/mdstream"
	pd "github.com/decred/politeia/politeiad/api/v1"
	"github.com/decred/politeia/politeiad/cache"
	"github.com/jinzhu/gorm"
)

const (
	// decredVersion is the version of the cache implementation of
	// decred plugin. This may differ from the decredplugin package
	// version.
	decredVersion = "1.2"

	// Decred plugin table names
	tableProposalMetadata  = "proposal_metadata"
	tableComments          = "comments"
	tableCommentLikes      = "comment_likes"
	tableCastVotes         = "cast_votes"
	tableAuthorizeVotes    = "authorize_votes"
	tableVoteOptions       = "vote_options"
	tableStartVotes        = "start_votes"
	tableVoteOptionResults = "vote_option_results"
	tableVoteResults       = "vote_results"

	// Vote option IDs
	voteOptionIDApproved = "yes"
)

// decred implements the PluginDriver interface.
type decred struct {
	recordsdb *gorm.DB              // Database context
	version   string                // Version of decred cache plugin
	settings  []cache.PluginSetting // Plugin settings
}

// publicStatuses returns an array of ints that represents all the publicly
// viewable politeiad record statuses. The statuses are returned as ints so
// that they can be inserted into queries.
func publicStatuses() []int {
	return []int{
		int(pd.RecordStatusPublic),
		int(pd.RecordStatusArchived),
	}
}

// authorizeVotes returns a map[token]AuthorizeVote for the given records. An
// entry in the returned map will only exist if an AuthorizeVote is found for
// the record.
func (d *decred) authorizeVotes(records []Record) (map[string]AuthorizeVote, error) {
	authorizeVotes := make(map[string]AuthorizeVote, len(records))

	if len(records) == 0 {
		return authorizeVotes, nil
	}

	keys := make([]string, 0, len(records))
	for _, v := range records {
		keys = append(keys, v.Token+strconv.FormatUint(v.Version, 10))
	}

	avs := make([]AuthorizeVote, 0, len(keys))
	err := d.recordsdb.
		Where("key IN (?)", keys).
		Find(&avs).
		Error
	if err != nil {
		return nil, fmt.Errorf("select AuthorizeVotes in %v: %v",
			keys, err)
	}

	for _, av := range avs {
		authorizeVotes[av.Token] = av
	}

	return authorizeVotes, nil
}

// startVotes returns a map[token]StartVote for the given tokens. An entry in
// the returned map will only exist for tokens where a StartVote was found.
func (d *decred) startVotes(tokens []string) (map[string]StartVote, error) {
	startVotes := make(map[string]StartVote, len(tokens))

	if len(tokens) == 0 {
		return startVotes, nil
	}

	svs := make([]StartVote, 0, len(tokens))
	err := d.recordsdb.
		Where("token IN (?)", tokens).
		Preload("Options").
		Find(&svs).
		Error
	if err != nil {
		return nil, fmt.Errorf("select StartVotes in %v: %v",
			tokens, err)
	}

	for _, v := range svs {
		startVotes[v.Token] = v
	}

	return startVotes, nil
}

// voteOptionResults returns the VoteOptionResult for each of the given
// VoteOptions. The results are looked up manually from the CastVotes table
// instead of using the VoteResults table. This allows results to be looked up
// when a VoteResults entry does not yet exist, such as for ongoing votes.
func (d *decred) voteOptionResults(options []VoteOption) ([]VoteOptionResult, error) {
	results := make([]VoteOptionResult, 0, len(options))

	for _, v := range options {
		var votes uint64
		tokenVoteBit := v.Token + strconv.FormatUint(v.Bits, 16)
		err := d.recordsdb.
			Model(&CastVote{}).
			Where("token_vote_bit = ?", tokenVoteBit).
			Count(&votes).
			Error
		if err != nil {
			return nil, fmt.Errorf("select CastVote count for %v: %v",
				tokenVoteBit, err)
		}

		results = append(results, VoteOptionResult{
			Key:   tokenVoteBit,
			Token: v.Token,
			Votes: votes,
			Option: VoteOption{
				ID:          v.ID,
				Description: v.Description,
				Bits:        v.Bits,
			},
		})
	}

	return results, nil
}

// voteResultsMissing returns the tokens of the standard proposal votes and
// runoff proposal votes that have finished voting but are missing from the
// lazy loaded VoteResults table.
func (d *decred) voteResultsMissing(bestBlock uint64) ([]string, []string, error) {
	// Find standard vote proposals that have finished voting but
	// have not yet been added to the VoteResults table.
	q := `SELECT start_votes.token
        FROM start_votes
        LEFT OUTER JOIN vote_results
          ON start_votes.token = vote_results.token
          WHERE start_votes.end_height <= ?
          AND start_votes.Type = ?
          AND vote_results.token IS NULL`
	rows, err := d.recordsdb.Raw(q, bestBlock,
		int(decredplugin.VoteTypeStandard)).Rows()
	if err != nil {
		return nil, nil, fmt.Errorf("lookup missing standard vote results: %v",
			err)
	}
	defer rows.Close()

	standard := make([]string, 0, 1024)
	for rows.Next() {
		var token string
		rows.Scan(&token)
		standard = append(standard, token)
	}

	// Find runoff vote proposals that have finished voting but
	// have not yet been added to the VoteResults table.
	q = `SELECT start_votes.token
        FROM start_votes
        LEFT OUTER JOIN vote_results
          ON start_votes.token = vote_results.token
          WHERE start_votes.end_height <= ?
          AND start_votes.Type = ?
          AND vote_results.token IS NULL`
	rows, err = d.recordsdb.Raw(q, bestBlock,
		int(decredplugin.VoteTypeRunoff)).Rows()
	if err != nil {
		return nil, nil, fmt.Errorf("lookup missing runoff vote results: %v",
			err)
	}
	defer rows.Close()

	runoff := make([]string, 0, 1024)
	for rows.Next() {
		var token string
		rows.Scan(&token)
		runoff = append(runoff, token)
	}

	return standard, runoff, nil
}

// voteResultsCompile compiles the results of a standard vote and returns a
// VoteResults. The vote is considered approved if the quorum and pass
// percentage requirements are met.
func voteResultsCompile(sv StartVote, votes []CastVote) VoteResults {
	// Tally cast votes
	tally := make(map[string]uint64) // [voteBit]voteCount
	for _, v := range votes {
		tally[v.VoteBit]++
	}

	// Prepare vote option results
	results := make([]VoteOptionResult, 0, len(sv.Options))
	for _, v := range sv.Options {
		voteBit := strconv.FormatUint(v.Bits, 16)
		voteCount := tally[voteBit]

		results = append(results, VoteOptionResult{
			Key:    sv.Token + voteBit,
			Votes:  voteCount,
			Option: v,
		})
	}

	// Check whether vote was approved
	var total uint64
	for _, v := range results {
		total += v.Votes
	}

	eligible := len(strings.Split(sv.EligibleTickets, ","))
	quorum := uint64(float64(sv.QuorumPercentage) / 100 * float64(eligible))
	pass := uint64(float64(sv.PassPercentage) / 100 * float64(total))

	// XXX this does not support multiple choice votes yet
	var (
		approvedVotes uint64 // Number of approve votes
		approved      bool   // Is the proposal vote approved
	)
	for _, v := range results {
		if v.Option.ID == decredplugin.VoteOptionIDApprove {
			approvedVotes = v.Votes
		}
	}
	switch {
	case total < quorum:
		// Quorum not met
	case approvedVotes < pass:
		// Pass percentage not met
	default:
		// Vote was approved
		approved = true
	}

	return VoteResults{
		Token:    sv.Token,
		Approved: approved,
		Results:  results,
	}
}

// voteResultsInsertStandard calculates the vote results for a standard
// proposal vote and inserts a VoteResults record into the cache. A VoteResults
// record should only be created for proposals once the voting period has
// ended.
func (d *decred) voteResultsInsertStandard(token string) error {
	log.Tracef("insertVoteResults %v", token)

	// Lookup start vote
	var sv StartVote
	err := d.recordsdb.
		Where("token = ?", token).
		Preload("Options").
		Find(&sv).
		Error
	if err != nil {
		return fmt.Errorf("lookup start vote %v: %v",
			token, err)
	}

	// Lookup cast votes
	var cv []CastVote
	err = d.recordsdb.
		Where("token = ?", token).
		Find(&cv).
		Error
	if err == gorm.ErrRecordNotFound {
		// No cast votes exists. In theory, this could
		// happen if no one were to vote on a proposal.
		// In practice, this shouldn't happen.
	} else if err != nil {
		return fmt.Errorf("lookup cast votes: %v", err)
	}

	// Create a vote results entry
	vr := voteResultsCompile(sv, cv)
	err = d.recordsdb.Create(&vr).Error
	if err != nil {
		return fmt.Errorf("insert vote results: %v", err)
	}

	return nil
}

// voteResultsInsertRunoff calculates the results of a runoff vote and inserts
// a VoteResults record into the cache for each of the runoff vote submissions.
func (d *decred) voteResultsInsertRunoff(rfpToken string) error {
	log.Tracef("voteResultsInsertRunoffVote: %v", rfpToken)

	linkedFrom, err := d.linkedFrom(rfpToken)
	if err != nil {
		return err
	}

	// Compile vote results for all RFP submissions
	results := make([]VoteResults, 0, len(linkedFrom))
	for _, token := range linkedFrom {
		// Make sure record hasn't been abandoned
		var r Record
		err = d.recordsdb.
			Where("records.token = ?", token).
			Order("records.version desc").
			Limit(1).
			Preload("Metadata").
			Find(&r).
			Error
		if err != nil {
			return fmt.Errorf("lookup record %v: %v",
				token, err)
		}
		if r.Status == int(pd.RecordStatusArchived) {
			// RFP submission has been abandoned
			continue
		}

		// Lookup start vote
		var sv StartVote
		err := d.recordsdb.
			Where("token = ?", token).
			Preload("Options").
			Find(&sv).
			Error
		if err != nil {
			return fmt.Errorf("find start vote %v: %v",
				token, err)
		}

		// Lookup cast votes
		var cv []CastVote
		err = d.recordsdb.
			Where("token = ?", token).
			Find(&cv).
			Error
		if err == gorm.ErrRecordNotFound {
			// No cast votes exists. In theory, this could
			// happen if no one were to vote on a proposal.
			// In practice, this shouldn't happen.
		} else if err != nil {
			return fmt.Errorf("lookup cast votes: %v", err)
		}

		// Compile vote results. This will mark the vote as
		// approved if it meets the specified quorum and pass
		// requirements. The actual runoff vote winner is
		// determined later in this function.
		results = append(results, voteResultsCompile(sv, cv))
	}

	// Determine runoff vote winner. The winner is the vote
	// that passed the quorum and pass requirments and has
	// the most net approved votes.
	var (
		winnerNetApprove int    // Net number of approve votes of the winner
		winnerToken      string // Censorship token of the winner
	)
	for _, vr := range results {
		if !vr.Approved {
			// Vote did not meet quorum and pass requirements
			continue
		}

		// Check if this proposal has more net approved votes
		// then the current highest.
		var (
			votesApprove uint64 // Number of approve votes
			votesReject  uint64 // Number of reject votes
		)
		for _, vor := range vr.Results {
			switch vor.Option.ID {
			case decredplugin.VoteOptionIDApprove:
				votesApprove = vor.Votes
			case decredplugin.VoteOptionIDReject:
				votesReject = vor.Votes
			default:
				// Runoff vote options can only be approve/reject
				return fmt.Errorf("unknown runoff vote option %v %v",
					vr.Token, vor.Option.ID)
			}

			netApprove := int(votesApprove) - int(votesReject)
			if netApprove > winnerNetApprove {
				// New winner!
				winnerToken = vr.Token
				winnerNetApprove = netApprove
			}

			// This doesn't handle the unlikely case that the
			// runoff vote results in a tie. If that happens
			// we can decide how to handle it and rebuild the
			// cache with the new rules.
		}
	}

	// Now that we know the winner we can update the losers
	// and insert the results into the cache.
	for _, vr := range results {
		// Update runoff vote losers
		if vr.Token != winnerToken {
			vr.Approved = false
		}

		// Insert vote results record
		err = d.recordsdb.Create(&vr).Error
		if err != nil {
			return fmt.Errorf("insert vote results %v: %v",
				vr.Token, err)
		}
	}

	return nil
}

func (d *decred) voteResultsLoad(bestBlock uint64) error {
	standard, runoff, err := d.voteResultsMissing(bestBlock)
	if err != nil {
		return err
	}

	// Insert vote results for standard votes proposals.
	for _, token := range standard {
		err := d.voteResultsInsertStandard(token)
		if err != nil {
			return fmt.Errorf("voteResultsInsertStandard %v: %v",
				token, err)
		}
	}

	// Insert vote results for the runoff vote submissions. Runoff
	// votes are identitified by the parent RFP proposal token.
	done := make(map[string]struct{}, len(runoff)) // [rfpToken]struct{}
	for _, token := range runoff {
		// Lookup the RFP token for the runoff vote submission
		var pm ProposalMetadata
		err := d.recordsdb.
			Where("token = ?", token).
			Find(&pm).
			Error
		if err != nil {
			return fmt.Errorf("lookup ProposalMetadata %v: %v",
				token, err)
		}
		if pm.LinkTo == "" {
			return fmt.Errorf("runoff vote linkto not found %v",
				token)
		}

		if _, ok := done[pm.LinkTo]; ok {
			// Results have already been inserted for this RFP.
			// This happens because the vote results are built
			// using the RFP token and all RFP submissions will
			// list the same RFP token in their LinkTo field.
			continue
		}

		// Insert vote results for the full runoff vote
		err = d.voteResultsInsertRunoff(pm.LinkTo)
		if err != nil {
			return fmt.Errorf("insert runoff vote results %v: %v",
				pm.LinkTo, err)
		}

		done[pm.LinkTo] = struct{}{}
	}

	return nil
}

// voteResults returns a map[token]VoteResults for the given tokens.
//
// The VoteResults table is lazy loaded. A cache.ErrRecordNotFound error is
// returned if the VoteResults table is not up-to-date.
func (d *decred) voteResults(tokens []string, bestBlock uint64) (map[string]VoteResults, error) {
	// Check to see if the VoteResults table needs to be updated
	standard, runoff, err := d.voteResultsMissing(bestBlock)
	if err != nil {
		return nil, err
	}
	if len(standard) > 0 || len(runoff) > 0 {
		// Return a ErrRecordNotFound to indicate one
		// or more vote result records were not found.
		return nil, cache.ErrRecordNotFound
	}

	voteResults := make(map[string]VoteResults, len(tokens))
	if len(tokens) == 0 {
		return voteResults, nil
	}

	// Lookup vote results
	vrs := make([]VoteResults, 0, len(tokens))
	err = d.recordsdb.
		Where("token IN (?)", tokens).
		Preload("Results").
		Preload("Results.Option").
		Find(&vrs).
		Error
	if err != nil {
		return nil, fmt.Errorf("select VoteResults in %v: %v",
			tokens, err)
	}

	for _, v := range vrs {
		voteResults[v.Token] = v
	}

	return voteResults, nil
}

// voteSummaries returns a map[string]decredplugin.VoteSummaryReply for the
// given proposal tokens. An entry in the returned map will only exist for
// tokens where a Record was found.
//
// This function pulls data from the the lazy loaded VoteResults table. A
// cache.ErrRecordNotFound error is returned if the VoteResults table is not
// up-to-date.
func (d *decred) voteSummaries(tokens []string, bestBlock uint64) (map[string]decredplugin.VoteSummaryReply, error) {
	// This query returns the latest version of the given records.
	query := `SELECT a.* 
            FROM records a
            LEFT OUTER JOIN records b
              ON a.token = b.token 
              AND a.version < b.version
              WHERE b.token IS NULL 
              AND a.token IN (?)`
	rows, err := d.recordsdb.Raw(query, tokens).Rows()
	if err != nil {
		return nil, fmt.Errorf("select records %v: %v",
			tokens, err)
	}
	defer rows.Close()

	records := make([]Record, 0, len(tokens))
	for rows.Next() {
		var r Record
		err := d.recordsdb.ScanRows(rows, &r)
		if err != nil {
			return nil, err
		}
		records = append(records, r)
	}
	if err = rows.Err(); err != nil {
		return nil, err
	}

	// Lookup the AuthorizeVote for each record
	authVotes, err := d.authorizeVotes(records)
	if err != nil {
		return nil, fmt.Errorf("authorizeVotes: %v", err)
	}

	// Lookup the StartVote for each record that has an AuthorizeVote
	tokens = make([]string, 0, len(authVotes))
	for token := range authVotes {
		tokens = append(tokens, token)
	}
	startVotes, err := d.startVotes(tokens)
	if err != nil {
		return nil, fmt.Errorf("startVotes: %v", err)
	}

	// Lookup the VoteResults for each record that has a StartVote
	tokens = make([]string, 0, len(startVotes))
	for token := range startVotes {
		tokens = append(tokens, token)
	}

	// Check for missing vote results tables
	voteResults, err := d.voteResults(tokens, bestBlock)
	if err != nil {
		if err == cache.ErrRecordNotFound {
			// The VoteResults table needs to be updated. Return
			// just the error so the calling function can key off
			// of it.
			return nil, err
		}
		return nil, fmt.Errorf("voteResults: %v", err)
	}

	if len(tokens) != len(voteResults) {
		// There were tokens that do not correspond to a VoteResults
		// entry. This happens when the proposal vote has either not
		// begun or is ongoing. We know that these tokens have a
		// StartVote so the vote must be ongoing. Lookup the results
		// manually.
		for _, token := range tokens {
			_, ok := voteResults[token]
			if !ok {
				sv := startVotes[token]
				results, err := d.voteOptionResults(sv.Options)
				if err != nil {
					return nil, fmt.Errorf("voteOptionResults %v: %v",
						sv.Token, err)
				}
				voteResults[token] = VoteResults{
					Token:    token,
					Approved: false,
					Results:  results,
				}
			}
		}
	}

	// Prepare vote summaries
	summaries := make(map[string]decredplugin.VoteSummaryReply, len(records))
	for _, v := range records {
		av := authVotes[v.Token]
		sv := startVotes[v.Token]
		vr := voteResults[v.Token]

		// Return "" not "0" if end height doesn't exist
		var endHeight string
		if sv.EndHeight != 0 {
			endHeight = strconv.FormatUint(uint64(sv.EndHeight), 10)
		}

		summaries[v.Token] = decredplugin.VoteSummaryReply{
			Authorized:          av.Action == decredplugin.AuthVoteActionAuthorize,
			Type:                decredplugin.VoteT(sv.Type),
			Duration:            sv.Duration,
			EndHeight:           endHeight,
			EligibleTicketCount: sv.EligibleTicketCount,
			QuorumPercentage:    sv.QuorumPercentage,
			PassPercentage:      sv.PassPercentage,
			Results:             convertVoteOptionResultsToDecred(vr.Results),
			Approved:            vr.Approved,
		}
	}

	return summaries, nil
}

// cmdNewComment creates a Comment record using the passed in payloads and
// inserts it into the database.
func (d *decred) cmdNewComment(cmdPayload, replyPayload string) (string, error) {
	log.Tracef("decred cmdNewComment")

	nc, err := decredplugin.DecodeNewComment([]byte(cmdPayload))
	if err != nil {
		return "", err
	}
	ncr, err := decredplugin.DecodeNewCommentReply([]byte(replyPayload))
	if err != nil {
		return "", err
	}

	c := convertNewCommentFromDecred(*nc, *ncr)
	err = d.recordsdb.Create(&c).Error

	return replyPayload, err
}

// cmdLikeComment creates a LikeComment record using the passed in payloads
// and inserts it into the database.
func (d *decred) cmdLikeComment(cmdPayload, replyPayload string) (string, error) {
	log.Tracef("decred cmdLikeComment")

	dlc, err := decredplugin.DecodeLikeComment([]byte(cmdPayload))
	if err != nil {
		return "", err
	}

	lc := convertLikeCommentFromDecred(*dlc)
	err = d.recordsdb.Create(&lc).Error

	return replyPayload, err
}

// cmdCensorComment censors an existing comment.  A censored comment has its
// comment message removed and is marked as censored.
func (d *decred) cmdCensorComment(cmdPayload, replyPayload string) (string, error) {
	log.Tracef("decred cmdCensorComment")

	cc, err := decredplugin.DecodeCensorComment([]byte(cmdPayload))
	if err != nil {
		return "", err
	}

	c := Comment{
		Key: cc.Token + cc.CommentID,
	}
	err = d.recordsdb.Model(&c).
		Updates(map[string]interface{}{
			"comment":  "",
			"censored": true,
		}).Error

	return replyPayload, err
}

func (d *decred) commentGetByID(token string, commentID string) (*Comment, error) {
	c := Comment{
		Key: token + commentID,
	}
	err := d.recordsdb.Find(&c).Error
	if err != nil {
		if err == gorm.ErrRecordNotFound {
			err = cache.ErrRecordNotFound
		}
		return nil, err
	}
	return &c, nil
}

func (d *decred) commentGetBySignature(token string, sig string) (*Comment, error) {
	var c Comment
	err := d.recordsdb.
		Where("token = ? AND signature = ?", token, sig).
		Find(&c).
		Error
	if err != nil {
		if err == gorm.ErrRecordNotFound {
			err = cache.ErrRecordNotFound
		}
		return nil, err
	}
	return &c, nil
}

// cmdGetComment retreives the passed in comment from the database.
func (d *decred) cmdGetComment(payload string) (string, error) {
	log.Tracef("decred cmdGetComment")

	gc, err := decredplugin.DecodeGetComment([]byte(payload))
	if err != nil {
		return "", err
	}

	if gc.Token == "" {
		return "", cache.ErrInvalidPluginCmdArgs
	}

	var c *Comment
	switch {
	case gc.CommentID != "":
		c, err = d.commentGetByID(gc.Token, gc.CommentID)
	case gc.Signature != "":
		c, err = d.commentGetBySignature(gc.Token, gc.Signature)
	default:
		return "", cache.ErrInvalidPluginCmdArgs
	}
	if err != nil {
		return "", err
	}

	gcr := decredplugin.GetCommentReply{
		Comment: convertCommentToDecred(*c),
	}
	gcrb, err := decredplugin.EncodeGetCommentReply(gcr)
	if err != nil {
		return "", err
	}

	return string(gcrb), nil
}

// cmdGetComments returns all of the comments for the passed in record token.
func (d *decred) cmdGetComments(payload string) (string, error) {
	log.Tracef("decred cmdGetComments")

	gc, err := decredplugin.DecodeGetComments([]byte(payload))
	if err != nil {
		return "", err
	}

	comments := make([]Comment, 0, 1024) // PNOOMA
	err = d.recordsdb.
		Where("token = ?", gc.Token).
		Find(&comments).
		Error
	if err != nil {
		return "", err
	}

	dpc := make([]decredplugin.Comment, 0, len(comments))
	for _, c := range comments {
		dpc = append(dpc, convertCommentToDecred(c))
	}

	gcr := decredplugin.GetCommentsReply{
		Comments: dpc,
	}
	gcrb, err := decredplugin.EncodeGetCommentsReply(gcr)
	if err != nil {
		return "", err
	}

	return string(gcrb), nil
}

// cmdGetNumComments returns an encoded plugin reply that contains a
// [token]numComments map for the provided list of censorship tokens. If a
// provided token does not correspond to an actual proposal then it will not
// be included in the returned map.
func (d *decred) cmdGetNumComments(payload string) (string, error) {
	log.Tracef("decred cmdGetNumComments")

	gnc, err := decredplugin.DecodeGetNumComments([]byte(payload))
	if err != nil {
		return "", err
	}

	// Lookup number of comments for provided tokens
	type Result struct {
		Token  string
		Counts int
	}
	results := make([]Result, 0, len(gnc.Tokens))
	err = d.recordsdb.
		Table("comments").
		Select("count(*) as counts, token").
		Group("token").
		Where("token IN (?)", gnc.Tokens).
		Find(&results).
		Error
	if err != nil {
		return "", err
	}

	// Put results into a map
	numComments := make(map[string]int, len(results)) // [token]numComments
	for _, c := range results {
		numComments[c.Token] = c.Counts
	}

	// Encode reply
	gncr := decredplugin.GetNumCommentsReply{
		NumComments: numComments,
	}
	gncre, err := decredplugin.EncodeGetNumCommentsReply(gncr)
	if err != nil {
		return "", err
	}

	return string(gncre), nil
}

// cmdCommentLikes returns all of the comment likes for the passed in comment.
func (d *decred) cmdCommentLikes(payload string) (string, error) {
	log.Tracef("decred cmdCommentLikes")

	cl, err := decredplugin.DecodeCommentLikes([]byte(payload))
	if err != nil {
		return "", err
	}

	likes := make([]LikeComment, 1024) // PNOOMA
	err = d.recordsdb.
		Where("token = ? AND comment_id = ?", cl.Token, cl.CommentID).
		Find(&likes).
		Error
	if err != nil {
		return "", err
	}

	lc := make([]decredplugin.LikeComment, 0, len(likes))
	for _, v := range likes {
		lc = append(lc, convertLikeCommentToDecred(v))
	}

	clr := decredplugin.CommentLikesReply{
		CommentLikes: lc,
	}
	clrb, err := decredplugin.EncodeCommentLikesReply(clr)
	if err != nil {
		return "", err
	}

	return string(clrb), nil
}

// cmdProposalLikes returns all of the comment likes for all comments of the
// passed in record token.
func (d *decred) cmdProposalCommentsLikes(payload string) (string, error) {
	log.Tracef("decred cmdProposalCommentsLikes")

	cl, err := decredplugin.DecodeGetProposalCommentsLikes([]byte(payload))
	if err != nil {
		return "", err
	}

	likes := make([]LikeComment, 0, 1024) // PNOOMA
	err = d.recordsdb.
		Where("token = ?", cl.Token).
		Find(&likes).
		Error
	if err != nil {
		return "", err
	}

	lc := make([]decredplugin.LikeComment, 0, len(likes))
	for _, v := range likes {
		lc = append(lc, convertLikeCommentToDecred(v))
	}

	clr := decredplugin.GetProposalCommentsLikesReply{
		CommentsLikes: lc,
	}
	clrb, err := decredplugin.EncodeGetProposalCommentsLikesReply(clr)
	if err != nil {
		return "", err
	}

	return string(clrb), nil
}

// authorizeVoteInsert creates an AuthorizeVote record and inserts it into the
// database. If a previous AuthorizeVote record exists for the passed in
// proposal and version, it will be deleted before the new AuthorizeVote record
// is inserted.
//
// This function must be called using a transaction.
func authorizeVoteInsert(tx *gorm.DB, av AuthorizeVote) error {
	// Delete authorize vote if one exists for this version
	err := tx.Where("key = ?", av.Key).
		Delete(AuthorizeVote{}).
		Error
	if err != nil {
		return fmt.Errorf("delete authorize vote: %v", err)
	}

	// Add new authorize vote
	err = tx.Create(&av).Error
	if err != nil {
		return fmt.Errorf("create authorize vote: %v", err)
	}

	return nil
}

// cmdAuthorizeVote creates a AuthorizeVote record using the passed in payloads
// and inserts it into the database.
func (d *decred) cmdAuthorizeVote(cmdPayload, replyPayload string) (string, error) {
	log.Tracef("decred cmdAuthorizeVote")

	av, err := decredplugin.DecodeAuthorizeVote([]byte(cmdPayload))
	if err != nil {
		return "", err
	}
	avr, err := decredplugin.DecodeAuthorizeVoteReply([]byte(replyPayload))
	if err != nil {
		return "", err
	}
	a, err := convertAuthorizeVoteFromDecred(*av, *avr)
	if err != nil {
		return "", err
	}

	// Run update in a transaction
	tx := d.recordsdb.Begin()
	err = authorizeVoteInsert(tx, *a)
	if err != nil {
		tx.Rollback()
		return "", fmt.Errorf("authorizeVoteInsert: %v", err)
	}

	// Commit transaction
	err = tx.Commit().Error
	if err != nil {
		return "", fmt.Errorf("commit transaction: %v", err)
	}

	return replyPayload, nil
}

// startVoteInsert inserts a StartVote record into the database. This function
// has a database parameter so that it can be called inside of a transaction
// when required.
func startVoteInsert(db *gorm.DB, sv StartVote) error {
	return db.Create(&sv).Error
}

// cmdStartVote creates a StartVote record using the passed in payloads and
// inserts it into the database.
func (d *decred) cmdStartVote(cmdPayload, replyPayload string) (string, error) {
	log.Tracef("decred cmdStartVote")

	sv, err := decredplugin.DecodeStartVoteV2([]byte(cmdPayload))
	if err != nil {
		return "", err
	}
	err = sv.VerifySignature()
	if err != nil {
		return "", fmt.Errorf("verify signature: %v", err)
	}
	svr, err := decredplugin.DecodeStartVoteReply([]byte(replyPayload))
	if err != nil {
		return "", err
	}
	s, err := convertStartVoteV2FromDecred(*sv, *svr)
	if err != nil {
		return "", err
	}

	err = startVoteInsert(d.recordsdb, *s)
	if err != nil {
		return "", err
	}

	return replyPayload, nil
}

func (d *decred) cmdStartVoteRunoff(cmdPayload, replyPayload string) (string, error) {
	log.Tracef("decred cmdStartVoteRunoff")

	sv, err := decredplugin.DecodeStartVoteRunoff([]byte(cmdPayload))
	if err != nil {
		return "", err
	}
	svr, err := decredplugin.DecodeStartVoteRunoffReply([]byte(replyPayload))
	if err != nil {
		return "", err
	}

	// Prepare records to be inserted
	authVotes := make([]AuthorizeVote, 0, len(sv.AuthorizeVotes))
	for _, v := range sv.AuthorizeVotes {
		avr := svr.AuthorizeVoteReplies[v.Token]
		a, err := convertAuthorizeVoteFromDecred(v, avr)
		if err != nil {
			return "", err
		}
		authVotes = append(authVotes, *a)
	}
	startVotes := make([]StartVote, 0, len(sv.StartVotes))
	for _, v := range sv.StartVotes {
		s, err := convertStartVoteV2FromDecred(v, svr.StartVoteReply)
		if err != nil {
			return "", err
		}
		startVotes = append(startVotes, *s)
	}

	// Run updates in a transaction
	tx := d.recordsdb.Begin()
	for _, v := range authVotes {
		err = authorizeVoteInsert(tx, v)
		if err != nil {
			tx.Rollback()
			return "", err
		}
	}
	for _, v := range startVotes {
		err := startVoteInsert(tx, v)
		if err != nil {
			tx.Rollback()
			return "", err
		}
	}
	err = tx.Commit().Error
	if err != nil {
		return "", err
	}

	return replyPayload, nil
}

// cmdVoteDetails returns the AuthorizeVote and StartVote records for the
// passed in record token.
func (d *decred) cmdVoteDetails(payload string) (string, error) {
	log.Tracef("decred cmdVoteDetails")

	vd, err := decredplugin.DecodeVoteDetails([]byte(payload))
	if err != nil {
		return "", nil
	}

	// Lookup the most recent version of the record
	var r Record
	err = d.recordsdb.
		Where("records.token = ?", vd.Token).
		Order("records.version desc").
		Limit(1).
		Find(&r).
		Error
	if err != nil {
		if err == gorm.ErrRecordNotFound {
			err = cache.ErrRecordNotFound
		}
		return "", err
	}

	// Lookup authorize vote
	var av AuthorizeVote
	key := vd.Token + strconv.FormatUint(r.Version, 10)
	err = d.recordsdb.
		Where("key = ?", key).
		Find(&av).
		Error
	if err == gorm.ErrRecordNotFound {
		// An authorize vote may note exist. This is ok.
	} else if err != nil {
		return "", fmt.Errorf("authorize vote lookup failed: %v", err)
	}

	// Lookup start vote
	var (
		sv   StartVote
		dsv  decredplugin.StartVote
		dsvr decredplugin.StartVoteReply
	)
	err = d.recordsdb.
		Where("token = ?", vd.Token).
		Preload("Options").
		Find(&sv).
		Error
	if err == gorm.ErrRecordNotFound {
		// A start vote may note exist. This is ok.
	} else if err != nil {
		return "", fmt.Errorf("start vote lookup failed: %v", err)
	}

	// Only convert if a StartVote was found, otherwise it will
	// throw an invalid version error.
	if sv.Version != 0 {
		dsvp, dsvrp, err := convertStartVoteToDecred(sv)
		if err != nil {
			return "", err
		}
		dsv = *dsvp
		dsvr = *dsvrp
	}

	// Prepare reply
	vdr := decredplugin.VoteDetailsReply{
		AuthorizeVote:  convertAuthorizeVoteToDecred(av),
		StartVote:      dsv,
		StartVoteReply: dsvr,
	}
	vdrb, err := decredplugin.EncodeVoteDetailsReply(vdr)
	if err != nil {
		return "", err
	}

	return string(vdrb), nil
}

// cmdNewBallot creates CastVote records using the passed in payloads and
// inserts them into the database.
func (d *decred) cmdNewBallot(cmdPayload, replyPayload string) (string, error) {
	log.Tracef("decred cmdNewBallot")

	b, err := decredplugin.DecodeBallot([]byte(cmdPayload))
	if err != nil {
		return "", err
	}

	br, err := decredplugin.DecodeBallotReply([]byte(replyPayload))
	if err != nil {
		return "", err
	}

	// Put votes receipts into a map for easy lookup. Only votes
	// with a receipt signature will be added to the cache.
	receipts := make(map[string]string, len(br.Receipts)) // [clientSig]receiptSig
	for _, v := range br.Receipts {
		receipts[v.ClientSignature] = v.Signature
	}

	// Add cast votes to the cache
	for _, v := range b.Votes {
		// Don't add votes that don't have a receipt signature
		if receipts[v.Signature] == "" {
			log.Debugf("cmdNewBallot: vote receipt not found %v %v",
				v.Token, v.Ticket)
			continue
		}

		cv := convertCastVoteFromDecred(v)
		err := d.recordsdb.Create(&cv).Error
		if err != nil {
			return "", err
		}
	}

	return replyPayload, nil
}

// cmdProposalVotes returns the StartVote record and all CastVote records for
// the passed in record token.
func (d *decred) cmdProposalVotes(payload string) (string, error) {
	log.Tracef("decred cmdProposalVotes")

	vr, err := decredplugin.DecodeVoteResults([]byte(payload))
	if err != nil {
		return "", err
	}

	// Lookup all cast votes
	var cv []CastVote
	err = d.recordsdb.
		Where("token = ?", vr.Token).
		Find(&cv).
		Error
	if err == gorm.ErrRecordNotFound {
		// No cast votes may exist yet. This is ok.
	} else if err != nil {
		return "", fmt.Errorf("cast votes lookup failed: %v", err)
	}

	// Prepare reply
	dcv := make([]decredplugin.CastVote, 0, len(cv))
	for _, v := range cv {
		dcv = append(dcv, convertCastVoteToDecred(v))
	}

	vrr := decredplugin.VoteResultsReply{
		CastVotes: dcv,
	}

	vrrb, err := decredplugin.EncodeVoteResultsReply(vrr)
	if err != nil {
		return "", err
	}

	return string(vrrb), nil
}

// cmdInventory returns the decred plugin inventory.
func (d *decred) cmdInventory() (string, error) {
	log.Tracef("decred cmdInventory")

	// XXX the only part of the decred plugin inventory that we return
	// at the moment is comments. This is because comments are the only
	// thing politeiawww currently needs on startup.

	// Get all comments
	var c []Comment
	err := d.recordsdb.Find(&c).Error
	if err != nil {
		return "", err
	}

	dc := make([]decredplugin.Comment, 0, len(c))
	for _, v := range c {
		dc = append(dc, convertCommentToDecred(v))
	}

	// Prepare inventory reply
	ir := decredplugin.InventoryReply{
		Comments: dc,
	}
	irb, err := decredplugin.EncodeInventoryReply(ir)
	if err != nil {
		return "", err
	}

	return string(irb), err
}

// cmdLoadVoteResults creates vote results entries for any proposals that have
// a finished voting period but have not yet been added to the vote results
// table. The vote results table is lazy loaded.
func (d *decred) cmdLoadVoteResults(payload string) (string, error) {
	log.Tracef("cmdLoadVoteResults")

	lvs, err := decredplugin.DecodeLoadVoteResults([]byte(payload))
	if err != nil {
		return "", err
	}

	err = d.voteResultsLoad(lvs.BestBlock)
	if err != nil {
		return "", err
	}

	r := decredplugin.LoadVoteResultsReply{}
	reply, err := decredplugin.EncodeLoadVoteResultsReply(r)
	if err != nil {
		return "", err
	}

	return string(reply), nil
}

// cmdTokenInventory returns the tokens of all records in the cache,
// categorized by stage of the voting process. This call relies on the lazy
// loaded VoteResults table. A cache.ErrRecordNotFound is returned if the
// VoteResults table is not up-to-date.
func (d *decred) cmdTokenInventory(payload string) (string, error) {
	log.Tracef("decred cmdTokenInventory")

	ti, err := decredplugin.DecodeTokenInventory([]byte(payload))
	if err != nil {
		return "", err
	}

	// The VoteResults table is lazy loaded. Check to see if it
	// needs to be updated.
	standard, runoff, err := d.voteResultsMissing(ti.BestBlock)
	if err != nil {
		return "", err
	}
	if len(standard) > 0 || len(runoff) > 0 {
		// Return a ErrRecordNotFound to indicate one
		// or more vote result records were not found.
		return "", cache.ErrRecordNotFound
	}

	// Pre voting period tokens. This query returns the
	// tokens of the most recent version of all records that
	// are public and do not have an associated StartVote
	// record, ordered by timestamp in descending order.
	q := `SELECT a.token
        FROM records a
        LEFT OUTER JOIN start_votes
          ON a.token = start_votes.token
        LEFT OUTER JOIN records b
          ON a.token = b.token
          AND a.version < b.version
        WHERE b.token IS NULL
          AND start_votes.token IS NULL
          AND a.status = ?
        ORDER BY a.timestamp DESC`
	rows, err := d.recordsdb.Raw(q, pd.RecordStatusPublic).Rows()
	if err != nil {
		return "", fmt.Errorf("pre: %v", err)
	}
	defer rows.Close()

	var token string
	pre := make([]string, 0, 1024)
	for rows.Next() {
		err = rows.Scan(&token)
		if err != nil {
			return "", err
		}
		pre = append(pre, token)
	}
	if err = rows.Err(); err != nil {
		return "", err
	}

	// Active voting period tokens
	q = `SELECT token
       FROM start_votes
       WHERE end_height > ?
       ORDER BY end_height DESC`
	rows, err = d.recordsdb.Raw(q, ti.BestBlock).Rows()
	if err != nil {
		return "", fmt.Errorf("active: %v", err)
	}
	defer rows.Close()

	active := make([]string, 0, 1024)
	for rows.Next() {
		err = rows.Scan(&token)
		if err != nil {
			return "", err
		}
		active = append(active, token)
	}
	if err = rows.Err(); err != nil {
		return "", err
	}

	// Approved vote tokens
	q = `SELECT vote_results.token
       FROM vote_results
       INNER JOIN start_votes
         ON vote_results.token = start_votes.token
         WHERE vote_results.approved = true
       ORDER BY start_votes.end_height DESC`
	rows, err = d.recordsdb.Raw(q).Rows()
	if err != nil {
		return "", fmt.Errorf("approved: %v", err)
	}
	defer rows.Close()

	approved := make([]string, 0, 1024)
	for rows.Next() {
		err = rows.Scan(&token)
		if err != nil {
			return "", err
		}
		approved = append(approved, token)
	}
	if err = rows.Err(); err != nil {
		return "", err
	}

	// Rejected vote tokens
	q = `SELECT vote_results.token
       FROM vote_results
       INNER JOIN start_votes
         ON vote_results.token = start_votes.token
         WHERE vote_results.approved = false
       ORDER BY start_votes.end_height DESC`
	rows, err = d.recordsdb.Raw(q).Rows()
	if err != nil {
		return "", fmt.Errorf("rejected: %v", err)
	}
	defer rows.Close()

	rejected := make([]string, 0, 1024)
	for rows.Next() {
		err = rows.Scan(&token)
		if err != nil {
			return "", err
		}
		rejected = append(rejected, token)
	}
	if err = rows.Err(); err != nil {
		return "", err
	}

	// Abandoned tokens
	abandoned := make([]string, 0, 1024)
	q = `SELECT token
       FROM records
       WHERE status = ?
       ORDER BY timestamp DESC`
	rows, err = d.recordsdb.Raw(q, pd.RecordStatusArchived).Rows()
	if err != nil {
		return "", fmt.Errorf("abandoned: %v", err)
	}
	defer rows.Close()

	for rows.Next() {
		err = rows.Scan(&token)
		if err != nil {
			return "", err
		}
		abandoned = append(abandoned, token)
	}
	if err = rows.Err(); err != nil {
		return "", err
	}

	// Setup reply
	tir := decredplugin.TokenInventoryReply{
		Pre:        pre,
		Active:     active,
		Approved:   approved,
		Rejected:   rejected,
		Abandoned:  abandoned,
		Unreviewed: []string{},
		Censored:   []string{},
	}

	// Populate unvetted records if specified
	if ti.Unvetted {
		// Unreviewed tokens. Edits to an unreviewed record do not
		// increment the version. Only edits to a public record
		// increment the version. This means means we don't need
		// to worry about fetching the most recent version here
		// because an unreviewed record will only have one version.
		unreviewed := make([]string, 0, 1024)
		q = `SELECT token
         FROM records
         WHERE status = ? or status = ?
         ORDER BY timestamp DESC`
		rows, err = d.recordsdb.Raw(q, pd.RecordStatusNotReviewed,
			pd.RecordStatusUnreviewedChanges).Rows()
		if err != nil {
			return "", fmt.Errorf("unreviewed: %v", err)
		}
		defer rows.Close()

		for rows.Next() {
			err = rows.Scan(&token)
			if err != nil {
				return "", err
			}
			unreviewed = append(unreviewed, token)
		}
		if err = rows.Err(); err != nil {
			return "", err
		}
		// Censored tokens
		censored := make([]string, 0, 1024)
		q = `SELECT token
         FROM records
         WHERE status = ?
         ORDER BY timestamp DESC`
		rows, err = d.recordsdb.Raw(q, pd.RecordStatusCensored).Rows()
		if err != nil {
			return "", fmt.Errorf("censored: %v", err)
		}
		defer rows.Close()

		for rows.Next() {
			err = rows.Scan(&token)
			if err != nil {
				return "", err
			}
			censored = append(censored, token)
		}
		if err = rows.Err(); err != nil {
			return "", err
		}

		// Update reply
		tir.Unreviewed = unreviewed
		tir.Censored = censored
	}

	// Encode reply
	reply, err := decredplugin.EncodeTokenInventoryReply(tir)
	if err != nil {
		return "", err
	}

	return string(reply), nil
}

// cmdVoteSummary returns a map[string]VoteSummaryReply for the given proposal
// tokens. Results are returned for all tokens that correspond to a proposal.
// This includes both unvetted and vetted proposals. Tokens that do no
// correspond to a proposal are not included in the returned map.
//
// This function pulls data from the the lazy loaded VoteResults table. A
// cache.ErrRecordNotFound error is returned if the VoteResults table is not
// up-to-date.
func (d *decred) cmdBatchVoteSummary(payload string) (string, error) {
	log.Tracef("cmdBatchVoteSummary")

	bvs, err := decredplugin.DecodeBatchVoteSummary([]byte(payload))
	if err != nil {
		return "", err
	}

	summaries, err := d.voteSummaries(bvs.Tokens, bvs.BestBlock)
	if err != nil {
		return "", err
	}

	bvsr := decredplugin.BatchVoteSummaryReply{
		Summaries: summaries,
	}
	reply, err := decredplugin.EncodeBatchVoteSummaryReply(bvsr)
	if err != nil {
		return "", err
	}

	return string(reply), nil
}

// cmdVoteSummary returns a decredplugin.VoteSummaryReply for the given
// proposal token.
//
// This function pulls data from the the lazy loaded VoteResults table. A
// cache.ErrRecordNotFound error is returned if the VoteResults table is not
// up-to-date.
func (d *decred) cmdVoteSummary(payload string) (string, error) {
	log.Tracef("cmdVoteSummary")

	vs, err := decredplugin.DecodeVoteSummary([]byte(payload))
	if err != nil {
		return "", err
	}

	summaries, err := d.voteSummaries([]string{vs.Token}, vs.BestBlock)
	if err != nil {
		return "", err
	}

	vsr := summaries[vs.Token]
	reply, err := decredplugin.EncodeVoteSummaryReply(vsr)
	if err != nil {
		return "", err
	}

	return string(reply), nil
}

// linkedFrom returns the proposal tokens of all publicly viewable proposals
// that have linked to the given proposal token.
func (d *decred) linkedFrom(token string) ([]string, error) {
	// Find the proposals that are publicly viewable and
	// that have linked to the given proposal token.
	q := `SELECT token
          FROM records
          WHERE status IN (?)
          AND token IN (
            SELECT token
            FROM proposal_metadata
            WHERE link_to = ?
          )`
	rows, err := d.recordsdb.
		Raw(q, publicStatuses(), token).
		Rows()
	if err != nil {
		return nil, fmt.Errorf("lookup linked from %v: %v", token, err)
	}
	defer rows.Close()

	linkedFrom := make([]string, 0, 256)
	for rows.Next() {
		var token string
		rows.Scan(&token)
		linkedFrom = append(linkedFrom, token)
	}
	if err = rows.Err(); err != nil {
		return nil, err
	}

	return linkedFrom, nil
}

func (d *decred) cmdLinkedFrom(payload string) (string, error) {
	log.Tracef("cmdLinkedFrom")

	lf, err := decredplugin.DecodeLinkedFrom([]byte(payload))
	if err != nil {
		return "", err
	}

	linkedFrom := make(map[string][]string, len(lf.Tokens)) // [token]linkedFrom
	for _, token := range lf.Tokens {
		lf, err := d.linkedFrom(token)
		if err != nil {
			return "", err
		}
		linkedFrom[token] = lf
	}

	lfr := decredplugin.LinkedFromReply{
		LinkedFrom: linkedFrom,
	}
	reply, err := decredplugin.EncodeLinkedFromReply(lfr)
	if err != nil {
		return "", err
	}

	return string(reply), nil
}

func proposalMetadataNew(r Record) (*ProposalMetadata, error) {
	var name string
	for _, v := range r.Metadata {
		switch v.ID {
		case mdstream.IDProposalGeneral:
			// Pull the name out of the mdstream
			b := []byte(v.Payload)
			version, err := mdstream.DecodeVersion(b)
			if err != nil {
				return nil, err
			}
			switch version {
			case 1:
				pg, err := mdstream.DecodeProposalGeneralV1(b)
				if err != nil {
					return nil, err
				}
				name = pg.Name
			case 2:
				// The proposal name was removed from the ProposalGeneralV2
				// mdtream and added to the ProposalMetadata file.
			}
		}
	}

<<<<<<< HEAD
	// Parse the ProposalMetadata from the proposal files. One will
	// exists for all new proposals but may not exists for older
	// proposals.
	var pm ProposalMetadata
	for _, f := range r.Files {
		switch f.Name {
		case mdstream.FilenameProposalMetadata:
			b, err := base64.StdEncoding.DecodeString(f.Payload)
			if err != nil {
				return nil, err
			}
			err = json.Unmarshal(b, &pm)
			if err != nil {
				return nil, err
			}
			name = pm.Name
		}
	}

	// Sanity check
	if name == "" {
		return nil, fmt.Errorf("no proposal name found")
	}

=======
>>>>>>> 13c964cc
	return &ProposalMetadata{
		Token:  r.Token,
		Name:   name,
		LinkTo: pm.LinkTo,
		LinkBy: pm.LinkBy,
	}, nil
}

// hookPostNewRecord executes the decred plugin post new record hook. This
// includes inserting a ProposalMetadata record for the given proposal.
//
// This function must be called using a transaction.
func (d *decred) hookPostNewRecord(tx *gorm.DB, payload string) error {
	var r Record
	err := json.Unmarshal([]byte(payload), &r)
	if err != nil {
		return err
	}
	pm, err := proposalMetadataNew(r)
	if err != nil {
		return err
	}
	if pm.Name == "" {
		// XXX Commented out as a temporary workaround for CMS using decred
		// plugin. This needs to be fixed once the plugin architecture is
		// sorted out.
		//
		// return fmt.Errorf("proposal user metadata not found")

		return nil
	}

	// All prososal versions are stored in the cache which means that
	// this new proposal request could be for a brand new proposal or
	// it could be for a new proposal version that is the result of a
	// proposal edit. We only need to store the ProposalMetadata for
	// the most recent version of the proposal. Delete any existing
	// metadata.
	err = tx.Delete(ProposalMetadata{
		Token: r.Token,
	}).Error
	if err != nil {
		return fmt.Errorf("delete: %v", err)
	}

	// Insert new metadata
	err = tx.Create(pm).Error
	if err != nil {
		return fmt.Errorf("create: %v", err)
	}

	return nil
}

// hookPostUpdateRecord executes the decred plugin post update record hook.
// This includes updating the ProposalMetadata in the cache for the given
// proposal. The existing metadata is first deleted before the new metadata is
// inserted.
//
// This function must be called using a transaction.
func (d *decred) hookPostUpdateRecord(tx *gorm.DB, payload string) error {
	var r Record
	err := json.Unmarshal([]byte(payload), &r)
	if err != nil {
		return err
	}
	pm, err := proposalMetadataNew(r)
	if err != nil {
		return err
	}
	if pm.Name == "" {
		// XXX Commented out as a temporary workaround for CMS using decred
		// plugin. This needs to be fixed once the plugin architecture is
		// sorted out.
		//
		// return fmt.Errorf("proposal user metadata not found")

		return nil
	}

	// All prososal versions are stored in the cache which means that
	// this new proposal request could be for a brand new proposal or
	// it could be for a new proposal version that is the result of a
	// proposal edit. We only need to store the ProposalMetadata for
	// the most recent version of the proposal. Delete any existing
	// metadata.
	err = tx.Delete(ProposalMetadata{
		Token: r.Token,
	}).Error
	if err != nil {
		return fmt.Errorf("delete: %v", err)
	}

	// Insert new metadata
	err = tx.Create(pm).Error
	if err != nil {
		return fmt.Errorf("create: %v", err)
	}

	return nil
}

// hookPostUpdateRecordMetadata executes the decred plugin post update record
// metadata hook.
func (d *decred) hookPostUpdateRecordMetadata(tx *gorm.DB, payload string) error {
	// piwww does not currently use the UpdateRecordMetadata route.
	// If this changes, this panic is here as a reminder that any piwww
	// mdstream tables, such as ProposalMetadata and StartVote, need to
	// be properly updated in this hook.

	// XXX Commented out as a temporary workaround for CMS using decred
	// plugin. This needs to be fixed once the plugin architecture is
	// sorted out.
	//
	// panic("cache decred plugin: hookPostUpdateRecordMetadata not implemented")

	return nil
}

// Hook executes the given decred plugin hook.
func (d *decred) Hook(tx *gorm.DB, hookID, payload string) error {
	log.Tracef("decred Hook: %v", hookID)

	switch hookID {
	case pluginHookPostNewRecord:
		return d.hookPostNewRecord(tx, payload)
	case pluginHookPostUpdateRecord:
		return d.hookPostUpdateRecord(tx, payload)
	case pluginHookPostUpdateRecordMetadata:
		return d.hookPostUpdateRecordMetadata(tx, payload)
	}

	return nil
}

// Exec executes a decred plugin command.  Plugin commands that write data to
// the cache require both the command payload and the reply payload.  Plugin
// commands that fetch data from the cache require only the command payload.
// All commands return the appropriate reply payload.
func (d *decred) Exec(cmd, cmdPayload, replyPayload string) (string, error) {
	log.Tracef("decred Exec: %v", cmd)

	switch cmd {
	case decredplugin.CmdAuthorizeVote:
		return d.cmdAuthorizeVote(cmdPayload, replyPayload)
	case decredplugin.CmdStartVote:
		return d.cmdStartVote(cmdPayload, replyPayload)
	case decredplugin.CmdStartVoteRunoff:
		return d.cmdStartVoteRunoff(cmdPayload, replyPayload)
	case decredplugin.CmdVoteDetails:
		return d.cmdVoteDetails(cmdPayload)
	case decredplugin.CmdBallot:
		return d.cmdNewBallot(cmdPayload, replyPayload)
	case decredplugin.CmdBestBlock:
		return "", nil
	case decredplugin.CmdNewComment:
		return d.cmdNewComment(cmdPayload, replyPayload)
	case decredplugin.CmdLikeComment:
		return d.cmdLikeComment(cmdPayload, replyPayload)
	case decredplugin.CmdCensorComment:
		return d.cmdCensorComment(cmdPayload, replyPayload)
	case decredplugin.CmdGetComment:
		return d.cmdGetComment(cmdPayload)
	case decredplugin.CmdGetComments:
		return d.cmdGetComments(cmdPayload)
	case decredplugin.CmdGetNumComments:
		return d.cmdGetNumComments(cmdPayload)
	case decredplugin.CmdProposalVotes:
		return d.cmdProposalVotes(cmdPayload)
	case decredplugin.CmdCommentLikes:
		return d.cmdCommentLikes(cmdPayload)
	case decredplugin.CmdProposalCommentsLikes:
		return d.cmdProposalCommentsLikes(cmdPayload)
	case decredplugin.CmdInventory:
		return d.cmdInventory()
	case decredplugin.CmdLoadVoteResults:
		return d.cmdLoadVoteResults(cmdPayload)
	case decredplugin.CmdTokenInventory:
		return d.cmdTokenInventory(cmdPayload)
	case decredplugin.CmdVoteSummary:
		return d.cmdVoteSummary(cmdPayload)
	case decredplugin.CmdBatchVoteSummary:
		return d.cmdBatchVoteSummary(cmdPayload)
	case decredplugin.CmdLinkedFrom:
		return d.cmdLinkedFrom(cmdPayload)
	}

	return "", cache.ErrInvalidPluginCmd
}

// createTables creates the cache tables needed by the decred plugin if they do
// not already exist. A decred plugin version record is inserted into the
// database during table creation.
//
// This function must be called within a transaction.
func (d *decred) createTables(tx *gorm.DB) error {
	log.Tracef("createTables")

	// Create decred plugin tables
	if !tx.HasTable(tableProposalMetadata) {
		err := tx.CreateTable(&ProposalMetadata{}).Error
		if err != nil {
			return err
		}
	}
	if !tx.HasTable(tableComments) {
		err := tx.CreateTable(&Comment{}).Error
		if err != nil {
			return err
		}
	}
	if !tx.HasTable(tableCommentLikes) {
		err := tx.CreateTable(&LikeComment{}).Error
		if err != nil {
			return err
		}
	}
	if !tx.HasTable(tableCastVotes) {
		err := tx.CreateTable(&CastVote{}).Error
		if err != nil {
			return err
		}
	}
	if !tx.HasTable(tableAuthorizeVotes) {
		err := tx.CreateTable(&AuthorizeVote{}).Error
		if err != nil {
			return err
		}
	}
	if !tx.HasTable(tableVoteOptions) {
		err := tx.CreateTable(&VoteOption{}).Error
		if err != nil {
			return err
		}
	}
	if !tx.HasTable(tableStartVotes) {
		err := tx.CreateTable(&StartVote{}).Error
		if err != nil {
			return err
		}
	}
	if !tx.HasTable(tableVoteOptionResults) {
		err := tx.CreateTable(&VoteOptionResult{}).Error
		if err != nil {
			return err
		}
	}
	if !tx.HasTable(tableVoteResults) {
		err := tx.CreateTable(&VoteResults{}).Error
		if err != nil {
			return err
		}
	}

	// Check if a decred version record exists. Insert one
	// if no version record is found.
	if !tx.HasTable(tableVersions) {
		// This should never happen
		return fmt.Errorf("versions table not found")
	}

	var v Version
	err := tx.Where("id = ?", decredplugin.ID).Find(&v).Error
	if err == gorm.ErrRecordNotFound {
		err = tx.Create(
			&Version{
				ID:        decredplugin.ID,
				Version:   decredVersion,
				Timestamp: time.Now().Unix(),
			}).Error
	}

	return err
}

// droptTables drops all decred plugin tables from the cache and remove the
// decred plugin version record.
//
// This function must be called within a transaction.
func (d *decred) dropTables(tx *gorm.DB) error {
	// Drop decred plugin tables
	err := tx.DropTableIfExists(tableComments, tableCommentLikes,
		tableCastVotes, tableAuthorizeVotes, tableVoteOptions,
		tableStartVotes, tableVoteOptionResults, tableVoteResults,
		tableProposalMetadata).Error
	if err != nil {
		return err
	}

	// Remove decred plugin version record
	return tx.Delete(&Version{
		ID: decredplugin.ID,
	}).Error
}

// build the decred plugin cache using the passed in inventory.
//
// This function cannot be called using a transaction because it could
// potentially exceed cockroachdb's transaction size limit.
func (d *decred) build(ir *decredplugin.InventoryReply) error {
	log.Tracef("decred build")

	// Drop all decred plugin tables
	tx := d.recordsdb.Begin()
	err := d.dropTables(tx)
	if err != nil {
		tx.Rollback()
		return fmt.Errorf("drop tables: %v", err)
	}
	err = tx.Commit().Error
	if err != nil {
		return err
	}

	// Create decred plugin tables
	tx = d.recordsdb.Begin()
	err = d.createTables(tx)
	if err != nil {
		tx.Rollback()
		return fmt.Errorf("create tables: %v", err)
	}
	err = tx.Commit().Error
	if err != nil {
		return err
	}

	// Build comments cache
	log.Tracef("decred: building comments cache")
	for _, v := range ir.Comments {
		c := convertCommentFromDecred(v)
		err := d.recordsdb.Create(&c).Error
		if err != nil {
			log.Debugf("create comment failed on '%v'", c)
			return fmt.Errorf("newComment: %v", err)
		}
	}

	// Build like comments cache
	log.Tracef("decred: building like comments cache")
	for _, v := range ir.LikeComments {
		lc := convertLikeCommentFromDecred(v)
		err := d.recordsdb.Create(&lc).Error
		if err != nil {
			log.Debugf("newLikeComment failed on '%v'", lc)
			return fmt.Errorf("newLikeComment: %v", err)
		}
	}

	// Put authorize vote replies in a map for quick lookups
	avr := make(map[string]decredplugin.AuthorizeVoteReply,
		len(ir.AuthorizeVoteReplies)) // [receipt]AuthorizeVote
	for _, v := range ir.AuthorizeVoteReplies {
		avr[v.Receipt] = v
	}

	// Build authorize vote cache
	log.Tracef("decred: building authorize vote cache")
	for _, v := range ir.AuthorizeVotes {
		r, ok := avr[v.Receipt]
		if !ok {
			return fmt.Errorf("AuthorizeVoteReply not found %v",
				v.Token)
		}

		av, err := convertAuthorizeVoteFromDecred(v, r)
		if err != nil {
			return err
		}
		err = authorizeVoteInsert(d.recordsdb, *av)
		if err != nil {
			log.Debugf("authorizeVoteInsert failed on '%v'", av)
			return fmt.Errorf("authorizeVoteInsert: %v", err)
		}
	}

	// Build start vote cache
	log.Tracef("decred: building start vote cache")
	for _, v := range ir.StartVoteTuples {
		// Handle start vote versioning
		var sv StartVote
		switch v.StartVote.Version {
		case decredplugin.VersionStartVoteV1:
			svb := []byte(v.StartVote.Payload)
			sv1, err := decredplugin.DecodeStartVoteV1(svb)
			if err != nil {
				return fmt.Errorf("decode StartVoteV2 %v: %v",
					v.StartVote.Token, err)
			}
			svp, err := convertStartVoteV1FromDecred(*sv1, v.StartVoteReply)
			if err != nil {
				return fmt.Errorf("convertStartVoteV1FromDecred %v: %v",
					v.StartVote.Token, err)
			}
			sv = *svp
		case decredplugin.VersionStartVoteV2:
			svb := []byte(v.StartVote.Payload)
			sv2, err := decredplugin.DecodeStartVoteV2(svb)
			if err != nil {
				return fmt.Errorf("decode StartVoteV1 %v: %v",
					v.StartVote.Token, err)
			}
			svp, err := convertStartVoteV2FromDecred(*sv2, v.StartVoteReply)
			if err != nil {
				return fmt.Errorf("convertStartVoteV2FromDecred %v: %v",
					v.StartVote.Version, err)
			}
			sv = *svp
		}

		// Insert start vote record
		err = d.recordsdb.Create(&sv).Error
		if err != nil {
			return fmt.Errorf("insert StartVote: %v %v",
				err, sv.Token)
		}
	}

	// Build cast vote cache
	log.Tracef("decred: building cast vote cache")
	for _, v := range ir.CastVotes {
		cv := convertCastVoteFromDecred(v)
		err := d.recordsdb.Create(&cv).Error
		if err != nil {
			log.Debugf("insert cast vote failed on '%v'", cv)
			return fmt.Errorf("insert cast vote: %v", err)
		}
	}

	// Build the ProposalMetadata cache. This metadata is not part of
	// the decredplugin InventoryReply. It is already stored in the
	// cached as a MetadataStream with an encoded payload. We need to
	// pull the ProposalMetadata out so it can be queried. Only the
	// ProposalMetadata for the most recent version of the proposal
	// is saved to the cache.

	// Lookup latest version of each record
	query := `SELECT a.*
            FROM records a
            LEFT OUTER JOIN records b
              ON a.token = b.token
              AND a.version < b.version
              WHERE b.token IS NULL`
	rows, err := d.recordsdb.Raw(query).Rows()
	if err != nil {
		return fmt.Errorf("lookup latest records: %v", err)
	}
	defer rows.Close()

	records := make([]Record, 0, 1024)
	for rows.Next() {
		var r Record
		err := d.recordsdb.ScanRows(rows, &r)
		if err != nil {
			return err
		}
		records = append(records, r)
	}
	if err = rows.Err(); err != nil {
		return err
	}

	// Compile a list of record primary keys
	keys := make([]string, 0, len(records))
	for _, v := range records {
		keys = append(keys, v.Key)
	}

	// Lookup the files and metadata streams for each record
	err = d.recordsdb.
		Preload("Files").
		Preload("Metadata").
		Where(keys).
		Find(&records).
		Error
	if err != nil {
		return fmt.Errorf("lookup record metadata: %v", err)
	}

	for _, v := range records {
		pm, err := proposalMetadataNew(v)
		if err != nil {
			return err
		}
		if pm.Name == "" {
			// XXX we cannot return an error here until the plugin
			// architecture is sorted out. Right now, politeiad registers
			// the decred plugin by default. CMS needs a way to register
			// just the functionality it needs so that proposal specific
			// tables do not get built for CMS.
			// return fmt.Errorf("no proposal user metadata found %v",
			//	v.Token)

			continue
		}

		err = d.recordsdb.Create(pm).Error
		if err != nil {
			return fmt.Errorf("create: %v", err)
		}
	}

	return nil
}

// Build drops all existing decred plugin tables from the database, recreates
// them, then uses the passed in inventory payload to build the decred plugin
// cache.
func (d *decred) Build(payload string) error {
	log.Tracef("decred Build")

	// Decode the payload
	ir, err := decredplugin.DecodeInventoryReply([]byte(payload))
	if err != nil {
		return fmt.Errorf("DecodeInventoryReply: %v", err)
	}

	// Build the decred plugin cache. This is not run using
	// a transaction because it could potentially exceed
	// cockroachdb's transaction size limit.
	err = d.build(ir)
	if err != nil {
		// Remove the version record. This will
		// force a rebuild on the next start up.
		err1 := d.recordsdb.Delete(&Version{
			ID: decredplugin.ID,
		}).Error
		if err1 != nil {
			panic("the cache is out of sync and will not rebuild" +
				"automatically; a rebuild must be forced")
		}
	}

	return err
}

// Setup creates the decred plugin tables if they do not already exist.  A
// decred plugin version record is inserted into the database during table
// creation.
func (d *decred) Setup() error {
	log.Tracef("decred: Setup")

	tx := d.recordsdb.Begin()
	err := d.createTables(tx)
	if err != nil {
		tx.Rollback()
		return err
	}

	return tx.Commit().Error
}

// CheckVersion retrieves the decred plugin version record from the database,
// if one exists, and checks that it matches the version of the current decred
// plugin cache implementation.
func (d *decred) CheckVersion() error {
	log.Tracef("decred: CheckVersion")

	// Sanity check. Ensure version table exists.
	if !d.recordsdb.HasTable(tableVersions) {
		return fmt.Errorf("versions table not found")
	}

	// Lookup version record. If the version is not found or
	// if there is a version mismatch, return an error so
	// that the decred plugin cache can be built/rebuilt.
	var v Version
	err := d.recordsdb.
		Where("id = ?", decredplugin.ID).
		Find(&v).
		Error
	if err == gorm.ErrRecordNotFound {
		log.Debugf("version record not found for ID '%v'",
			decredplugin.ID)
		err = cache.ErrNoVersionRecord
	} else if v.Version != decredVersion {
		log.Debugf("version mismatch for ID '%v': got %v, want %v",
			decredplugin.ID, v.Version, decredVersion)
		err = cache.ErrWrongVersion
	}

	return err
}

// newDecredPlugin returns a cache decred plugin context.
func newDecredPlugin(db *gorm.DB, p cache.Plugin) *decred {
	log.Tracef("newDecredPlugin")
	return &decred{
		recordsdb: db,
		version:   decredVersion,
		settings:  p.Settings,
	}
}<|MERGE_RESOLUTION|>--- conflicted
+++ resolved
@@ -1677,7 +1677,6 @@
 		}
 	}
 
-<<<<<<< HEAD
 	// Parse the ProposalMetadata from the proposal files. One will
 	// exists for all new proposals but may not exists for older
 	// proposals.
@@ -1697,13 +1696,6 @@
 		}
 	}
 
-	// Sanity check
-	if name == "" {
-		return nil, fmt.Errorf("no proposal name found")
-	}
-
-=======
->>>>>>> 13c964cc
 	return &ProposalMetadata{
 		Token:  r.Token,
 		Name:   name,
