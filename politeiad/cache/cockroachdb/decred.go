// Copyright (c) 2017-2019 The Decred developers
// Use of this source code is governed by an ISC
// license that can be found in the LICENSE file.

package cockroachdb

import (
	"encoding/base64"
	"encoding/json"
	"fmt"
	"strconv"
	"strings"
	"time"

	"github.com/decred/politeia/decredplugin"
	"github.com/decred/politeia/mdstream"
	pd "github.com/decred/politeia/politeiad/api/v1"
	"github.com/decred/politeia/politeiad/cache"
	"github.com/jinzhu/gorm"
)

const (
	// decredVersion is the version of the cache implementation of
	// decred plugin. This may differ from the decredplugin package
	// version.
	decredVersion = "1.2"

	// Decred plugin table names
<<<<<<< HEAD
	tableProposalGeneralMetadata = "proposal_general_metadata"
	tableComments                = "comments"
	tableCommentLikes            = "comment_likes"
	tableCastVotes               = "cast_votes"
	tableAuthorizeVotes          = "authorize_votes"
	tableVoteOptions             = "vote_options"
	tableStartVotes              = "start_votes"
	tableVoteOptionResults       = "vote_option_results"
	tableVoteResults             = "vote_results"
=======
	tableProposalMetadata  = "proposal_metadata"
	tableComments          = "comments"
	tableCommentLikes      = "comment_likes"
	tableCastVotes         = "cast_votes"
	tableAuthorizeVotes    = "authorize_votes"
	tableVoteOptions       = "vote_options"
	tableStartVotes        = "start_votes"
	tableVoteOptionResults = "vote_option_results"
	tableVoteResults       = "vote_results"

	// Vote option IDs
	voteOptionIDApproved = "yes"
>>>>>>> 05c1d7b3
)

// decred implements the PluginDriver interface.
type decred struct {
	recordsdb *gorm.DB              // Database context
	version   string                // Version of decred cache plugin
	settings  []cache.PluginSetting // Plugin settings
}

// publicStatuses returns an array of ints that represents all the publicly
// viewable politeiad record statuses. The statuses are returned as ints so
// that they can be inserted into queries.
func publicStatuses() []int {
	return []int{
		int(pd.RecordStatusPublic),
		int(pd.RecordStatusArchived),
	}
}

// authorizeVotes returns a map[token]AuthorizeVote for the given records. An
// entry in the returned map will only exist if an AuthorizeVote is found for
// the record.
func (d *decred) authorizeVotes(records []Record) (map[string]AuthorizeVote, error) {
	authorizeVotes := make(map[string]AuthorizeVote, len(records))

	if len(records) == 0 {
		return authorizeVotes, nil
	}

	keys := make([]string, 0, len(records))
	for _, v := range records {
		keys = append(keys, v.Token+strconv.FormatUint(v.Version, 10))
	}

	avs := make([]AuthorizeVote, 0, len(keys))
	err := d.recordsdb.
		Where("key IN (?)", keys).
		Find(&avs).
		Error
	if err != nil {
		return nil, fmt.Errorf("select AuthorizeVotes in %v: %v",
			keys, err)
	}

	for _, av := range avs {
		authorizeVotes[av.Token] = av
	}

	return authorizeVotes, nil
}

// startVotes returns a map[token]StartVote for the given tokens. An entry in
// the returned map will only exist for tokens where a StartVote was found.
func (d *decred) startVotes(tokens []string) (map[string]StartVote, error) {
	startVotes := make(map[string]StartVote, len(tokens))

	if len(tokens) == 0 {
		return startVotes, nil
	}

	svs := make([]StartVote, 0, len(tokens))
	err := d.recordsdb.
		Where("token IN (?)", tokens).
		Preload("Options").
		Find(&svs).
		Error
	if err != nil {
		return nil, fmt.Errorf("select StartVotes in %v: %v",
			tokens, err)
	}

	for _, v := range svs {
		startVotes[v.Token] = v
	}

	return startVotes, nil
}

// voteOptionResults returns the VoteOptionResult for each of the given
// VoteOptions. The results are looked up manually from the CastVotes table
// instead of using the VoteResults table. This allows results to be looked up
// when a VoteResults entry does not yet exist, such as for ongoing votes.
func (d *decred) voteOptionResults(options []VoteOption) ([]VoteOptionResult, error) {
	results := make([]VoteOptionResult, 0, len(options))

	for _, v := range options {
		var votes uint64
		tokenVoteBit := v.Token + strconv.FormatUint(v.Bits, 16)
		err := d.recordsdb.
			Model(&CastVote{}).
			Where("token_vote_bit = ?", tokenVoteBit).
			Count(&votes).
			Error
		if err != nil {
			return nil, fmt.Errorf("select CastVote count for %v: %v",
				tokenVoteBit, err)
		}

		results = append(results, VoteOptionResult{
			Key:   tokenVoteBit,
			Token: v.Token,
			Votes: votes,
			Option: VoteOption{
				ID:          v.ID,
				Description: v.Description,
				Bits:        v.Bits,
			},
		})
	}

	return results, nil
}

// voteResultsMissing returns the tokens of the standard proposal votes and
// runoff proposal votes that have finished voting but are missing from the
// lazy loaded VoteResults table.
func (d *decred) voteResultsMissing(bestBlock uint64) ([]string, []string, error) {
	// Find standard vote proposals that have finished voting but
	// have not yet been added to the VoteResults table.
	q := `SELECT start_votes.token
        FROM start_votes
        LEFT OUTER JOIN vote_results
          ON start_votes.token = vote_results.token
          WHERE start_votes.end_height <= ?
          AND start_votes.Type = ?
          AND vote_results.token IS NULL`
	rows, err := d.recordsdb.Raw(q, bestBlock,
		int(decredplugin.VoteTypeStandard)).Rows()
	if err != nil {
		return nil, nil, fmt.Errorf("lookup missing standard vote results: %v",
			err)
	}
	defer rows.Close()

	standard := make([]string, 0, 1024)
	for rows.Next() {
		var token string
		rows.Scan(&token)
		standard = append(standard, token)
	}

	// Find runoff vote proposals that have finished voting but
	// have not yet been added to the VoteResults table.
	q = `SELECT start_votes.token
        FROM start_votes
        LEFT OUTER JOIN vote_results
          ON start_votes.token = vote_results.token
          WHERE start_votes.end_height <= ?
          AND start_votes.Type = ?
          AND vote_results.token IS NULL`
	rows, err = d.recordsdb.Raw(q, bestBlock,
		int(decredplugin.VoteTypeRunoff)).Rows()
	if err != nil {
		return nil, nil, fmt.Errorf("lookup missing runoff vote results: %v",
			err)
	}
	defer rows.Close()

	runoff := make([]string, 0, 1024)
	for rows.Next() {
		var token string
		rows.Scan(&token)
		runoff = append(runoff, token)
	}

	return standard, runoff, nil
}

// voteResultsCompile compiles the results of a standard vote and returns a
// VoteResults. The vote is considered approved if the quorum and pass
// percentage requirements are met.
func voteResultsCompile(sv StartVote, votes []CastVote) VoteResults {
	// Tally cast votes
	tally := make(map[string]uint64) // [voteBit]voteCount
	for _, v := range votes {
		tally[v.VoteBit]++
	}

	// Prepare vote option results
	results := make([]VoteOptionResult, 0, len(sv.Options))
	for _, v := range sv.Options {
		voteBit := strconv.FormatUint(v.Bits, 16)
		voteCount := tally[voteBit]

		results = append(results, VoteOptionResult{
			Key:    sv.Token + voteBit,
			Votes:  voteCount,
			Option: v,
		})
	}

	// Check whether vote was approved
	var total uint64
	for _, v := range results {
		total += v.Votes
	}

	eligible := len(strings.Split(sv.EligibleTickets, ","))
	quorum := uint64(float64(sv.QuorumPercentage) / 100 * float64(eligible))
	pass := uint64(float64(sv.PassPercentage) / 100 * float64(total))

	// XXX this does not support multiple choice votes yet
	var (
		approvedVotes uint64 // Number of approve votes
		approved      bool   // Is the proposal vote approved
	)
	for _, v := range results {
		if v.Option.ID == decredplugin.VoteOptionIDApprove {
			approvedVotes = v.Votes
		}
	}
	switch {
	case total < quorum:
		// Quorum not met
	case approvedVotes < pass:
		// Pass percentage not met
	default:
		// Vote was approved
		approved = true
	}

	return VoteResults{
		Token:    sv.Token,
		Approved: approved,
		Results:  results,
	}
}

// voteResultsInsertStandard calculates the vote results for a standard
// proposal vote and inserts a VoteResults record into the cache. A VoteResults
// record should only be created for proposals once the voting period has
// ended.
func (d *decred) voteResultsInsertStandard(token string) error {
	log.Tracef("insertVoteResults %v", token)

	// Lookup start vote
	var sv StartVote
	err := d.recordsdb.
		Where("token = ?", token).
		Preload("Options").
		Find(&sv).
		Error
	if err != nil {
		return fmt.Errorf("lookup start vote %v: %v",
			token, err)
	}

	// Lookup cast votes
	var cv []CastVote
	err = d.recordsdb.
		Where("token = ?", token).
		Find(&cv).
		Error
	if err == gorm.ErrRecordNotFound {
		// No cast votes exists. In theory, this could
		// happen if no one were to vote on a proposal.
		// In practice, this shouldn't happen.
	} else if err != nil {
		return fmt.Errorf("lookup cast votes: %v", err)
	}

	// Create a vote results entry
	vr := voteResultsCompile(sv, cv)
	err = d.recordsdb.Create(&vr).Error
	if err != nil {
		return fmt.Errorf("insert vote results: %v", err)
	}

	return nil
}

// voteResultsInsertRunoff calculates the results of a runoff vote and inserts
// a VoteResults record into the cache for each of the runoff vote submissions.
func (d *decred) voteResultsInsertRunoff(rfpToken string) error {
	log.Tracef("voteResultsInsertRunoffVote: %v", rfpToken)

	linkedFrom, err := d.linkedFrom(rfpToken)
	if err != nil {
		return err
	}

	// Compile vote results for all RFP submissions
	results := make([]VoteResults, 0, len(linkedFrom))
	for _, token := range linkedFrom {
		// Make sure record hasn't been abandoned
		var r Record
		err = d.recordsdb.
			Where("records.token = ?", token).
			Order("records.version desc").
			Limit(1).
			Preload("Metadata").
			Find(&r).
			Error
		if err != nil {
			return fmt.Errorf("lookup record %v: %v",
				token, err)
		}
		if r.Status == int(pd.RecordStatusArchived) {
			// RFP submission has been abandoned
			continue
		}

		// Lookup start vote
		var sv StartVote
		err := d.recordsdb.
			Where("token = ?", token).
			Preload("Options").
			Find(&sv).
			Error
		if err != nil {
			return fmt.Errorf("find start vote %v: %v",
				token, err)
		}

		// Lookup cast votes
		var cv []CastVote
		err = d.recordsdb.
			Where("token = ?", token).
			Find(&cv).
			Error
		if err == gorm.ErrRecordNotFound {
			// No cast votes exists. In theory, this could
			// happen if no one were to vote on a proposal.
			// In practice, this shouldn't happen.
		} else if err != nil {
			return fmt.Errorf("lookup cast votes: %v", err)
		}

		// Compile vote results. This will mark the vote as
		// approved if it meets the specified quorum and pass
		// requirements. The actual runoff vote winner is
		// determined later in this function.
		results = append(results, voteResultsCompile(sv, cv))
	}

	// Determine runoff vote winner. The winner is the vote
	// that passed the quorum and pass requirments and has
	// the most net approved votes.
	var (
		winnerNetApprove int    // Net number of approve votes of the winner
		winnerToken      string // Censorship token of the winner
	)
	for _, vr := range results {
		if !vr.Approved {
			// Vote did not meet quorum and pass requirements
			continue
		}

		// Check if this proposal has more net approved votes
		// then the current highest.
		var (
			votesApprove uint64 // Number of approve votes
			votesReject  uint64 // Number of reject votes
		)
		for _, vor := range vr.Results {
			switch vor.Option.ID {
			case decredplugin.VoteOptionIDApprove:
				votesApprove = vor.Votes
			case decredplugin.VoteOptionIDReject:
				votesReject = vor.Votes
			default:
				// Runoff vote options can only be approve/reject
				return fmt.Errorf("unknown runoff vote option %v %v",
					vr.Token, vor.Option.ID)
			}

			netApprove := int(votesApprove) - int(votesReject)
			if netApprove > winnerNetApprove {
				// New winner!
				winnerToken = vr.Token
				winnerNetApprove = netApprove
			}

			// This doesn't handle the unlikely case that the
			// runoff vote results in a tie. If that happens
			// we can decide how to handle it and rebuild the
			// cache with the new rules.
		}
	}

	// Now that we know the winner we can update the losers
	// and insert the results into the cache.
	for _, vr := range results {
		// Update runoff vote losers
		if vr.Token != winnerToken {
			vr.Approved = false
		}

		// Insert vote results record
		err = d.recordsdb.Create(&vr).Error
		if err != nil {
			return fmt.Errorf("insert vote results %v: %v",
				vr.Token, err)
		}
	}

	return nil
}

func (d *decred) voteResultsLoad(bestBlock uint64) error {
	standard, runoff, err := d.voteResultsMissing(bestBlock)
	if err != nil {
		return err
	}

	// Insert vote results for standard votes proposals.
	for _, token := range standard {
		err := d.voteResultsInsertStandard(token)
		if err != nil {
			return fmt.Errorf("voteResultsInsertStandard %v: %v",
				token, err)
		}
	}

	// Insert vote results for the runoff vote submissions. Runoff
	// votes are identitified by the parent RFP proposal token.
	done := make(map[string]struct{}, len(runoff)) // [rfpToken]struct{}
	for _, token := range runoff {
		// Lookup the RFP token for the runoff vote submission
		var pgm ProposalGeneralMetadata
		err := d.recordsdb.
			Where("token = ?", token).
			Find(&pgm).
			Error
		if err != nil {
			return fmt.Errorf("lookup ProposalGeneralMetadata %v: %v",
				token, err)
		}
		if pgm.LinkTo == "" {
			return fmt.Errorf("runoff vote linkto not found %v",
				token)
		}

		if _, ok := done[pgm.LinkTo]; ok {
			// Results have already been inserted for this RFP.
			// This happens because the vote results are built
			// using the RFP token and all RFP submissions will
			// list the same RFP token in their LinkTo field.
			continue
		}

		// Insert vote results for the full runoff vote
		err = d.voteResultsInsertRunoff(pgm.LinkTo)
		if err != nil {
			return fmt.Errorf("insert runoff vote results %v: %v",
				pgm.LinkTo, err)
		}

		done[pgm.LinkTo] = struct{}{}
	}

	return nil
}

// voteResults returns a map[token]VoteResults for the given tokens.
//
// The VoteResults table is lazy loaded. A cache.ErrRecordNotFound error is
// returned if the VoteResults table is not up-to-date.
func (d *decred) voteResults(tokens []string, bestBlock uint64) (map[string]VoteResults, error) {
	// Check to see if the VoteResults table needs to be updated
	standard, runoff, err := d.voteResultsMissing(bestBlock)
	if err != nil {
		return nil, err
	}
	if len(standard) > 0 || len(runoff) > 0 {
		// Return a ErrRecordNotFound to indicate one
		// or more vote result records were not found.
		return nil, cache.ErrRecordNotFound
	}

	voteResults := make(map[string]VoteResults, len(tokens))
	if len(tokens) == 0 {
		return voteResults, nil
	}

	// Lookup vote results
	vrs := make([]VoteResults, 0, len(tokens))
	err = d.recordsdb.
		Where("token IN (?)", tokens).
		Preload("Results").
		Preload("Results.Option").
		Find(&vrs).
		Error
	if err != nil {
		return nil, fmt.Errorf("select VoteResults in %v: %v",
			tokens, err)
	}

	for _, v := range vrs {
		voteResults[v.Token] = v
	}

	return voteResults, nil
}

// voteSummaries returns a map[string]decredplugin.VoteSummaryReply for the
// given proposal tokens. An entry in the returned map will only exist for
// tokens where a Record was found.
//
// This function pulls data from the the lazy loaded VoteResults table. A
// cache.ErrRecordNotFound error is returned if the VoteResults table is not
// up-to-date.
func (d *decred) voteSummaries(tokens []string, bestBlock uint64) (map[string]decredplugin.VoteSummaryReply, error) {
	// This query returns the latest version of the given records.
	query := `SELECT a.* 
            FROM records a
            LEFT OUTER JOIN records b
              ON a.token = b.token 
              AND a.version < b.version
              WHERE b.token IS NULL 
              AND a.token IN (?)`
	rows, err := d.recordsdb.Raw(query, tokens).Rows()
	if err != nil {
		return nil, fmt.Errorf("select records %v: %v",
			tokens, err)
	}
	defer rows.Close()

	records := make([]Record, 0, len(tokens))
	for rows.Next() {
		var r Record
		err := d.recordsdb.ScanRows(rows, &r)
		if err != nil {
			return nil, err
		}
		records = append(records, r)
	}
	if err = rows.Err(); err != nil {
		return nil, err
	}

	// Lookup the AuthorizeVote for each record
	authVotes, err := d.authorizeVotes(records)
	if err != nil {
		return nil, fmt.Errorf("authorizeVotes: %v", err)
	}

	// Lookup the StartVote for each record that has an AuthorizeVote
	tokens = make([]string, 0, len(authVotes))
	for token := range authVotes {
		tokens = append(tokens, token)
	}
	startVotes, err := d.startVotes(tokens)
	if err != nil {
		return nil, fmt.Errorf("startVotes: %v", err)
	}

	// Lookup the VoteResults for each record that has a StartVote
	tokens = make([]string, 0, len(startVotes))
	for token := range startVotes {
		tokens = append(tokens, token)
	}

	// Check for missing vote results tables
	voteResults, err := d.voteResults(tokens, bestBlock)
	if err != nil {
		if err == cache.ErrRecordNotFound {
			// The VoteResults table needs to be updated. Return
			// just the error so the calling function can key off
			// of it.
			return nil, err
		}
		return nil, fmt.Errorf("voteResults: %v", err)
	}

	if len(tokens) != len(voteResults) {
		// There were tokens that do not correspond to a VoteResults
		// entry. This happens when the proposal vote has either not
		// begun or is ongoing. We know that these tokens have a
		// StartVote so the vote must be ongoing. Lookup the results
		// manually.
		for _, token := range tokens {
			_, ok := voteResults[token]
			if !ok {
				sv := startVotes[token]
				results, err := d.voteOptionResults(sv.Options)
				if err != nil {
					return nil, fmt.Errorf("voteOptionResults %v: %v",
						sv.Token, err)
				}
				voteResults[token] = VoteResults{
					Token:    token,
					Approved: false,
					Results:  results,
				}
			}
		}
	}

	// Prepare vote summaries
	summaries := make(map[string]decredplugin.VoteSummaryReply, len(records))
	for _, v := range records {
		av := authVotes[v.Token]
		sv := startVotes[v.Token]
		vr := voteResults[v.Token]

		// Return "" not "0" if end height doesn't exist
		var endHeight string
		if sv.EndHeight != 0 {
			endHeight = strconv.FormatUint(uint64(sv.EndHeight), 10)
		}

		summaries[v.Token] = decredplugin.VoteSummaryReply{
			Authorized:          av.Action == decredplugin.AuthVoteActionAuthorize,
			Type:                decredplugin.VoteT(sv.Type),
			Duration:            sv.Duration,
			EndHeight:           endHeight,
			EligibleTicketCount: sv.EligibleTicketCount,
			QuorumPercentage:    sv.QuorumPercentage,
			PassPercentage:      sv.PassPercentage,
			Results:             convertVoteOptionResultsToDecred(vr.Results),
			Approved:            vr.Approved,
		}
	}

	return summaries, nil
}

// cmdNewComment creates a Comment record using the passed in payloads and
// inserts it into the database.
func (d *decred) cmdNewComment(cmdPayload, replyPayload string) (string, error) {
	log.Tracef("decred cmdNewComment")

	nc, err := decredplugin.DecodeNewComment([]byte(cmdPayload))
	if err != nil {
		return "", err
	}
	ncr, err := decredplugin.DecodeNewCommentReply([]byte(replyPayload))
	if err != nil {
		return "", err
	}

	c := convertNewCommentFromDecred(*nc, *ncr)
	err = d.recordsdb.Create(&c).Error

	return replyPayload, err
}

// cmdLikeComment creates a LikeComment record using the passed in payloads
// and inserts it into the database.
func (d *decred) cmdLikeComment(cmdPayload, replyPayload string) (string, error) {
	log.Tracef("decred cmdLikeComment")

	dlc, err := decredplugin.DecodeLikeComment([]byte(cmdPayload))
	if err != nil {
		return "", err
	}

	lc := convertLikeCommentFromDecred(*dlc)
	err = d.recordsdb.Create(&lc).Error

	return replyPayload, err
}

// cmdCensorComment censors an existing comment.  A censored comment has its
// comment message removed and is marked as censored.
func (d *decred) cmdCensorComment(cmdPayload, replyPayload string) (string, error) {
	log.Tracef("decred cmdCensorComment")

	cc, err := decredplugin.DecodeCensorComment([]byte(cmdPayload))
	if err != nil {
		return "", err
	}

	c := Comment{
		Key: cc.Token + cc.CommentID,
	}
	err = d.recordsdb.Model(&c).
		Updates(map[string]interface{}{
			"comment":  "",
			"censored": true,
		}).Error

	return replyPayload, err
}

func (d *decred) commentGetByID(token string, commentID string) (*Comment, error) {
	c := Comment{
		Key: token + commentID,
	}
	err := d.recordsdb.Find(&c).Error
	if err != nil {
		if err == gorm.ErrRecordNotFound {
			err = cache.ErrRecordNotFound
		}
		return nil, err
	}
	return &c, nil
}

func (d *decred) commentGetBySignature(token string, sig string) (*Comment, error) {
	var c Comment
	err := d.recordsdb.
		Where("token = ? AND signature = ?", token, sig).
		Find(&c).
		Error
	if err != nil {
		if err == gorm.ErrRecordNotFound {
			err = cache.ErrRecordNotFound
		}
		return nil, err
	}
	return &c, nil
}

// cmdGetComment retreives the passed in comment from the database.
func (d *decred) cmdGetComment(payload string) (string, error) {
	log.Tracef("decred cmdGetComment")

	gc, err := decredplugin.DecodeGetComment([]byte(payload))
	if err != nil {
		return "", err
	}

	if gc.Token == "" {
		return "", cache.ErrInvalidPluginCmdArgs
	}

	var c *Comment
	switch {
	case gc.CommentID != "":
		c, err = d.commentGetByID(gc.Token, gc.CommentID)
	case gc.Signature != "":
		c, err = d.commentGetBySignature(gc.Token, gc.Signature)
	default:
		return "", cache.ErrInvalidPluginCmdArgs
	}
	if err != nil {
		return "", err
	}

	gcr := decredplugin.GetCommentReply{
		Comment: convertCommentToDecred(*c),
	}
	gcrb, err := decredplugin.EncodeGetCommentReply(gcr)
	if err != nil {
		return "", err
	}

	return string(gcrb), nil
}

// cmdGetComments returns all of the comments for the passed in record token.
func (d *decred) cmdGetComments(payload string) (string, error) {
	log.Tracef("decred cmdGetComments")

	gc, err := decredplugin.DecodeGetComments([]byte(payload))
	if err != nil {
		return "", err
	}

	comments := make([]Comment, 0, 1024) // PNOOMA
	err = d.recordsdb.
		Where("token = ?", gc.Token).
		Find(&comments).
		Error
	if err != nil {
		return "", err
	}

	dpc := make([]decredplugin.Comment, 0, len(comments))
	for _, c := range comments {
		dpc = append(dpc, convertCommentToDecred(c))
	}

	gcr := decredplugin.GetCommentsReply{
		Comments: dpc,
	}
	gcrb, err := decredplugin.EncodeGetCommentsReply(gcr)
	if err != nil {
		return "", err
	}

	return string(gcrb), nil
}

// cmdGetNumComments returns an encoded plugin reply that contains a
// [token]numComments map for the provided list of censorship tokens. If a
// provided token does not correspond to an actual proposal then it will not
// be included in the returned map.
func (d *decred) cmdGetNumComments(payload string) (string, error) {
	log.Tracef("decred cmdGetNumComments")

	gnc, err := decredplugin.DecodeGetNumComments([]byte(payload))
	if err != nil {
		return "", err
	}

	// Lookup number of comments for provided tokens
	type Result struct {
		Token  string
		Counts int
	}
	results := make([]Result, 0, len(gnc.Tokens))
	err = d.recordsdb.
		Table("comments").
		Select("count(*) as counts, token").
		Group("token").
		Where("token IN (?)", gnc.Tokens).
		Find(&results).
		Error
	if err != nil {
		return "", err
	}

	// Put results into a map
	numComments := make(map[string]int, len(results)) // [token]numComments
	for _, c := range results {
		numComments[c.Token] = c.Counts
	}

	// Encode reply
	gncr := decredplugin.GetNumCommentsReply{
		NumComments: numComments,
	}
	gncre, err := decredplugin.EncodeGetNumCommentsReply(gncr)
	if err != nil {
		return "", err
	}

	return string(gncre), nil
}

// cmdCommentLikes returns all of the comment likes for the passed in comment.
func (d *decred) cmdCommentLikes(payload string) (string, error) {
	log.Tracef("decred cmdCommentLikes")

	cl, err := decredplugin.DecodeCommentLikes([]byte(payload))
	if err != nil {
		return "", err
	}

	likes := make([]LikeComment, 1024) // PNOOMA
	err = d.recordsdb.
		Where("token = ? AND comment_id = ?", cl.Token, cl.CommentID).
		Find(&likes).
		Error
	if err != nil {
		return "", err
	}

	lc := make([]decredplugin.LikeComment, 0, len(likes))
	for _, v := range likes {
		lc = append(lc, convertLikeCommentToDecred(v))
	}

	clr := decredplugin.CommentLikesReply{
		CommentLikes: lc,
	}
	clrb, err := decredplugin.EncodeCommentLikesReply(clr)
	if err != nil {
		return "", err
	}

	return string(clrb), nil
}

// cmdProposalLikes returns all of the comment likes for all comments of the
// passed in record token.
func (d *decred) cmdProposalCommentsLikes(payload string) (string, error) {
	log.Tracef("decred cmdProposalCommentsLikes")

	cl, err := decredplugin.DecodeGetProposalCommentsLikes([]byte(payload))
	if err != nil {
		return "", err
	}

	likes := make([]LikeComment, 0, 1024) // PNOOMA
	err = d.recordsdb.
		Where("token = ?", cl.Token).
		Find(&likes).
		Error
	if err != nil {
		return "", err
	}

	lc := make([]decredplugin.LikeComment, 0, len(likes))
	for _, v := range likes {
		lc = append(lc, convertLikeCommentToDecred(v))
	}

	clr := decredplugin.GetProposalCommentsLikesReply{
		CommentsLikes: lc,
	}
	clrb, err := decredplugin.EncodeGetProposalCommentsLikesReply(clr)
	if err != nil {
		return "", err
	}

	return string(clrb), nil
}

// authorizeVoteInsert creates an AuthorizeVote record and inserts it into the
// database. If a previous AuthorizeVote record exists for the passed in
// proposal and version, it will be deleted before the new AuthorizeVote record
// is inserted.
//
// This function must be called using a transaction.
func authorizeVoteInsert(tx *gorm.DB, av AuthorizeVote) error {
	// Delete authorize vote if one exists for this version
	err := tx.Where("key = ?", av.Key).
		Delete(AuthorizeVote{}).
		Error
	if err != nil {
		return fmt.Errorf("delete authorize vote: %v", err)
	}

	// Add new authorize vote
	err = tx.Create(&av).Error
	if err != nil {
		return fmt.Errorf("create authorize vote: %v", err)
	}

	return nil
}

// cmdAuthorizeVote creates a AuthorizeVote record using the passed in payloads
// and inserts it into the database.
func (d *decred) cmdAuthorizeVote(cmdPayload, replyPayload string) (string, error) {
	log.Tracef("decred cmdAuthorizeVote")

	av, err := decredplugin.DecodeAuthorizeVote([]byte(cmdPayload))
	if err != nil {
		return "", err
	}
	avr, err := decredplugin.DecodeAuthorizeVoteReply([]byte(replyPayload))
	if err != nil {
		return "", err
	}

	v, err := strconv.ParseUint(avr.RecordVersion, 10, 64)
	if err != nil {
		return "", fmt.Errorf("parse version '%v' failed: %v",
			avr.RecordVersion, err)
	}

	// Run update in a transaction
	a := convertAuthorizeVoteFromDecred(*av, *avr, v)
	tx := d.recordsdb.Begin()
	err = authorizeVoteInsert(tx, a)
	if err != nil {
		tx.Rollback()
		return "", fmt.Errorf("authorizeVoteInsert: %v", err)
	}

	// Commit transaction
	err = tx.Commit().Error
	if err != nil {
		return "", fmt.Errorf("commit transaction: %v", err)
	}

	return replyPayload, nil
}

// startVoteInsert inserts a StartVote record into the database. This function
// has a database parameter so that it can be called inside of a transaction
// when required.
func startVoteInsert(db *gorm.DB, sv StartVote) error {
	return db.Create(&sv).Error
}

// cmdStartVote creates a StartVote record using the passed in payloads and
// inserts it into the database.
func (d *decred) cmdStartVote(cmdPayload, replyPayload string) (string, error) {
	log.Tracef("decred cmdStartVote")

	sv, err := decredplugin.DecodeStartVoteV2([]byte(cmdPayload))
	if err != nil {
		return "", err
	}
	err = sv.VerifySignature()
	if err != nil {
		return "", fmt.Errorf("verify signature: %v", err)
	}
	svr, err := decredplugin.DecodeStartVoteReply([]byte(replyPayload))
	if err != nil {
		return "", err
	}
	s, err := convertStartVoteV2FromDecred(*sv, *svr)
	if err != nil {
		return "", err
	}

	err = startVoteInsert(d.recordsdb, *s)
	if err != nil {
		return "", err
	}

	return replyPayload, nil
}

func startVotesInsert(tx *gorm.DB, startVotes []StartVote) error {
	for _, v := range startVotes {
		err := startVoteInsert(tx, v)
		if err != nil {
			return err
		}
	}
	return nil
}

func (d *decred) cmdStartVoteRunoff(cmdPayload, replyPayload string) (string, error) {
	log.Tracef("decred cmdStartVoteRunoff")

	sv, err := decredplugin.DecodeStartVoteRunoff([]byte(cmdPayload))
	if err != nil {
		return "", err
	}
	svr, err := decredplugin.DecodeStartVoteRunoffReply([]byte(replyPayload))
	if err != nil {
		return "", err
	}

	startVotes := make([]StartVote, 0, len(sv.StartVotes))
	for _, v := range sv.StartVotes {
		s, err := convertStartVoteV2FromDecred(v, svr.StartVoteReply)
		if err != nil {
			return "", err
		}
		startVotes = append(startVotes, *s)
	}

	// Run updates in a transaction
	tx := d.recordsdb.Begin()
	err = startVotesInsert(tx, startVotes)
	if err != nil {
		tx.Rollback()
		return "", err
	}
	err = tx.Commit().Error
	if err != nil {
		return "", err
	}

	return replyPayload, nil
}

// cmdVoteDetails returns the AuthorizeVote and StartVote records for the
// passed in record token.
func (d *decred) cmdVoteDetails(payload string) (string, error) {
	log.Tracef("decred cmdVoteDetails")

	vd, err := decredplugin.DecodeVoteDetails([]byte(payload))
	if err != nil {
		return "", nil
	}

	// Lookup the most recent version of the record
	var r Record
	err = d.recordsdb.
		Where("records.token = ?", vd.Token).
		Order("records.version desc").
		Limit(1).
		Find(&r).
		Error
	if err != nil {
		if err == gorm.ErrRecordNotFound {
			err = cache.ErrRecordNotFound
		}
		return "", err
	}

	// Lookup authorize vote
	var av AuthorizeVote
	key := vd.Token + strconv.FormatUint(r.Version, 10)
	err = d.recordsdb.
		Where("key = ?", key).
		Find(&av).
		Error
	if err == gorm.ErrRecordNotFound {
		// An authorize vote may note exist. This is ok.
	} else if err != nil {
		return "", fmt.Errorf("authorize vote lookup failed: %v", err)
	}

	// Lookup start vote
	var (
		sv   StartVote
		dsv  decredplugin.StartVote
		dsvr decredplugin.StartVoteReply
	)
	err = d.recordsdb.
		Where("token = ?", vd.Token).
		Preload("Options").
		Find(&sv).
		Error
	if err == gorm.ErrRecordNotFound {
		// A start vote may note exist. This is ok.
	} else if err != nil {
		return "", fmt.Errorf("start vote lookup failed: %v", err)
	}

	// Only convert if a StartVote was found, otherwise it will
	// throw an invalid version error.
	if sv.Version != 0 {
		dsvp, dsvrp, err := convertStartVoteToDecred(sv)
		if err != nil {
			return "", err
		}
		dsv = *dsvp
		dsvr = *dsvrp
	}

	// Prepare reply
	vdr := decredplugin.VoteDetailsReply{
		AuthorizeVote:  convertAuthorizeVoteToDecred(av),
		StartVote:      dsv,
		StartVoteReply: dsvr,
	}
	vdrb, err := decredplugin.EncodeVoteDetailsReply(vdr)
	if err != nil {
		return "", err
	}

	return string(vdrb), nil
}

// cmdNewBallot creates CastVote records using the passed in payloads and
// inserts them into the database.
func (d *decred) cmdNewBallot(cmdPayload, replyPayload string) (string, error) {
	log.Tracef("decred cmdNewBallot")

	b, err := decredplugin.DecodeBallot([]byte(cmdPayload))
	if err != nil {
		return "", err
	}

	br, err := decredplugin.DecodeBallotReply([]byte(replyPayload))
	if err != nil {
		return "", err
	}

	// Put votes receipts into a map for easy lookup. Only votes
	// with a receipt signature will be added to the cache.
	receipts := make(map[string]string, len(br.Receipts)) // [clientSig]receiptSig
	for _, v := range br.Receipts {
		receipts[v.ClientSignature] = v.Signature
	}

	// Add cast votes to the cache
	for _, v := range b.Votes {
		// Don't add votes that don't have a receipt signature
		if receipts[v.Signature] == "" {
			log.Debugf("cmdNewBallot: vote receipt not found %v %v",
				v.Token, v.Ticket)
			continue
		}

		cv := convertCastVoteFromDecred(v)
		err := d.recordsdb.Create(&cv).Error
		if err != nil {
			return "", err
		}
	}

	return replyPayload, nil
}

// cmdProposalVotes returns the StartVote record and all CastVote records for
// the passed in record token.
func (d *decred) cmdProposalVotes(payload string) (string, error) {
	log.Tracef("decred cmdProposalVotes")

	vr, err := decredplugin.DecodeVoteResults([]byte(payload))
	if err != nil {
		return "", err
	}

	// Lookup all cast votes
	var cv []CastVote
	err = d.recordsdb.
		Where("token = ?", vr.Token).
		Find(&cv).
		Error
	if err == gorm.ErrRecordNotFound {
		// No cast votes may exist yet. This is ok.
	} else if err != nil {
		return "", fmt.Errorf("cast votes lookup failed: %v", err)
	}

	// Prepare reply
	dcv := make([]decredplugin.CastVote, 0, len(cv))
	for _, v := range cv {
		dcv = append(dcv, convertCastVoteToDecred(v))
	}

	vrr := decredplugin.VoteResultsReply{
		CastVotes: dcv,
	}

	vrrb, err := decredplugin.EncodeVoteResultsReply(vrr)
	if err != nil {
		return "", err
	}

	return string(vrrb), nil
}

// cmdInventory returns the decred plugin inventory.
func (d *decred) cmdInventory() (string, error) {
	log.Tracef("decred cmdInventory")

	// XXX the only part of the decred plugin inventory that we return
	// at the moment is comments. This is because comments are the only
	// thing politeiawww currently needs on startup.

	// Get all comments
	var c []Comment
	err := d.recordsdb.Find(&c).Error
	if err != nil {
		return "", err
	}

	dc := make([]decredplugin.Comment, 0, len(c))
	for _, v := range c {
		dc = append(dc, convertCommentToDecred(v))
	}

	// Prepare inventory reply
	ir := decredplugin.InventoryReply{
		Comments: dc,
	}
	irb, err := decredplugin.EncodeInventoryReply(ir)
	if err != nil {
		return "", err
	}

	return string(irb), err
}

// cmdLoadVoteResults creates vote results entries for any proposals that have
// a finished voting period but have not yet been added to the vote results
// table. The vote results table is lazy loaded.
func (d *decred) cmdLoadVoteResults(payload string) (string, error) {
	log.Tracef("cmdLoadVoteResults")

	lvs, err := decredplugin.DecodeLoadVoteResults([]byte(payload))
	if err != nil {
		return "", err
	}

	err = d.voteResultsLoad(lvs.BestBlock)
	if err != nil {
		return "", err
	}

	r := decredplugin.LoadVoteResultsReply{}
	reply, err := decredplugin.EncodeLoadVoteResultsReply(r)
	if err != nil {
		return "", err
	}

	return string(reply), nil
}

// cmdTokenInventory returns the tokens of all records in the cache,
// categorized by stage of the voting process. This call relies on the lazy
// loaded VoteResults table. A cache.ErrRecordNotFound is returned if the
// VoteResults table is not up-to-date.
func (d *decred) cmdTokenInventory(payload string) (string, error) {
	log.Tracef("decred cmdTokenInventory")

	ti, err := decredplugin.DecodeTokenInventory([]byte(payload))
	if err != nil {
		return "", err
	}

	// The VoteResults table is lazy loaded. Check to see if it
	// needs to be updated.
	standard, runoff, err := d.voteResultsMissing(ti.BestBlock)
	if err != nil {
		return "", err
	}
	if len(standard) > 0 || len(runoff) > 0 {
		// Return a ErrRecordNotFound to indicate one
		// or more vote result records were not found.
		return "", cache.ErrRecordNotFound
	}

	// Pre voting period tokens. This query returns the
	// tokens of the most recent version of all records that
	// are public and do not have an associated StartVote
	// record, ordered by timestamp in descending order.
	q := `SELECT a.token
        FROM records a
        LEFT OUTER JOIN start_votes
          ON a.token = start_votes.token
        LEFT OUTER JOIN records b
          ON a.token = b.token
          AND a.version < b.version
        WHERE b.token IS NULL
          AND start_votes.token IS NULL
          AND a.status = ?
        ORDER BY a.timestamp DESC`
	rows, err := d.recordsdb.Raw(q, pd.RecordStatusPublic).Rows()
	if err != nil {
		return "", fmt.Errorf("pre: %v", err)
	}
	defer rows.Close()

	var token string
	pre := make([]string, 0, 1024)
	for rows.Next() {
		err = rows.Scan(&token)
		if err != nil {
			return "", err
		}
		pre = append(pre, token)
	}
	if err = rows.Err(); err != nil {
		return "", err
	}

	// Active voting period tokens
	q = `SELECT token
       FROM start_votes
       WHERE end_height > ?
       ORDER BY end_height DESC`
	rows, err = d.recordsdb.Raw(q, ti.BestBlock).Rows()
	if err != nil {
		return "", fmt.Errorf("active: %v", err)
	}
	defer rows.Close()

	active := make([]string, 0, 1024)
	for rows.Next() {
		err = rows.Scan(&token)
		if err != nil {
			return "", err
		}
		active = append(active, token)
	}
	if err = rows.Err(); err != nil {
		return "", err
	}

	// Approved vote tokens
	q = `SELECT vote_results.token
       FROM vote_results
       INNER JOIN start_votes
         ON vote_results.token = start_votes.token
         WHERE vote_results.approved = true
       ORDER BY start_votes.end_height DESC`
	rows, err = d.recordsdb.Raw(q).Rows()
	if err != nil {
		return "", fmt.Errorf("approved: %v", err)
	}
	defer rows.Close()

	approved := make([]string, 0, 1024)
	for rows.Next() {
		err = rows.Scan(&token)
		if err != nil {
			return "", err
		}
		approved = append(approved, token)
	}
	if err = rows.Err(); err != nil {
		return "", err
	}

	// Rejected vote tokens
	q = `SELECT vote_results.token
       FROM vote_results
       INNER JOIN start_votes
         ON vote_results.token = start_votes.token
         WHERE vote_results.approved = false
       ORDER BY start_votes.end_height DESC`
	rows, err = d.recordsdb.Raw(q).Rows()
	if err != nil {
		return "", fmt.Errorf("rejected: %v", err)
	}
	defer rows.Close()

	rejected := make([]string, 0, 1024)
	for rows.Next() {
		err = rows.Scan(&token)
		if err != nil {
			return "", err
		}
		rejected = append(rejected, token)
	}
	if err = rows.Err(); err != nil {
		return "", err
	}

	// Abandoned tokens
	abandoned := make([]string, 0, 1024)
	q = `SELECT token
       FROM records
       WHERE status = ?
       ORDER BY timestamp DESC`
	rows, err = d.recordsdb.Raw(q, pd.RecordStatusArchived).Rows()
	if err != nil {
		return "", fmt.Errorf("abandoned: %v", err)
	}
	defer rows.Close()

	for rows.Next() {
		err = rows.Scan(&token)
		if err != nil {
			return "", err
		}
		abandoned = append(abandoned, token)
	}
	if err = rows.Err(); err != nil {
		return "", err
	}

	// Setup reply
	tir := decredplugin.TokenInventoryReply{
		Pre:        pre,
		Active:     active,
		Approved:   approved,
		Rejected:   rejected,
		Abandoned:  abandoned,
		Unreviewed: []string{},
		Censored:   []string{},
	}

	// Populate unvetted records if specified
	if ti.Unvetted {
		// Unreviewed tokens. Edits to an unreviewed record do not
		// increment the version. Only edits to a public record
		// increment the version. This means means we don't need
		// to worry about fetching the most recent version here
		// because an unreviewed record will only have one version.
		unreviewed := make([]string, 0, 1024)
		q = `SELECT token
         FROM records
         WHERE status = ? or status = ?
         ORDER BY timestamp DESC`
		rows, err = d.recordsdb.Raw(q, pd.RecordStatusNotReviewed,
			pd.RecordStatusUnreviewedChanges).Rows()
		if err != nil {
			return "", fmt.Errorf("unreviewed: %v", err)
		}
		defer rows.Close()

		for rows.Next() {
			err = rows.Scan(&token)
			if err != nil {
				return "", err
			}
			unreviewed = append(unreviewed, token)
		}
		if err = rows.Err(); err != nil {
			return "", err
		}
		// Censored tokens
		censored := make([]string, 0, 1024)
		q = `SELECT token
         FROM records
         WHERE status = ?
         ORDER BY timestamp DESC`
		rows, err = d.recordsdb.Raw(q, pd.RecordStatusCensored).Rows()
		if err != nil {
			return "", fmt.Errorf("censored: %v", err)
		}
		defer rows.Close()

		for rows.Next() {
			err = rows.Scan(&token)
			if err != nil {
				return "", err
			}
			censored = append(censored, token)
		}
		if err = rows.Err(); err != nil {
			return "", err
		}

		// Update reply
		tir.Unreviewed = unreviewed
		tir.Censored = censored
	}

	// Encode reply
	reply, err := decredplugin.EncodeTokenInventoryReply(tir)
	if err != nil {
		return "", err
	}

	return string(reply), nil
}

// cmdVoteSummary returns a map[string]VoteSummaryReply for the given proposal
// tokens. Results are returned for all tokens that correspond to a proposal.
// This includes both unvetted and vetted proposals. Tokens that do no
// correspond to a proposal are not included in the returned map.
//
// This function pulls data from the the lazy loaded VoteResults table. A
// cache.ErrRecordNotFound error is returned if the VoteResults table is not
// up-to-date.
func (d *decred) cmdBatchVoteSummary(payload string) (string, error) {
	log.Tracef("cmdBatchVoteSummary")

	bvs, err := decredplugin.DecodeBatchVoteSummary([]byte(payload))
	if err != nil {
		return "", err
	}

	summaries, err := d.voteSummaries(bvs.Tokens, bvs.BestBlock)
	if err != nil {
		return "", err
	}

	bvsr := decredplugin.BatchVoteSummaryReply{
		Summaries: summaries,
	}
	reply, err := decredplugin.EncodeBatchVoteSummaryReply(bvsr)
	if err != nil {
		return "", err
	}

	return string(reply), nil
}

// cmdVoteSummary returns a decredplugin.VoteSummaryReply for the given
// proposal token.
//
// This function pulls data from the the lazy loaded VoteResults table. A
// cache.ErrRecordNotFound error is returned if the VoteResults table is not
// up-to-date.
func (d *decred) cmdVoteSummary(payload string) (string, error) {
	log.Tracef("cmdVoteSummary")

	vs, err := decredplugin.DecodeVoteSummary([]byte(payload))
	if err != nil {
		return "", err
	}

	summaries, err := d.voteSummaries([]string{vs.Token}, vs.BestBlock)
	if err != nil {
		return "", err
	}

	vsr := summaries[vs.Token]
	reply, err := decredplugin.EncodeVoteSummaryReply(vsr)
	if err != nil {
		return "", err
	}

	return string(reply), nil
}

// linkedFrom returns the proposal tokens of all publicly viewable proposals
// that have linked to the given proposal token.
func (d *decred) linkedFrom(token string) ([]string, error) {
	// Find the proposals that are publicly viewable and
	// that have linked to the given proposal token.
	q := `SELECT token
          FROM records
          WHERE status IN (?)
          AND token IN (
            SELECT token
            FROM proposal_general_metadata
            WHERE link_to = ?
          )`
	rows, err := d.recordsdb.
		Raw(q, publicStatuses(), token).
		Rows()
	if err != nil {
		return nil, fmt.Errorf("lookup linked from %v: %v", token, err)
	}
	defer rows.Close()

	linkedFrom := make([]string, 0, 256)
	for rows.Next() {
		var token string
		rows.Scan(&token)
		linkedFrom = append(linkedFrom, token)
	}
	if err = rows.Err(); err != nil {
		return nil, err
	}

	return linkedFrom, nil
}

func (d *decred) cmdLinkedFrom(payload string) (string, error) {
	log.Tracef("cmdLinkedFrom")

	lf, err := decredplugin.DecodeLinkedFrom([]byte(payload))
	if err != nil {
		return "", err
	}

	linkedFrom := make(map[string][]string, len(lf.Tokens)) // [token]linkedFrom
	for _, token := range lf.Tokens {
		lf, err := d.linkedFrom(token)
		if err != nil {
			return "", err
		}
		linkedFrom[token] = lf
	}

	lfr := decredplugin.LinkedFromReply{
		LinkedFrom: linkedFrom,
	}
	reply, err := decredplugin.EncodeLinkedFromReply(lfr)
	if err != nil {
		return "", err
	}

	return string(reply), nil
}

func newProposalMetadata(r Record) (*ProposalMetadata, error) {
	var name string
	for _, v := range r.Metadata {
		switch v.ID {
		case mdstream.IDProposalGeneral:
			// Pull the name out of the mdstream
			b := []byte(v.Payload)
			version, err := mdstream.DecodeVersion(b)
			if err != nil {
				return nil, err
			}
			switch version {
			case 1:
				pg, err := mdstream.DecodeProposalGeneralV1(b)
				if err != nil {
					return nil, err
				}
				name = pg.Name
			case 2:
				// The proposal name was removed from the ProposalGeneralV2
				// mdtream and added to the ProposalMetadata file.
				for _, f := range r.Files {
					switch f.Name {
					case mdstream.FilenameProposalMetadata:
						b, err := base64.StdEncoding.DecodeString(f.Payload)
						if err != nil {
							return nil, err
						}
						var pm ProposalMetadata
						err = json.Unmarshal(b, &pm)
						if err != nil {
							return nil, err
						}
						name = pm.Name
					}
				}
			}
		}
	}

	// Sanity check
	if name == "" {
		return nil, fmt.Errorf("no proposal name found")
	}

	return &ProposalMetadata{
		Token: r.Token,
		Name:  name,
	}, nil
}

// hookPostNewRecord executes the decred plugin post new record hook. This
// includes inserting a ProposalMetadata record for the given proposal.
//
// This function must be called using a transaction.
func (d *decred) hookPostNewRecord(tx *gorm.DB, payload string) error {
	var r Record
	err := json.Unmarshal([]byte(payload), &r)
	if err != nil {
		return err
	}
	pm, err := newProposalMetadata(r)
	if err != nil {
		return err
	}
	if pm.Name == "" {
		// XXX Commented out as a temporary workaround for CMS using decred
		// plugin. This needs to be fixed once the plugin architecture is
		// sorted out.
		//
		// return fmt.Errorf("proposal user metadata not found")

		return nil
	}

	// All prososal versions are stored in the cache which means that
	// this new proposal request could be for a brand new proposal or
	// it could be for a new proposal version that is the result of a
	// proposal edit. We only need to store the ProposalMetadata for
	// the most recent version of the proposal. Delete any existing
	// metadata.
	err = tx.Delete(ProposalMetadata{
		Token: r.Token,
	}).Error
	if err != nil {
		return fmt.Errorf("delete: %v", err)
	}

	// Insert new metadata
<<<<<<< HEAD
	pgm := convertProposalGeneralMetadataFromMDStream(*pg, r.Token, r.Version)
	err = tx.Create(&pgm).Error
=======
	err = tx.Create(pm).Error
>>>>>>> 05c1d7b3
	if err != nil {
		return fmt.Errorf("create: %v", err)
	}

	return nil
}

// hookPostUpdateRecord executes the decred plugin post update record hook.
// This includes updating the ProposalMetadata in the cache for the given
// proposal. The existing metadata is first deleted before the new metadata is
// inserted.
//
// This function must be called using a transaction.
func (d *decred) hookPostUpdateRecord(tx *gorm.DB, payload string) error {
	var r Record
	err := json.Unmarshal([]byte(payload), &r)
	if err != nil {
		return err
	}
	pm, err := newProposalMetadata(r)
	if err != nil {
		return err
	}
	if pm.Name == "" {
		// XXX Commented out as a temporary workaround for CMS using decred
		// plugin. This needs to be fixed once the plugin architecture is
		// sorted out.
		//
		// return fmt.Errorf("proposal user metadata not found")

		return nil
	}

	// All prososal versions are stored in the cache which means that
	// this new proposal request could be for a brand new proposal or
	// it could be for a new proposal version that is the result of a
	// proposal edit. We only need to store the ProposalMetadata for
	// the most recent version of the proposal. Delete any existing
	// metadata.
	err = tx.Delete(ProposalMetadata{
		Token: r.Token,
	}).Error
	if err != nil {
		return fmt.Errorf("delete: %v", err)
	}

<<<<<<< HEAD
	// Insert new metadata record
	pgm := convertProposalGeneralMetadataFromMDStream(*pg, r.Token, r.Version)
	err = tx.Create(&pgm).Error
=======
	// Insert new metadata
	err = tx.Create(pm).Error
>>>>>>> 05c1d7b3
	if err != nil {
		return fmt.Errorf("create: %v", err)
	}

	return nil
}

// hookPostUpdateRecordMetadata executes the decred plugin post update record
// metadata hook.
func (d *decred) hookPostUpdateRecordMetadata(tx *gorm.DB, payload string) error {
	// piwww does not currently use the UpdateRecordMetadata route.
	// If this changes, this panic is here as a reminder that any piwww
	// mdstream tables, such as ProposalMetadata and StartVote, need to
	// be properly updated in this hook.

	// XXX Commented out as a temporary workaround for CMS using decred
	// plugin. This needs to be fixed once the plugin architecture is
	// sorted out.
	//
	// panic("cache decred plugin: hookPostUpdateRecordMetadata not implemented")

	return nil
}

// Hook executes the given decred plugin hook.
func (d *decred) Hook(tx *gorm.DB, hookID, payload string) error {
	log.Tracef("decred Hook: %v", hookID)

	switch hookID {
	case pluginHookPostNewRecord:
		return d.hookPostNewRecord(tx, payload)
	case pluginHookPostUpdateRecord:
		return d.hookPostUpdateRecord(tx, payload)
	case pluginHookPostUpdateRecordMetadata:
		return d.hookPostUpdateRecordMetadata(tx, payload)
	}

	return nil
}

// Exec executes a decred plugin command.  Plugin commands that write data to
// the cache require both the command payload and the reply payload.  Plugin
// commands that fetch data from the cache require only the command payload.
// All commands return the appropriate reply payload.
func (d *decred) Exec(cmd, cmdPayload, replyPayload string) (string, error) {
	log.Tracef("decred Exec: %v", cmd)

	switch cmd {
	case decredplugin.CmdAuthorizeVote:
		return d.cmdAuthorizeVote(cmdPayload, replyPayload)
	case decredplugin.CmdStartVote:
		return d.cmdStartVote(cmdPayload, replyPayload)
	case decredplugin.CmdStartVoteRunoff:
		return d.cmdStartVoteRunoff(cmdPayload, replyPayload)
	case decredplugin.CmdVoteDetails:
		return d.cmdVoteDetails(cmdPayload)
	case decredplugin.CmdBallot:
		return d.cmdNewBallot(cmdPayload, replyPayload)
	case decredplugin.CmdBestBlock:
		return "", nil
	case decredplugin.CmdNewComment:
		return d.cmdNewComment(cmdPayload, replyPayload)
	case decredplugin.CmdLikeComment:
		return d.cmdLikeComment(cmdPayload, replyPayload)
	case decredplugin.CmdCensorComment:
		return d.cmdCensorComment(cmdPayload, replyPayload)
	case decredplugin.CmdGetComment:
		return d.cmdGetComment(cmdPayload)
	case decredplugin.CmdGetComments:
		return d.cmdGetComments(cmdPayload)
	case decredplugin.CmdGetNumComments:
		return d.cmdGetNumComments(cmdPayload)
	case decredplugin.CmdProposalVotes:
		return d.cmdProposalVotes(cmdPayload)
	case decredplugin.CmdCommentLikes:
		return d.cmdCommentLikes(cmdPayload)
	case decredplugin.CmdProposalCommentsLikes:
		return d.cmdProposalCommentsLikes(cmdPayload)
	case decredplugin.CmdInventory:
		return d.cmdInventory()
	case decredplugin.CmdLoadVoteResults:
		return d.cmdLoadVoteResults(cmdPayload)
	case decredplugin.CmdTokenInventory:
		return d.cmdTokenInventory(cmdPayload)
	case decredplugin.CmdVoteSummary:
		return d.cmdVoteSummary(cmdPayload)
	case decredplugin.CmdBatchVoteSummary:
		return d.cmdBatchVoteSummary(cmdPayload)
	case decredplugin.CmdLinkedFrom:
		return d.cmdLinkedFrom(cmdPayload)
	}

	return "", cache.ErrInvalidPluginCmd
}

// createTables creates the cache tables needed by the decred plugin if they do
// not already exist. A decred plugin version record is inserted into the
// database during table creation.
//
// This function must be called within a transaction.
func (d *decred) createTables(tx *gorm.DB) error {
	log.Tracef("createTables")

	// Create decred plugin tables
	if !tx.HasTable(tableProposalMetadata) {
		err := tx.CreateTable(&ProposalMetadata{}).Error
		if err != nil {
			return err
		}
	}
	if !tx.HasTable(tableComments) {
		err := tx.CreateTable(&Comment{}).Error
		if err != nil {
			return err
		}
	}
	if !tx.HasTable(tableCommentLikes) {
		err := tx.CreateTable(&LikeComment{}).Error
		if err != nil {
			return err
		}
	}
	if !tx.HasTable(tableCastVotes) {
		err := tx.CreateTable(&CastVote{}).Error
		if err != nil {
			return err
		}
	}
	if !tx.HasTable(tableAuthorizeVotes) {
		err := tx.CreateTable(&AuthorizeVote{}).Error
		if err != nil {
			return err
		}
	}
	if !tx.HasTable(tableVoteOptions) {
		err := tx.CreateTable(&VoteOption{}).Error
		if err != nil {
			return err
		}
	}
	if !tx.HasTable(tableStartVotes) {
		err := tx.CreateTable(&StartVote{}).Error
		if err != nil {
			return err
		}
	}
	if !tx.HasTable(tableVoteOptionResults) {
		err := tx.CreateTable(&VoteOptionResult{}).Error
		if err != nil {
			return err
		}
	}
	if !tx.HasTable(tableVoteResults) {
		err := tx.CreateTable(&VoteResults{}).Error
		if err != nil {
			return err
		}
	}

	// Check if a decred version record exists. Insert one
	// if no version record is found.
	if !tx.HasTable(tableVersions) {
		// This should never happen
		return fmt.Errorf("versions table not found")
	}

	var v Version
	err := tx.Where("id = ?", decredplugin.ID).Find(&v).Error
	if err == gorm.ErrRecordNotFound {
		err = tx.Create(
			&Version{
				ID:        decredplugin.ID,
				Version:   decredVersion,
				Timestamp: time.Now().Unix(),
			}).Error
	}

	return err
}

// droptTables drops all decred plugin tables from the cache and remove the
// decred plugin version record.
//
// This function must be called within a transaction.
func (d *decred) dropTables(tx *gorm.DB) error {
	// Drop decred plugin tables
	err := tx.DropTableIfExists(tableComments, tableCommentLikes,
		tableCastVotes, tableAuthorizeVotes, tableVoteOptions,
		tableStartVotes, tableVoteOptionResults, tableVoteResults,
		tableProposalMetadata).Error
	if err != nil {
		return err
	}

	// Remove decred plugin version record
	return tx.Delete(&Version{
		ID: decredplugin.ID,
	}).Error
}

// build the decred plugin cache using the passed in inventory.
//
// This function cannot be called using a transaction because it could
// potentially exceed cockroachdb's transaction size limit.
func (d *decred) build(ir *decredplugin.InventoryReply) error {
	log.Tracef("decred build")

	// Drop all decred plugin tables
	tx := d.recordsdb.Begin()
	err := d.dropTables(tx)
	if err != nil {
		tx.Rollback()
		return fmt.Errorf("drop tables: %v", err)
	}
	err = tx.Commit().Error
	if err != nil {
		return err
	}

	// Create decred plugin tables
	tx = d.recordsdb.Begin()
	err = d.createTables(tx)
	if err != nil {
		tx.Rollback()
		return fmt.Errorf("create tables: %v", err)
	}
	err = tx.Commit().Error
	if err != nil {
		return err
	}

	// Build comments cache
	log.Tracef("decred: building comments cache")
	for _, v := range ir.Comments {
		c := convertCommentFromDecred(v)
		err := d.recordsdb.Create(&c).Error
		if err != nil {
			log.Debugf("create comment failed on '%v'", c)
			return fmt.Errorf("newComment: %v", err)
		}
	}

	// Build like comments cache
	log.Tracef("decred: building like comments cache")
	for _, v := range ir.LikeComments {
		lc := convertLikeCommentFromDecred(v)
		err := d.recordsdb.Create(&lc).Error
		if err != nil {
			log.Debugf("newLikeComment failed on '%v'", lc)
			return fmt.Errorf("newLikeComment: %v", err)
		}
	}

	// Put authorize vote replies in a map for quick lookups
	avr := make(map[string]decredplugin.AuthorizeVoteReply,
		len(ir.AuthorizeVoteReplies)) // [receipt]AuthorizeVote
	for _, v := range ir.AuthorizeVoteReplies {
		avr[v.Receipt] = v
	}

	// Build authorize vote cache
	log.Tracef("decred: building authorize vote cache")
	for _, v := range ir.AuthorizeVotes {
		r, ok := avr[v.Receipt]
		if !ok {
			return fmt.Errorf("AuthorizeVoteReply not found %v",
				v.Token)
		}

		rv, err := strconv.ParseUint(r.RecordVersion, 10, 64)
		if err != nil {
			log.Debugf("authorizeVoteInsert failed on '%v'", r)
			return fmt.Errorf("parse version '%v' failed: %v",
				r.RecordVersion, err)
		}

		av := convertAuthorizeVoteFromDecred(v, r, rv)
		err = authorizeVoteInsert(d.recordsdb, av)
		if err != nil {
			log.Debugf("authorizeVoteInsert failed on '%v'", av)
			return fmt.Errorf("authorizeVoteInsert: %v", err)
		}
	}

	// Build start vote cache
	log.Tracef("decred: building start vote cache")
	for _, v := range ir.StartVoteTuples {
		// Handle start vote versioning
		var sv StartVote
		switch v.StartVote.Version {
		case decredplugin.VersionStartVoteV1:
			svb := []byte(v.StartVote.Payload)
			sv1, err := decredplugin.DecodeStartVoteV1(svb)
			if err != nil {
				return fmt.Errorf("decode StartVoteV2 %v: %v",
					v.StartVote.Token, err)
			}
			svp, err := convertStartVoteV1FromDecred(*sv1, v.StartVoteReply)
			if err != nil {
				return fmt.Errorf("convertStartVoteV1FromDecred %v: %v",
					v.StartVote.Token, err)
			}
			sv = *svp
		case decredplugin.VersionStartVoteV2:
			svb := []byte(v.StartVote.Payload)
			sv2, err := decredplugin.DecodeStartVoteV2(svb)
			if err != nil {
				return fmt.Errorf("decode StartVoteV1 %v: %v",
					v.StartVote.Token, err)
			}
			svp, err := convertStartVoteV2FromDecred(*sv2, v.StartVoteReply)
			if err != nil {
				return fmt.Errorf("convertStartVoteV2FromDecred %v: %v",
					v.StartVote.Version, err)
			}
			sv = *svp
		}

		// Insert start vote record
		err = d.recordsdb.Create(&sv).Error
		if err != nil {
			return fmt.Errorf("insert StartVote: %v %v",
				err, sv.Token)
		}
	}

	// Build cast vote cache
	log.Tracef("decred: building cast vote cache")
	for _, v := range ir.CastVotes {
		cv := convertCastVoteFromDecred(v)
		err := d.recordsdb.Create(&cv).Error
		if err != nil {
			log.Debugf("insert cast vote failed on '%v'", cv)
			return fmt.Errorf("insert cast vote: %v", err)
		}
	}

	// Build the ProposalMetadata cache. This metadata is not part of
	// the decredplugin InventoryReply. It is already stored in the
	// cached as a MetadataStream with an encoded payload. We need to
	// pull the ProposalMetadata out so it can be queried. Only the
	// ProposalMetadata for the most recent version of the proposal
	// is saved to the cache.

	// Lookup latest version of each record
	query := `SELECT a.*
            FROM records a
            LEFT OUTER JOIN records b
              ON a.token = b.token
              AND a.version < b.version
              WHERE b.token IS NULL`
	rows, err := d.recordsdb.Raw(query).Rows()
	if err != nil {
		return fmt.Errorf("lookup latest records: %v", err)
	}
	defer rows.Close()

	records := make([]Record, 0, 1024)
	for rows.Next() {
		var r Record
		err := d.recordsdb.ScanRows(rows, &r)
		if err != nil {
			return err
		}
		records = append(records, r)
	}
	if err = rows.Err(); err != nil {
		return err
	}

	// Compile a list of record primary keys
	keys := make([]string, 0, len(records))
	for _, v := range records {
		keys = append(keys, v.Key)
	}

	// Lookup the files and metadata streams for each record
	err = d.recordsdb.
		Preload("Files").
		Preload("Metadata").
		Where(keys).
		Find(&records).
		Error
	if err != nil {
		return fmt.Errorf("lookup record metadata: %v", err)
	}

	for _, v := range records {
		pm, err := newProposalMetadata(v)
		if err != nil {
			return err
		}
		if pm.Name == "" {
			// XXX we cannot return an error here until the plugin
			// architecture is sorted out. Right now, politeiad registers
			// the decred plugin by default. CMS needs a way to register
			// just the functionality it needs so that proposal specific
			// tables do not get built for CMS.
			// return fmt.Errorf("no proposal user metadata found %v",
			//	v.Token)

			continue
		}
<<<<<<< HEAD

		// Insert the ProposalGeneralMetadata record
		pgm := convertProposalGeneralMetadataFromMDStream(*pg, v.Token, v.Version)
		err := d.recordsdb.Create(&pgm).Error
=======
		err = d.recordsdb.Create(pm).Error
>>>>>>> 05c1d7b3
		if err != nil {
			return fmt.Errorf("create: %v", err)
		}
	}

	return nil
}

// Build drops all existing decred plugin tables from the database, recreates
// them, then uses the passed in inventory payload to build the decred plugin
// cache.
func (d *decred) Build(payload string) error {
	log.Tracef("decred Build")

	// Decode the payload
	ir, err := decredplugin.DecodeInventoryReply([]byte(payload))
	if err != nil {
		return fmt.Errorf("DecodeInventoryReply: %v", err)
	}

	// Build the decred plugin cache. This is not run using
	// a transaction because it could potentially exceed
	// cockroachdb's transaction size limit.
	err = d.build(ir)
	if err != nil {
		// Remove the version record. This will
		// force a rebuild on the next start up.
		err1 := d.recordsdb.Delete(&Version{
			ID: decredplugin.ID,
		}).Error
		if err1 != nil {
			panic("the cache is out of sync and will not rebuild" +
				"automatically; a rebuild must be forced")
		}
	}

	return err
}

// Setup creates the decred plugin tables if they do not already exist.  A
// decred plugin version record is inserted into the database during table
// creation.
func (d *decred) Setup() error {
	log.Tracef("decred: Setup")

	tx := d.recordsdb.Begin()
	err := d.createTables(tx)
	if err != nil {
		tx.Rollback()
		return err
	}

	return tx.Commit().Error
}

// CheckVersion retrieves the decred plugin version record from the database,
// if one exists, and checks that it matches the version of the current decred
// plugin cache implementation.
func (d *decred) CheckVersion() error {
	log.Tracef("decred: CheckVersion")

	// Sanity check. Ensure version table exists.
	if !d.recordsdb.HasTable(tableVersions) {
		return fmt.Errorf("versions table not found")
	}

	// Lookup version record. If the version is not found or
	// if there is a version mismatch, return an error so
	// that the decred plugin cache can be built/rebuilt.
	var v Version
	err := d.recordsdb.
		Where("id = ?", decredplugin.ID).
		Find(&v).
		Error
	if err == gorm.ErrRecordNotFound {
		log.Debugf("version record not found for ID '%v'",
			decredplugin.ID)
		err = cache.ErrNoVersionRecord
	} else if v.Version != decredVersion {
		log.Debugf("version mismatch for ID '%v': got %v, want %v",
			decredplugin.ID, v.Version, decredVersion)
		err = cache.ErrWrongVersion
	}

	return err
}

// newDecredPlugin returns a cache decred plugin context.
func newDecredPlugin(db *gorm.DB, p cache.Plugin) *decred {
	log.Tracef("newDecredPlugin")
	return &decred{
		recordsdb: db,
		version:   decredVersion,
		settings:  p.Settings,
	}
}<|MERGE_RESOLUTION|>--- conflicted
+++ resolved
@@ -26,17 +26,6 @@
 	decredVersion = "1.2"
 
 	// Decred plugin table names
-<<<<<<< HEAD
-	tableProposalGeneralMetadata = "proposal_general_metadata"
-	tableComments                = "comments"
-	tableCommentLikes            = "comment_likes"
-	tableCastVotes               = "cast_votes"
-	tableAuthorizeVotes          = "authorize_votes"
-	tableVoteOptions             = "vote_options"
-	tableStartVotes              = "start_votes"
-	tableVoteOptionResults       = "vote_option_results"
-	tableVoteResults             = "vote_results"
-=======
 	tableProposalMetadata  = "proposal_metadata"
 	tableComments          = "comments"
 	tableCommentLikes      = "comment_likes"
@@ -49,7 +38,6 @@
 
 	// Vote option IDs
 	voteOptionIDApproved = "yes"
->>>>>>> 05c1d7b3
 )
 
 // decred implements the PluginDriver interface.
@@ -1747,12 +1735,7 @@
 	}
 
 	// Insert new metadata
-<<<<<<< HEAD
-	pgm := convertProposalGeneralMetadataFromMDStream(*pg, r.Token, r.Version)
-	err = tx.Create(&pgm).Error
-=======
 	err = tx.Create(pm).Error
->>>>>>> 05c1d7b3
 	if err != nil {
 		return fmt.Errorf("create: %v", err)
 	}
@@ -1799,14 +1782,8 @@
 		return fmt.Errorf("delete: %v", err)
 	}
 
-<<<<<<< HEAD
-	// Insert new metadata record
-	pgm := convertProposalGeneralMetadataFromMDStream(*pg, r.Token, r.Version)
-	err = tx.Create(&pgm).Error
-=======
 	// Insert new metadata
 	err = tx.Create(pm).Error
->>>>>>> 05c1d7b3
 	if err != nil {
 		return fmt.Errorf("create: %v", err)
 	}
@@ -2210,14 +2187,8 @@
 
 			continue
 		}
-<<<<<<< HEAD
-
-		// Insert the ProposalGeneralMetadata record
-		pgm := convertProposalGeneralMetadataFromMDStream(*pg, v.Token, v.Version)
-		err := d.recordsdb.Create(&pgm).Error
-=======
+
 		err = d.recordsdb.Create(pm).Error
->>>>>>> 05c1d7b3
 		if err != nil {
 			return fmt.Errorf("create: %v", err)
 		}
