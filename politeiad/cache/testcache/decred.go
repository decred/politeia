// Copyright (c) 2017-2019 The Decred developers
// Use of this source code is governed by an ISC
// license that can be found in the LICENSE file.

package testcache

import (
	"fmt"
	"strconv"

	"github.com/decred/politeia/decredplugin"
	decred "github.com/decred/politeia/decredplugin"
)

func (c *testcache) getComments(payload string) (string, error) {
	gc, err := decred.DecodeGetComments([]byte(payload))
	if err != nil {
		return "", err
	}

	c.RLock()
	defer c.RUnlock()

	gcrb, err := decred.EncodeGetCommentsReply(
		decred.GetCommentsReply{
			Comments: c.comments[gc.Token],
		})
	if err != nil {
		return "", err
	}

	return string(gcrb), nil
}

func (c *testcache) authorizeVote(cmdPayload, replyPayload string) (string, error) {
	av, err := decred.DecodeAuthorizeVote([]byte(cmdPayload))
	if err != nil {
		return "", err
	}

	avr, err := decred.DecodeAuthorizeVoteReply([]byte(replyPayload))
	if err != nil {
		return "", err
	}

	av.Receipt = avr.Receipt
	av.Timestamp = avr.Timestamp

	c.Lock()
	defer c.Unlock()

	_, ok := c.authorizeVotes[av.Token]
	if !ok {
		c.authorizeVotes[av.Token] = make(map[string]decred.AuthorizeVote)
	}

	c.authorizeVotes[av.Token][avr.RecordVersion] = *av

	return replyPayload, nil
}

func (c *testcache) startVote(cmdPayload, replyPayload string) (string, error) {
	sv, err := decred.DecodeStartVoteV2([]byte(cmdPayload))
	if err != nil {
		return "", err
	}

	svr, err := decred.DecodeStartVoteReply([]byte(replyPayload))
	if err != nil {
		return "", err
	}

	// Version must be added to the StartVote. This is done by
	// politeiad but the updated StartVote does not travel to the
	// cache.
	sv.Version = decred.VersionStartVote

	c.Lock()
	defer c.Unlock()

	// Store start vote data
	c.startVotes[sv.Vote.Token] = *sv
	c.startVoteReplies[sv.Vote.Token] = *svr

	return replyPayload, nil
}

func (c *testcache) voteDetails(payload string) (string, error) {
	vd, err := decred.DecodeVoteDetails([]byte(payload))
	if err != nil {
		return "", err
	}

	c.Lock()
	defer c.Unlock()

	// Lookup the latest record version
	r, err := c.record(vd.Token)
	if err != nil {
		return "", err
	}

	// Prepare reply
	_, ok := c.authorizeVotes[vd.Token]
	if !ok {
		c.authorizeVotes[vd.Token] = make(map[string]decred.AuthorizeVote)
	}

	sv := c.startVotes[vd.Token]
	svb, err := decredplugin.EncodeStartVoteV2(sv)
	if err != nil {
		return "", err
	}

	vdb, err := decred.EncodeVoteDetailsReply(
		decred.VoteDetailsReply{
			AuthorizeVote: c.authorizeVotes[vd.Token][r.Version],
			StartVote: decredplugin.StartVote{
				Version: sv.Version,
				Payload: string(svb),
			},
			StartVoteReply: c.startVoteReplies[vd.Token],
		})
	if err != nil {
		return "", err
	}

	return string(vdb), nil
}

func (c *testcache) voteSummary(cmdPayload string) (string, error) {
	vs, err := decred.DecodeVoteSummary([]byte(cmdPayload))
	if err != nil {
		return "", err
	}

	c.RLock()
	defer c.RUnlock()

	// Lookup vote info
	r, err := c.record(vs.Token)
	if err != nil {
		return "", err
	}

	av := c.authorizeVotes[vs.Token][r.Version]
	sv := c.startVotes[vs.Token]

	var duration uint32
	svr, ok := c.startVoteReplies[vs.Token]
	if ok {
		start, err := strconv.ParseUint(svr.StartBlockHeight, 10, 32)
		if err != nil {
			return "", err
		}
		end, err := strconv.ParseUint(svr.EndHeight, 10, 32)
		if err != nil {
			return "", err
		}
		duration = uint32(end - start)
	}

	// Prepare reply
	vsr := decred.VoteSummaryReply{
		Authorized:          av.Action == decred.AuthVoteActionAuthorize,
		Duration:            duration,
		EndHeight:           svr.EndHeight,
		EligibleTicketCount: 0,
		QuorumPercentage:    sv.Vote.QuorumPercentage,
		PassPercentage:      sv.Vote.PassPercentage,
		Results:             []decred.VoteOptionResult{},
	}
	reply, err := decred.EncodeVoteSummaryReply(vsr)
	if err != nil {
		return "", err
	}

	return string(reply), nil
}

func (c *testcache) getNumComments(payload string) (string, error) {
	gnc, err := decred.DecodeGetNumComments([]byte(payload))
	if err != nil {
		return "", err
	}

	numComments := make(map[string]int)
	for _, token := range gnc.Tokens {
		numComments[token] = len(c.comments[token])
	}

	gncr, err := decred.EncodeGetNumCommentsReply(
		decred.GetNumCommentsReply{
			NumComments: numComments,
		})

	if err != nil {
		return "", err
	}

	return string(gncr), nil
}

func (c *testcache) decredExec(cmd, cmdPayload, replyPayload string) (string, error) {
	switch cmd {
	case decred.CmdGetComments:
		return c.getComments(cmdPayload)
	case decred.CmdAuthorizeVote:
		return c.authorizeVote(cmdPayload, replyPayload)
	case decred.CmdStartVote:
		return c.startVote(cmdPayload, replyPayload)
	case decred.CmdVoteDetails:
		return c.voteDetails(cmdPayload)
<<<<<<< HEAD
	case decred.CmdBatchVoteSummary:
		return c.batchVoteSummary(cmdPayload)
	case decred.CmdGetNumComments:
		return c.getNumComments(cmdPayload)
=======
	case decred.CmdVoteSummary:
		return c.voteSummary(cmdPayload)
>>>>>>> dbe89e09
	}

	return "", fmt.Errorf("invalid cache plugin command")
}<|MERGE_RESOLUTION|>--- conflicted
+++ resolved
@@ -211,15 +211,10 @@
 		return c.startVote(cmdPayload, replyPayload)
 	case decred.CmdVoteDetails:
 		return c.voteDetails(cmdPayload)
-<<<<<<< HEAD
-	case decred.CmdBatchVoteSummary:
-		return c.batchVoteSummary(cmdPayload)
 	case decred.CmdGetNumComments:
 		return c.getNumComments(cmdPayload)
-=======
 	case decred.CmdVoteSummary:
 		return c.voteSummary(cmdPayload)
->>>>>>> dbe89e09
 	}
 
 	return "", fmt.Errorf("invalid cache plugin command")
