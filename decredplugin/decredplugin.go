package decredplugin

import (
	"encoding/hex"
	"encoding/json"
	"fmt"

	"github.com/decred/politeia/politeiad/api/v1/identity"
	"github.com/decred/politeia/util"
)

type ErrorStatusT int
type VoteT int

// Plugin settings, kinda doesn;t go here but for now it is fine
const (
	Version                  = "1"
	ID                       = "decred"
	CmdAuthorizeVote         = "authorizevote"
	CmdStartVote             = "startvote"
	CmdStartVoteRunoff       = "startvoterunoff"
	CmdVoteDetails           = "votedetails"
	CmdVoteSummary           = "votesummary"
	CmdBatchVoteSummary      = "batchvotesummary"
	CmdLoadVoteResults       = "loadvoteresults"
	CmdBallot                = "ballot"
	CmdBestBlock             = "bestblock"
	CmdNewComment            = "newcomment"
	CmdLikeComment           = "likecomment"
	CmdCensorComment         = "censorcomment"
	CmdGetComment            = "getcomment"
	CmdGetComments           = "getcomments"
	CmdGetNumComments        = "getnumcomments"
	CmdProposalVotes         = "proposalvotes"
	CmdCommentLikes          = "commentlikes"
	CmdProposalCommentsLikes = "proposalcommentslikes"
	CmdInventory             = "inventory"
	CmdTokenInventory        = "tokeninventory"
<<<<<<< HEAD
	CmdProposalTimeline      = "proposaltimeline"
=======
	CmdLinkedFrom            = "linkedfrom"
>>>>>>> 429d4e0c
	MDStreamAuthorizeVote    = 13 // Vote authorization by proposal author
	MDStreamVoteBits         = 14 // Vote bits and mask
	MDStreamVoteSnapshot     = 15 // Vote tickets and start/end parameters

	// Vote duration requirements for proposal votes (in blocks)
	VoteDurationMinMainnet = 2016
	VoteDurationMaxMainnet = 4032
	VoteDurationMinTestnet = 0
	VoteDurationMaxTestnet = 4032

	// Authorize vote actions
	AuthVoteActionAuthorize = "authorize" // Authorize a proposal vote
	AuthVoteActionRevoke    = "revoke"    // Revoke a proposal vote authorization

	// Vote option IDs
	VoteOptionIDApprove = "yes"
	VoteOptionIDReject  = "no"

	// Vote types
	//
	// VoteTypeStandard is used to indicate a simple approve or reject
	// proposal vote where the winner is the voting option that has met
	// the specified pass and quorum requirements.
	//
	// VoteTypeRunoff specifies a runoff vote that multiple proposals compete in.
	// All proposals are voted on like normal, but there can only be one winner
	// in a runoff vote. The winner is the proposal that meets the quorum
	// requirement, meets the pass requirement, and that has the most net yes
	// votes. The winning proposal is considered approved and all other proposals
	// are considered rejected. If no proposals meet the quorum and pass
	// requirements then all proposals are considered rejected.
	// Note: in a runoff vote it is possible for a proposal to meet the quorum
	// and pass requirements but still be rejected if it does not have the most
	// net yes votes.
	VoteTypeInvalid  VoteT = 0
	VoteTypeStandard VoteT = 1
	VoteTypeRunoff   VoteT = 2

	// Versioning
	VersionStartVoteV1 = 1
	VersionStartVoteV2 = 2

	// Error status codes
	ErrorStatusInvalid          ErrorStatusT = 0
	ErrorStatusInternalError    ErrorStatusT = 1
	ErrorStatusProposalNotFound ErrorStatusT = 2
	ErrorStatusInvalidVoteBit   ErrorStatusT = 3
	ErrorStatusVoteHasEnded     ErrorStatusT = 4
	ErrorStatusDuplicateVote    ErrorStatusT = 5
	ErrorStatusIneligibleTicket ErrorStatusT = 6
)

var (
	// ErrorStatus converts error status codes to human readable text.
	ErrorStatus = map[ErrorStatusT]string{
		ErrorStatusInvalid:          "invalid error status",
		ErrorStatusInternalError:    "internal error",
		ErrorStatusProposalNotFound: "proposal not found",
		ErrorStatusInvalidVoteBit:   "invalid vote bit",
		ErrorStatusVoteHasEnded:     "vote has ended",
		ErrorStatusDuplicateVote:    "duplicate vote",
		ErrorStatusIneligibleTicket: "ineligbile ticket",
	}
)

// CastVote is a signed vote.
type CastVote struct {
	Token     string `json:"token"`     // Proposal ID
	Ticket    string `json:"ticket"`    // Ticket ID
	VoteBit   string `json:"votebit"`   // Vote bit that was selected, this is encode in hex
	Signature string `json:"signature"` // Signature of Token+Ticket+VoteBit
}

// Ballot is a batch of votes that are sent to the server.
type Ballot struct {
	Votes []CastVote `json:"votes"`
}

// EncodeCastVotes encodes CastVotes into a JSON byte slice.
func EncodeBallot(b Ballot) ([]byte, error) {
	return json.Marshal(b)
}

// DecodeCastVotes decodes a JSON byte slice into a CastVotes.
func DecodeBallot(payload []byte) (*Ballot, error) {
	var b Ballot

	err := json.Unmarshal(payload, &b)
	if err != nil {
		return nil, err
	}

	return &b, nil
}

// CastVoteReply contains the signature or error to a cast vote command. The
// Error and ErrorStatus fields will only be populated if something went wrong
// while attempting to cast the vote.
type CastVoteReply struct {
	ClientSignature string       `json:"clientsignature"`       // Signature that was sent in
	Signature       string       `json:"signature"`             // Signature of the ClientSignature
	Error           string       `json:"error"`                 // Error status message
	ErrorStatus     ErrorStatusT `json:"errorstatus,omitempty"` // Error status code
}

// EncodeCastVoteReply encodes CastVoteReply into a JSON byte slice.
func EncodeCastVoteReply(cvr CastVoteReply) ([]byte, error) {
	return json.Marshal(cvr)
}

// DecodeBallotReply decodes a JSON byte slice into a CastVotes.
func DecodeCastVoteReply(payload []byte) (*CastVoteReply, error) {
	var cvr CastVoteReply

	err := json.Unmarshal(payload, &cvr)
	if err != nil {
		return nil, err
	}

	return &cvr, nil
}

// BallotReply is a reply to a batched list of votes.
type BallotReply struct {
	Receipts []CastVoteReply `json:"receipts"`
}

// EncodeCastVoteReplies encodes CastVotes into a JSON byte slice.
func EncodeBallotReply(br BallotReply) ([]byte, error) {
	return json.Marshal(br)
}

// DecodeBallotReply decodes a JSON byte slice into a CastVotes.
func DecodeBallotReply(payload []byte) (*BallotReply, error) {
	var br BallotReply

	err := json.Unmarshal(payload, &br)
	if err != nil {
		return nil, err
	}

	return &br, nil
}

// AuthorizeVote is an MDStream that is used to indicate that a proposal has
// been finalized and is ready to be voted on.  The signature and public
// key are from the proposal author.  The author can revoke a previously sent
// vote authorization by setting the Action field to revoke.
const VersionAuthorizeVote = 1

type AuthorizeVote struct {
	// Generated by decredplugin
	Version   uint   `json:"version"`   // Version of this structure
	Receipt   string `json:"receipt"`   // Server signature of client signature
	Timestamp int64  `json:"timestamp"` // Received UNIX timestamp

	// Generated by client
	Action    string `json:"action"`    // Authorize or revoke
	Token     string `json:"token"`     // Proposal censorship token
	Signature string `json:"signature"` // Signature of token+version+action
	PublicKey string `json:"publickey"` // Pubkey used for signature
}

// EncodeAuthorizeVote encodes AuthorizeVote into a JSON byte slice.
func EncodeAuthorizeVote(av AuthorizeVote) ([]byte, error) {
	return json.Marshal(av)
}

// DecodeAuthorizeVote decodes a JSON byte slice into an AuthorizeVote.
func DecodeAuthorizeVote(payload []byte) (*AuthorizeVote, error) {
	var av AuthorizeVote
	err := json.Unmarshal(payload, &av)
	if err != nil {
		return nil, err
	}
	return &av, nil
}

// AuthorizeVoteReply returns the authorize vote action that was executed and
// the receipt for the action.  The receipt is the server side signature of
// AuthorizeVote.Signature.
type AuthorizeVoteReply struct {
	Action        string `json:"action"`        // Authorize or revoke
	RecordVersion string `json:"recordversion"` // Version of record files
	Receipt       string `json:"receipt"`       // Server signature of client signature
	Timestamp     int64  `json:"timestamp"`     // Received UNIX timestamp
}

// EncodeAuthorizeVote encodes AuthorizeVoteReply into a JSON byte slice.
func EncodeAuthorizeVoteReply(avr AuthorizeVoteReply) ([]byte, error) {
	return json.Marshal(avr)
}

// DecodeAuthorizeVoteReply decodes a JSON byte slice into a AuthorizeVoteReply.
func DecodeAuthorizeVoteReply(payload []byte) (*AuthorizeVoteReply, error) {
	var avr AuthorizeVoteReply
	err := json.Unmarshal(payload, &avr)
	if err != nil {
		return nil, err
	}
	return &avr, nil
}

// StartVote instructs the plugin to commence voting on a proposal with the
// provided vote bits.
const VersionStartVote = 2

// StartVote contains a JSON encoded StartVote of the specified Version. This
// struct is never written to disk. It is used to pass around the various
// StartVote versions.
type StartVote struct {
	Version uint   `json:"version"` // Payload StartVote version
	Token   string `json:"token"`   // Proposal token
	Payload string `json:"payload"` // JSON encoded StartVote
}

// EncodeStartVote encodes a StartVote into a JSON byte slice.
func EncodeStartVote(sv StartVote) ([]byte, error) {
	return json.Marshal(sv)
}

// DecodeStartVote decodes a JSON byte slice into a StartVote.
func DecodeStartVote(b []byte) (*StartVote, error) {
	sv := make(map[string]interface{}, 4)

	err := json.Unmarshal(b, &sv)
	if err != nil {
		return nil, err
	}

	// Handle nested JSON
	vote := sv["vote"].(map[string]interface{})

	return &StartVote{
		Token:   vote["token"].(string),
		Version: uint(sv["version"].(float64)),
		Payload: string(b),
	}, nil
}

// VoteOption describes a single vote option.
type VoteOption struct {
	Id          string `json:"id"`          // Single unique word identifying vote (e.g. yes)
	Description string `json:"description"` // Longer description of the vote
	Bits        uint64 `json:"bits"`        // Bits used for this option
}

// VoteV1 represents the vote options and parameters for a StartVoteV1.
type VoteV1 struct {
	Token            string       `json:"token"`            // Token that identifies vote
	Mask             uint64       `json:"mask"`             // Valid votebits
	Duration         uint32       `json:"duration"`         // Duration in blocks
	QuorumPercentage uint32       `json:"quorumpercentage"` // Percent of eligible votes required for quorum
	PassPercentage   uint32       `json:"passpercentage"`   // Percent of total votes required to pass
	Options          []VoteOption `json:"options"`          // Vote option
}

// EncodeVoteV1 encodes VoteV1 into a JSON byte slice.
func EncodeVoteV1(v VoteV1) ([]byte, error) {
	return json.Marshal(v)
}

// DecodeVoteV1 decodes a JSON byte slice into a VoteV1.
func DecodeVoteV1(payload []byte) (*VoteV1, error) {
	var v VoteV1

	err := json.Unmarshal(payload, &v)
	if err != nil {
		return nil, err
	}

	return &v, nil
}

// StartVoteV1 was formerly used to start a proposal vote, but is not longer
// accepted. A StartVoteV2 must be used to start a proposal vote.
type StartVoteV1 struct {
	// decred plugin only data
	Version uint `json:"version"` // Version of this structure

	PublicKey string `json:"publickey"` // Key used for signature
	Vote      VoteV1 `json:"vote"`      // Vote + options
	Signature string `json:"signature"` // Signature of token
}

// VerifySignature verifies that the StartVoteV1 signature is correct.
func (s *StartVoteV1) VerifySignature() error {
	sig, err := util.ConvertSignature(s.Signature)
	if err != nil {
		return err
	}
	b, err := hex.DecodeString(s.PublicKey)
	if err != nil {
		return err
	}
	pk, err := identity.PublicIdentityFromBytes(b)
	if err != nil {
		return err
	}
	if !pk.VerifyMessage([]byte(s.Vote.Token), sig) {
		return fmt.Errorf("invalid signature")
	}
	return nil
}

// EncodeStartVoteV1 encodes a StartVoteV1 into a JSON byte slice.
func EncodeStartVoteV1(v StartVoteV1) ([]byte, error) {
	return json.Marshal(v)
}

// DecodeVotedecodes a JSON byte slice into a StartVoteV1.
func DecodeStartVoteV1(payload []byte) (*StartVoteV1, error) {
	var sv StartVoteV1

	err := json.Unmarshal(payload, &sv)
	if err != nil {
		return nil, err
	}

	return &sv, nil
}

// VoteV2 represents the vote options and vote parameters for a StartVoteV2.
//
// Differences between VoteV1 and VoteV2:
// * Added the ProposalVersion field that specifies the version of the proposal
//   that is being voted on. This was added so that the proposal version is
//   explicitly included in the StartVote signature.
// * Added a Type field in order to specify the vote type.
type VoteV2 struct {
	Token            string       `json:"token"`            // Token that identifies vote
	ProposalVersion  uint32       `json:"proposalversion"`  // Proposal version being voted on
	Type             VoteT        `json:"type"`             // Type of vote
	Mask             uint64       `json:"mask"`             // Valid votebits
	Duration         uint32       `json:"duration"`         // Duration in blocks
	QuorumPercentage uint32       `json:"quorumpercentage"` // Percent of eligible votes required for quorum
	PassPercentage   uint32       `json:"passpercentage"`   // Percent of total votes required to pass
	Options          []VoteOption `json:"options"`          // Vote option
}

// EncodeVoteV2 encodes a VoteV2 into a JSON byte slice.
func EncodeVoteV2(v VoteV2) ([]byte, error) {
	return json.Marshal(v)
}

// DecodeVotedecodes a JSON byte slice into a VoteV2.
func DecodeVoteV2(payload []byte) (*VoteV2, error) {
	var v VoteV2

	err := json.Unmarshal(payload, &v)
	if err != nil {
		return nil, err
	}

	return &v, nil
}

// StartVoteV2 is used to start a proposal vote.
//
// The message being signed is the SHA256 digest of the VoteV2 JSON byte slice.
//
// Differences between StartVoteV1 and StartVoteV2:
// * Signature is the signature of a hash of the Vote struct. It was
//   previously the signature of just the proposal token.
// * Vote is now a VoteV2. See the VoteV2 comment for more details.
type StartVoteV2 struct {
	// decred plugin only data
	Version uint `json:"version"` // Version of this structure

	PublicKey string `json:"publickey"` // Key used for signature
	Vote      VoteV2 `json:"vote"`      // Vote options and params
	Signature string `json:"signature"` // Signature of Vote hash
}

// VerifySignature verifies that the StartVoteV2 signature is correct.
func (s *StartVoteV2) VerifySignature() error {
	sig, err := util.ConvertSignature(s.Signature)
	if err != nil {
		return err
	}
	b, err := hex.DecodeString(s.PublicKey)
	if err != nil {
		return err
	}
	pk, err := identity.PublicIdentityFromBytes(b)
	if err != nil {
		return err
	}
	vb, err := json.Marshal(s.Vote)
	if err != nil {
		return err
	}
	msg := hex.EncodeToString(util.Digest(vb))
	if !pk.VerifyMessage([]byte(msg), sig) {
		return fmt.Errorf("invalid signature")
	}
	return nil
}

// EncodeStartVoteV2 encodes a StartVoteV2 into a JSON byte slice.
func EncodeStartVoteV2(v StartVoteV2) ([]byte, error) {
	return json.Marshal(v)
}

// DecodeVotedecodes a JSON byte slice into a StartVoteV2.
func DecodeStartVoteV2(payload []byte) (*StartVoteV2, error) {
	var sv StartVoteV2

	err := json.Unmarshal(payload, &sv)
	if err != nil {
		return nil, err
	}

	return &sv, nil
}

// StartVoteReply is the reply to StartVote.
const VersionStartVoteReply = 1

type StartVoteReply struct {
	// decred plugin only data
	Version uint `json:"version"` // Version of this structure

	// Shared data
	StartBlockHeight string   `json:"startblockheight"` // Block height
	StartBlockHash   string   `json:"startblockhash"`   // Block hash
	EndHeight        string   `json:"endheight"`        // Height of vote end
	EligibleTickets  []string `json:"eligibletickets"`  // Valid voting tickets
}

// EncodeStartVoteReply encodes StartVoteReply into a JSON byte slice.
func EncodeStartVoteReply(v StartVoteReply) ([]byte, error) {
	return json.Marshal(v)
}

// DecodeVoteReply decodes a JSON byte slice into a StartVoteReply.
func DecodeStartVoteReply(payload []byte) (*StartVoteReply, error) {
	var v StartVoteReply

	err := json.Unmarshal(payload, &v)
	if err != nil {
		return nil, err
	}

	return &v, nil
}

// StartVoteRunoff instructs the plugin to start a runoff vote using the given
// submissions. Each submission is required to have its own AuthorizeVote and
// StartVote.
type StartVoteRunoff struct {
	Token          string          `json:"token"`          // Token of RFP proposal
	AuthorizeVotes []AuthorizeVote `json:"authorizevotes"` // Submission auth votes
	StartVotes     []StartVoteV2   `json:"startvotes"`     // Submission start votes
}

// EncodeStartVoteRunoffencodes StartVoteRunoffinto a JSON byte slice.
func EncodeStartVoteRunoff(v StartVoteRunoff) ([]byte, error) {
	return json.Marshal(v)
}

// DecodeVotedecodes a JSON byte slice into a StartVoteRunoff.
func DecodeStartVoteRunoff(payload []byte) (*StartVoteRunoff, error) {
	var sv StartVoteRunoff

	err := json.Unmarshal(payload, &sv)
	if err != nil {
		return nil, err
	}

	return &sv, nil
}

// StartVoteRunoffReply is the reply to StartVoteRunoff. The StartVoteReply
// will be the same for all submissions so only one is returned. The individual
// AuthorizeVoteReply is returned for each submission where the token is the
// map key.
type StartVoteRunoffReply struct {
	AuthorizeVoteReplies map[string]AuthorizeVoteReply `json:"authorizevotereply"`
	StartVoteReply       StartVoteReply                `json:"startvotereply"`
}

// EncodeStartVoteRunoffReply encodes StartVoteRunoffReply into a JSON byte slice.
func EncodeStartVoteRunoffReply(v StartVoteRunoffReply) ([]byte, error) {
	return json.Marshal(v)
}

// DecodeVoteReply decodes a JSON byte slice into a StartVoteRunoffReply.
func DecodeStartVoteRunoffReply(payload []byte) (*StartVoteRunoffReply, error) {
	var v StartVoteRunoffReply

	err := json.Unmarshal(payload, &v)
	if err != nil {
		return nil, err
	}

	return &v, nil
}

// VoteDetails is used to retrieve the voting period details for a record.
type VoteDetails struct {
	Token string `json:"token"` // Censorship token
}

// EncodeVoteDetails encodes VoteDetails into a JSON byte slice.
func EncodeVoteDetails(vd VoteDetails) ([]byte, error) {
	return json.Marshal(vd)
}

// DecodeVoteDetails decodes a JSON byte slice into a VoteDetails.
func DecodeVoteDetails(payload []byte) (*VoteDetails, error) {
	var vd VoteDetails

	err := json.Unmarshal(payload, &vd)
	if err != nil {
		return nil, err
	}

	return &vd, nil
}

// VoteDetailsReply is the reply to VoteDetails.
type VoteDetailsReply struct {
	AuthorizeVote  AuthorizeVote  `json:"authorizevote"`  // Vote authorization
	StartVote      StartVote      `json:"startvote"`      // Vote ballot
	StartVoteReply StartVoteReply `json:"startvotereply"` // Start vote snapshot
}

// EncodeVoteDetailsReply encodes VoteDetailsReply into a JSON byte slice.
func EncodeVoteDetailsReply(vdr VoteDetailsReply) ([]byte, error) {
	return json.Marshal(vdr)
}

// DecodeVoteReply decodes a JSON byte slice into a VoteDetailsReply.
func DecodeVoteDetailsReply(payload []byte) (*VoteDetailsReply, error) {
	var vdr VoteDetailsReply

	err := json.Unmarshal(payload, &vdr)
	if err != nil {
		return nil, err
	}

	return &vdr, nil
}

type VoteResults struct {
	Token string `json:"token"` // Censorship token
}

type VoteResultsReply struct {
	CastVotes []CastVote `json:"castvotes"` // All votes
}

// EncodeVoteResults encodes VoteResults into a JSON byte slice.
func EncodeVoteResults(v VoteResults) ([]byte, error) {
	return json.Marshal(v)
}

// DecodeVoteResults decodes a JSON byte slice into a VoteResults.
func DecodeVoteResults(payload []byte) (*VoteResults, error) {
	var v VoteResults

	err := json.Unmarshal(payload, &v)
	if err != nil {
		return nil, err
	}

	return &v, nil
}

// EncodeVoteResultsReply encodes VoteResults into a JSON byte slice.
func EncodeVoteResultsReply(v VoteResultsReply) ([]byte, error) {
	return json.Marshal(v)
}

// DecodeVoteResultsReply decodes a JSON byte slice into a VoteResults.
func DecodeVoteResultsReply(payload []byte) (*VoteResultsReply, error) {
	var v VoteResultsReply

	err := json.Unmarshal(payload, &v)
	if err != nil {
		return nil, err
	}

	return &v, nil
}

// VoteSummary requests a summary of a proposal vote. This includes certain
// voting period parameters and a summary of the vote results.
type VoteSummary struct {
	Token     string `json:"token"`     // Censorship token
	BestBlock uint64 `json:"bestblock"` // Best block
}

// EncodeVoteSummary encodes VoteSummary into a JSON byte slice.
func EncodeVoteSummary(v VoteSummary) ([]byte, error) {
	return json.Marshal(v)
}

// DecodeVoteSummary decodes a JSON byte slice into a VoteSummary.
func DecodeVoteSummary(payload []byte) (*VoteSummary, error) {
	var v VoteSummary

	err := json.Unmarshal(payload, &v)
	if err != nil {
		return nil, err
	}

	return &v, nil
}

// VoteOptionResult describes a vote option and the total number of votes that
// have been cast for this option.
type VoteOptionResult struct {
	ID          string `json:"id"`          // Single unique word identifying vote (e.g. yes)
	Description string `json:"description"` // Longer description of the vote.
	Bits        uint64 `json:"bits"`        // Bits used for this option
	Votes       uint64 `json:"votes"`       // Number of votes cast for this option
}

// VoteSummaryReply is the reply to the VoteSummary command and returns certain
// voting period parameters as well as a summary of the vote results.
type VoteSummaryReply struct {
	Authorized          bool               `json:"authorized"`          // Vote is authorized
	Type                VoteT              `json:"type"`                // Vote type
	Duration            uint32             `json:"duration"`            // Vote duration
	EndHeight           string             `json:"endheight"`           // End block height
	EligibleTicketCount int                `json:"eligibleticketcount"` // Number of eligible tickets
	QuorumPercentage    uint32             `json:"quorumpercentage"`    // Percent of eligible votes required for quorum
	PassPercentage      uint32             `json:"passpercentage"`      // Percent of total votes required to pass
	Results             []VoteOptionResult `json:"results"`             // Vote results
	Approved            bool               `json:"approved"`            // Was vote approved
}

// EncodeVoteSummaryReply encodes VoteSummary into a JSON byte slice.
func EncodeVoteSummaryReply(v VoteSummaryReply) ([]byte, error) {
	return json.Marshal(v)
}

// DecodeVoteSummaryReply decodes a JSON byte slice into a VoteSummaryReply.
func DecodeVoteSummaryReply(payload []byte) (*VoteSummaryReply, error) {
	var v VoteSummaryReply

	err := json.Unmarshal(payload, &v)
	if err != nil {
		return nil, err
	}

	return &v, nil
}

// BatchVoteSummary requests a summary of a set of proposal votes. This
// includes certain voting period parameters and a summary of the vote
// results.
type BatchVoteSummary struct {
	Tokens    []string `json:"token"`     // Censorship token
	BestBlock uint64   `json:"bestblock"` // Best block
}

// EncodeBatchVoteSummary encodes BatchVoteSummary into a JSON byte slice.
func EncodeBatchVoteSummary(v BatchVoteSummary) ([]byte, error) {
	return json.Marshal(v)
}

// DecodeBatchVoteSummary decodes a JSON byte slice into a BatchVoteSummary.
func DecodeBatchVoteSummary(payload []byte) (*BatchVoteSummary, error) {
	var bv BatchVoteSummary

	err := json.Unmarshal(payload, &bv)
	if err != nil {
		return nil, err
	}

	return &bv, nil
}

// BatchVoteSummaryReply is the reply to the VoteSummary command and returns
// certain voting period parameters as well as a summary of the vote results.
// Results are returned for all tokens that correspond to a proposal. This
// includes both unvetted and vetted proposals. Tokens that do no correspond to
// a proposal are not included in the returned map.
type BatchVoteSummaryReply struct {
	Summaries map[string]VoteSummaryReply `json:"summaries"` // Vote summaries
}

// EncodeBatchVoteSummaryReply encodes BatchVoteSummaryReply into a JSON byte
// slice.
func EncodeBatchVoteSummaryReply(v BatchVoteSummaryReply) ([]byte, error) {
	return json.Marshal(v)
}

// DecodeBatchVoteSummaryReply decodes a JSON byte slice into a
// BatchVoteSummaryReply.
func DecodeBatchVoteSummaryReply(payload []byte) (*BatchVoteSummaryReply, error) {
	var bv BatchVoteSummaryReply

	err := json.Unmarshal(payload, &bv)
	if err != nil {
		return nil, err
	}

	return &bv, nil
}

// Comment is the structure that describes the full server side content.  It
// includes server side meta-data as well. Note that the receipt is the server
// side.
type Comment struct {
	// Data generated by client
	Token     string `json:"token"`     // Censorship token
	ParentID  string `json:"parentid"`  // Parent comment ID
	Comment   string `json:"comment"`   // Comment
	Signature string `json:"signature"` // Client Signature of Token+ParentID+Comment
	PublicKey string `json:"publickey"` // Pubkey used for Signature

	// Metadata generated by decred plugin
	CommentID   string `json:"commentid"`   // Comment ID
	Receipt     string `json:"receipt"`     // Server signature of the client Signature
	Timestamp   int64  `json:"timestamp"`   // Received UNIX timestamp
	TotalVotes  uint64 `json:"totalvotes"`  // Total number of up/down votes
	ResultVotes int64  `json:"resultvotes"` // Vote score
	Censored    bool   `json:"censored"`    // Has this comment been censored
}

// EncodeComment encodes Comment into a JSON byte slice.
func EncodeComment(c Comment) ([]byte, error) {
	return json.Marshal(c)
}

// DecodeComment decodes a JSON byte slice into a Comment
func DecodeComment(payload []byte) (*Comment, error) {
	var c Comment

	err := json.Unmarshal(payload, &c)
	if err != nil {
		return nil, err
	}

	return &c, nil
}

// NewComment sends a comment from a user to a specific proposal.  Note that
// the user is implied by the session.
type NewComment struct {
	Token     string `json:"token"`     // Censorship token
	ParentID  string `json:"parentid"`  // Parent comment ID
	Comment   string `json:"comment"`   // Comment
	Signature string `json:"signature"` // Signature of Token+ParentID+Comment
	PublicKey string `json:"publickey"` // Pubkey used for Signature
}

// EncodeNewComment encodes NewComment into a JSON byte slice.
func EncodeNewComment(nc NewComment) ([]byte, error) {
	return json.Marshal(nc)
}

// DecodeNewComment decodes a JSON byte slice into a NewComment
func DecodeNewComment(payload []byte) (*NewComment, error) {
	var nc NewComment

	err := json.Unmarshal(payload, &nc)
	if err != nil {
		return nil, err
	}

	return &nc, nil
}

// NewCommentReply returns the metadata generated by decred plugin for the new
// comment.
type NewCommentReply struct {
	CommentID string `json:"commentid"` // Comment ID
	Receipt   string `json:"receipt"`   // Server signature of the client Signature
	Timestamp int64  `json:"timestamp"` // Received UNIX timestamp
}

// EncodeNewCommentReply encodes NewCommentReply into a JSON byte slice.
func EncodeNewCommentReply(ncr NewCommentReply) ([]byte, error) {
	return json.Marshal(ncr)
}

// DecodeNewCommentReply decodes a JSON byte slice into a NewCommentReply.
func DecodeNewCommentReply(payload []byte) (*NewCommentReply, error) {
	var ncr NewCommentReply

	err := json.Unmarshal(payload, &ncr)
	if err != nil {
		return nil, err
	}

	return &ncr, nil
}

// LikeComment records an up or down vote from a user on a comment.
type LikeComment struct {
	Token     string `json:"token"`     // Censorship token
	CommentID string `json:"commentid"` // Comment ID
	Action    string `json:"action"`    // Up or downvote (1, -1)
	Signature string `json:"signature"` // Client Signature of Token+CommentID+Action
	PublicKey string `json:"publickey"` // Pubkey used for Signature

	// Only used on disk
	Receipt   string `json:"receipt,omitempty"`   // Signature of Signature
	Timestamp int64  `json:"timestamp,omitempty"` // Received UNIX timestamp
}

// EncodeLikeComment encodes LikeComment into a JSON byte slice.
func EncodeLikeComment(lc LikeComment) ([]byte, error) {
	return json.Marshal(lc)
}

// DecodeLikeComment decodes a JSON byte slice into a LikeComment.
func DecodeLikeComment(payload []byte) (*LikeComment, error) {
	var lc LikeComment

	err := json.Unmarshal(payload, &lc)
	if err != nil {
		return nil, err
	}

	return &lc, nil
}

// LikeCommentReply returns the result of an up or down vote.
type LikeCommentReply struct {
	Total   uint64 `json:"total"`           // Total number of up and down votes
	Result  int64  `json:"result"`          // Current tally of likes, can be negative
	Receipt string `json:"receipt"`         // Server signature of client signature
	Error   string `json:"error,omitempty"` // Error if something wen't wrong during liking a comment
}

// EncodeLikeCommentReply encodes LikeCommentReply into a JSON byte slice.
func EncodeLikeCommentReply(lcr LikeCommentReply) ([]byte, error) {
	return json.Marshal(lcr)
}

// DecodeLikeCommentReply decodes a JSON byte slice into a LikeCommentReply.
func DecodeLikeCommentReply(payload []byte) (*LikeCommentReply, error) {
	var lcr LikeCommentReply

	err := json.Unmarshal(payload, &lcr)
	if err != nil {
		return nil, err
	}

	return &lcr, nil
}

// CensorComment is a journal entry for a censored comment.  The signature and
// public key are from the admin that censored this comment.
type CensorComment struct {
	Token     string `json:"token"`     // Proposal censorship token
	CommentID string `json:"commentid"` // Comment ID
	Reason    string `json:"reason"`    // Reason comment was censored
	Signature string `json:"signature"` // Client signature of Token+CommentID+Reason
	PublicKey string `json:"publickey"` // Pubkey used for signature

	// Generated by decredplugin
	Receipt   string `json:"receipt,omitempty"`   // Server signature of client signature
	Timestamp int64  `json:"timestamp,omitempty"` // Received UNIX timestamp
}

// EncodeCensorComment encodes CensorComment into a JSON byte slice.
func EncodeCensorComment(cc CensorComment) ([]byte, error) {
	return json.Marshal(cc)
}

// DecodeCensorComment decodes a JSON byte slice into a CensorComment.
func DecodeCensorComment(payload []byte) (*CensorComment, error) {
	var cc CensorComment
	err := json.Unmarshal(payload, &cc)
	if err != nil {
		return nil, err
	}
	return &cc, nil
}

// CommentCensorReply returns the receipt for the censoring action. The
// receipt is the server side signature of CommentCensor.Signature.
type CensorCommentReply struct {
	Receipt string `json:"receipt"` // Server signature of client signature
}

// EncodeCensorCommentReply encodes CensorCommentReply into a JSON byte slice.
func EncodeCensorCommentReply(ccr CensorCommentReply) ([]byte, error) {
	return json.Marshal(ccr)
}

// DecodeCensorComment decodes a JSON byte slice into a CensorCommentReply.
func DecodeCensorCommentReply(payload []byte) (*CensorCommentReply, error) {
	var ccr CensorCommentReply
	err := json.Unmarshal(payload, &ccr)
	if err != nil {
		return nil, err
	}
	return &ccr, nil
}

// GetComment retrieves a single comment. The comment can be retrieved by
// either comment ID or by signature.
type GetComment struct {
	Token     string `json:"token"`               // Proposal ID
	CommentID string `json:"commentid,omitempty"` // Comment ID
	Signature string `json:"signature,omitempty"` // Client signature
}

// EncodeGetComment encodes a GetComment into a JSON byte slice.
func EncodeGetComment(gc GetComment) ([]byte, error) {
	return json.Marshal(gc)
}

// DecodeGetComment decodes a JSON byte slice into a GetComment.
func DecodeGetComment(payload []byte) (*GetComment, error) {
	var gc GetComment

	err := json.Unmarshal(payload, &gc)
	if err != nil {
		return nil, err
	}

	return &gc, nil
}

// GetCommentReply returns the provided comment.
type GetCommentReply struct {
	Comment Comment `json:"comment"` // Comment
}

// EncodeGetCommentReply encodes a GetCommentReply into a JSON byte slice.
func EncodeGetCommentReply(gcr GetCommentReply) ([]byte, error) {
	return json.Marshal(gcr)
}

// DecodeGetCommentReply decodes a JSON byte slice into a GetCommentReply.
func DecodeGetCommentReply(payload []byte) (*GetCommentReply, error) {
	var gcr GetCommentReply

	err := json.Unmarshal(payload, &gcr)
	if err != nil {
		return nil, err
	}

	return &gcr, nil
}

// GetComments retrieve all comments for a given proposal. This call returns
// the cooked comments; deleted/censored comments are not returned.
type GetComments struct {
	Token string `json:"token"` // Proposal ID
}

// EncodeGetComments encodes GetCommentsReply into a JSON byte slice.
func EncodeGetComments(gc GetComments) ([]byte, error) {
	return json.Marshal(gc)
}

// DecodeGetComments decodes a JSON byte slice into a GetComments.
func DecodeGetComments(payload []byte) (*GetComments, error) {
	var gc GetComments

	err := json.Unmarshal(payload, &gc)
	if err != nil {
		return nil, err
	}

	return &gc, nil
}

// GetCommentsReply returns the provided number of comments.
type GetCommentsReply struct {
	Comments []Comment `json:"comments"` // Comments
}

// EncodeGetCommentsReply encodes GetCommentsReply into a JSON byte slice.
func EncodeGetCommentsReply(gcr GetCommentsReply) ([]byte, error) {
	return json.Marshal(gcr)
}

// DecodeGetCommentsReply decodes a JSON byte slice into a GetCommentsReply.
func DecodeGetCommentsReply(payload []byte) (*GetCommentsReply, error) {
	var gcr GetCommentsReply

	err := json.Unmarshal(payload, &gcr)
	if err != nil {
		return nil, err
	}

	return &gcr, nil
}

// GetProposalTimeline retrieves the timestamps for events in the history of
// a proposal.
type GetProposalTimeline struct {
	Token string `json:"token"` // Censorship token
}

// EncodeGetProposalTimeline encodes GetProposalTimeline into a JSON byte
// slice.
func EncodeGetProposalTimeline(gpt GetProposalTimeline) ([]byte, error) {
	return json.Marshal(gpt)
}

// DecodeGetProposalTimeline decodes a JSON byte slice into a
// GetVersionTimestamps.
func DecodeGetProposalTimeline(payload []byte) (*GetProposalTimeline, error) {
	var gpt GetProposalTimeline

	err := json.Unmarshal(payload, &gpt)
	if err != nil {
		return nil, err
	}

	return &gpt, nil
}

// VoteAuthorizationTimestamp contains the timestamp and whether vote
// authorization was revoked.
type VoteAuthorizationTimestamp struct {
	Action    string `json:"action"`    // Authorized or Revoked
	Timestamp uint64 `json:"timestamp"` // Time when creator authorized or revoked
}

// VersionTimestamp contains the timestamps of events related to a version of
// a proposal.
type VersionTimestamp struct {
	Created    uint64                      `json:"created"`              // Time when version was created
	Vetted     uint64                      `json:"vetted,omitempty"`     // Time when admin vetted version
	Authorized *VoteAuthorizationTimestamp `json:"authorized,omitempty"` // Information about vote authorization
}

// GetProposalTimelineReply returns the timestamps for events in the history of
// a proposal.
type GetProposalTimelineReply struct {
	VersionTimestamps []VersionTimestamp `json:"versionTimestamps"`        // Timestamps related to each version
	StartVoteBlock    uint32             `json:"startVoteBlock,omitempty"` // Block height of start of voting period
	EndVoteBlock      uint32             `json:"endVoteBlock,omitempty"`   // Block height of end of voting period
}

// EncodeGetProposalTimelineReply encodes GetProposalTimelineReply into a
// JSON byte slice.
func EncodeGetProposalTimelineReply(gptr GetProposalTimelineReply) ([]byte, error) {
	return json.Marshal(gptr)
}

// DecodeGetProposalTimelineReply decodes a JSON byte slice into a
// GetProposalTimelineReply.
func DecodeGetProposalTimelineReply(payload []byte) (*GetProposalTimelineReply, error) {
	var gptr GetProposalTimelineReply

	err := json.Unmarshal(payload, &gptr)
	if err != nil {
		return nil, err
	}

	return &gptr, nil
}

// GetNumComments returns a map that contains the number of comments for the
// provided list of censorship tokens. If a provided token does not corresond
// to an actual proposal then the token will not be included in the returned
// map. It is the responsibility of the caller to ensure that results are
// returned for all of the provided tokens.
type GetNumComments struct {
	Tokens []string `json:"tokens"` // List of censorship tokens
}

// EncodeGetNumComments encodes GetBatchComments into a JSON byte slice.
func EncodeGetNumComments(gnc GetNumComments) ([]byte, error) {
	return json.Marshal(gnc)
}

// DecodeGetNumComments decodes a JSON byte slice into a GetBatchComments.
func DecodeGetNumComments(payload []byte) (*GetNumComments, error) {
	var gnc GetNumComments

	err := json.Unmarshal(payload, &gnc)
	if err != nil {
		return nil, err
	}

	return &gnc, nil
}

// GetNumCommentsReply is the reply to the GetNumComments command.
type GetNumCommentsReply struct {
	NumComments map[string]int `json:"numcomments"` // [token]numComments
}

// EncodeGetNumCommentsReply encodes GetNumCommentsReply into a
// JSON byte slice.
func EncodeGetNumCommentsReply(gncr GetNumCommentsReply) ([]byte, error) {
	return json.Marshal(gncr)
}

// DecodeGetNumCommentsReply decodes a JSON byte slice into a
// GetNumCommentsReply.
func DecodeGetNumCommentsReply(payload []byte) (*GetNumCommentsReply, error) {
	var gncr GetNumCommentsReply

	err := json.Unmarshal(payload, &gncr)
	if err != nil {
		return nil, err
	}

	return &gncr, nil
}

// CommentLikes is used to retrieve all of the comment likes for a single
// record comment.
type CommentLikes struct {
	Token     string `json:"token"`     // Censorship token
	CommentID string `json:"commentid"` // Comment ID
}

// EncodeCommentLikes encodes CommentLikes into a JSON byte slice.
func EncodeCommentLikes(gpcv CommentLikes) ([]byte, error) {
	return json.Marshal(gpcv)
}

// DecodeCommentLikes decodes a JSON byte slice into a CommentLikes.
func DecodeCommentLikes(payload []byte) (*CommentLikes, error) {
	var cl CommentLikes

	err := json.Unmarshal(payload, &cl)
	if err != nil {
		return nil, err
	}

	return &cl, nil
}

// CommentLikesReply is the reply to CommentLikes and returns all of the
// upvote/downvote actions for the specified comment.
type CommentLikesReply struct {
	CommentLikes []LikeComment `json:"commentlikes"`
}

// EncodeCommentLikesReply encodes EncodeCommentLikesReply into a JSON byte
// slice.
func EncodeCommentLikesReply(clr CommentLikesReply) ([]byte, error) {
	return json.Marshal(clr)
}

// DecodeCommentLikesReply decodes a JSON byte slice into a CommentLikesReply.
func DecodeCommentLikesReply(payload []byte) (*CommentLikesReply, error) {
	var clr CommentLikesReply

	err := json.Unmarshal(payload, &clr)
	if err != nil {
		return nil, err
	}

	return &clr, nil
}

// GetProposalCommentsLikes is a command to fetch all vote actions
// on the comments of a given proposal
type GetProposalCommentsLikes struct {
	Token string `json:"token"` // Censorship token
}

// EncodeGetProposalCommentsLikes encodes GetProposalCommentsLikes into a JSON byte slice.
func EncodeGetProposalCommentsLikes(gpcv GetProposalCommentsLikes) ([]byte, error) {
	return json.Marshal(gpcv)
}

// DecodeGetProposalCommentsLikes decodes a JSON byte slice into a GetProposalCommentsLikes.
func DecodeGetProposalCommentsLikes(payload []byte) (*GetProposalCommentsLikes, error) {
	var gpcl GetProposalCommentsLikes

	err := json.Unmarshal(payload, &gpcl)
	if err != nil {
		return nil, err
	}

	return &gpcl, nil
}

// GetProposalCommentsLikesReply is a reply with all vote actions
// for the comments of a given proposal
type GetProposalCommentsLikesReply struct {
	CommentsLikes []LikeComment `json:"commentslikes"`
}

// EncodeGetProposalCommentsLikesReply encodes EncodeGetProposalCommentsLikesReply into a JSON byte slice.
func EncodeGetProposalCommentsLikesReply(gpclr GetProposalCommentsLikesReply) ([]byte, error) {
	return json.Marshal(gpclr)
}

// DecodeGetProposalCommentsLikesReply decodes a JSON byte slice into a GetProposalCommentsLikesReply.
func DecodeGetProposalCommentsLikesReply(payload []byte) (*GetProposalCommentsLikesReply, error) {
	var gpclr GetProposalCommentsLikesReply

	err := json.Unmarshal(payload, &gpclr)
	if err != nil {
		return nil, err
	}

	return &gpclr, nil
}

// Inventory is used to retrieve the decred plugin inventory.
type Inventory struct{}

// EncodeInventory encodes Inventory into a JSON byte slice.
func EncodeInventory(i Inventory) ([]byte, error) {
	return json.Marshal(i)
}

// DecodeInventory decodes a JSON byte slice into a Inventory.
func DecodeInventory(payload []byte) (*Inventory, error) {
	var i Inventory

	err := json.Unmarshal(payload, &i)
	if err != nil {
		return nil, err
	}

	return &i, nil
}

// StartVoteTuple is used to return the StartVote and StartVoteReply for a
// record. StartVoteReply does not contain any record identifying data so it
// must be returned with the StartVote in order to know what record it belongs
// to.
type StartVoteTuple struct {
	StartVote      StartVote      `json:"startvote"`      // Start vote
	StartVoteReply StartVoteReply `json:"startvotereply"` // Start vote reply
}

// InventoryReply returns the decred plugin inventory.
type InventoryReply struct {
	Comments             []Comment            `json:"comments"`             // Comments
	LikeComments         []LikeComment        `json:"likecomments"`         // Like comments
	AuthorizeVotes       []AuthorizeVote      `json:"authorizevotes"`       // Authorize votes
	AuthorizeVoteReplies []AuthorizeVoteReply `json:"authorizevotereplies"` // Authorize vote replies
	StartVoteTuples      []StartVoteTuple     `json:"startvotetuples"`      // Start vote tuples
	CastVotes            []CastVote           `json:"castvotes"`            // Cast votes
}

// EncodeInventoryReply encodes a InventoryReply into a JSON byte slice.
func EncodeInventoryReply(ir InventoryReply) ([]byte, error) {
	return json.Marshal(ir)
}

// DecodeInventoryReply decodes a JSON byte slice into a inventory.
func DecodeInventoryReply(payload []byte) (*InventoryReply, error) {
	var ir InventoryReply

	err := json.Unmarshal(payload, &ir)
	if err != nil {
		return nil, err
	}

	return &ir, nil
}

// TokenInventory requests the tokens of the records in the inventory,
// categorized by stage of the voting process. By default, only vetted
// records are returned.
type TokenInventory struct {
	BestBlock uint64 `json:"bestblock"` // Best block
	Unvetted  bool   `json:"unvetted"`  // Include unvetted records
}

// EncodeTokenInventory encodes a TokenInventory into a JSON byte slice.
func EncodeTokenInventory(i TokenInventory) ([]byte, error) {
	return json.Marshal(i)
}

// DecodeTokenInventory decodes a JSON byte slice into a TokenInventory.
func DecodeTokenInventory(payload []byte) (*TokenInventory, error) {
	var i TokenInventory

	err := json.Unmarshal(payload, &i)
	if err != nil {
		return nil, err
	}

	return &i, nil
}

// TokenInventoryReply is the response to the TokenInventory command and
// returns the tokens of all records in the inventory. The tokens are
// categorized by stage of the voting process and are sorted according to
// the following rule.
//
// Sorted by record timestamp in descending order:
// Pre, Abandonded, Unreviewed, Censored
//
// Sorted by voting period end block height in descending order:
// Active, Approved, Rejected
type TokenInventoryReply struct {
	// Vetted Records
	Pre       []string `json:"pre"`       // Tokens of records that are pre-vote
	Active    []string `json:"active"`    // Tokens of records with an active voting period
	Approved  []string `json:"approved"`  // Tokens of records that have been approved by a vote
	Rejected  []string `json:"rejected"`  // Tokens of records that have been rejected by a vote
	Abandoned []string `json:"abandoned"` // Tokens of records that have been abandoned

	// Unvetted records
	Unreviewed []string `json:"unreviewied"` // Tokens of records that are unreviewed
	Censored   []string `json:"censored"`    // Tokens of records that have been censored
}

// EncodeTokenInventoryReply encodes a TokenInventoryReply into a JSON byte
// slice.
func EncodeTokenInventoryReply(itr TokenInventoryReply) ([]byte, error) {
	return json.Marshal(itr)
}

// DecodeTokenInventoryReply decodes a JSON byte slice into a inventory.
func DecodeTokenInventoryReply(payload []byte) (*TokenInventoryReply, error) {
	var itr TokenInventoryReply

	err := json.Unmarshal(payload, &itr)
	if err != nil {
		return nil, err
	}

	return &itr, nil
}

// LoadVoteResults creates a vote results entry in the cache for any proposals
// that have finsished voting but have not yet been added to the lazy loaded
// vote results table.
type LoadVoteResults struct {
	BestBlock uint64 `json:"bestblock"` // Best block height
}

// EncodeLoadVoteResults encodes a LoadVoteResults into a JSON byte slice.
func EncodeLoadVoteResults(lvr LoadVoteResults) ([]byte, error) {
	return json.Marshal(lvr)
}

// DecodeLoadVoteResults decodes a JSON byte slice into a LoadVoteResults.
func DecodeLoadVoteResults(payload []byte) (*LoadVoteResults, error) {
	var lvr LoadVoteResults

	err := json.Unmarshal(payload, &lvr)
	if err != nil {
		return nil, err
	}

	return &lvr, nil
}

// LoadVoteResultsReply is the reply to the LoadVoteResults command.
type LoadVoteResultsReply struct{}

// EncodeLoadVoteResultsReply encodes a LoadVoteResultsReply into a JSON
// byte slice.
func EncodeLoadVoteResultsReply(reply LoadVoteResultsReply) ([]byte, error) {
	return json.Marshal(reply)
}

// DecodeLoadVoteResultsReply decodes a JSON byte slice into a LoadVoteResults.
func DecodeLoadVoteResultsReply(payload []byte) (*LoadVoteResultsReply, error) {
	var reply LoadVoteResultsReply

	err := json.Unmarshal(payload, &reply)
	if err != nil {
		return nil, err
	}

	return &reply, nil
}

// LinkedFrom returns a map[token][]token that contains the linked from list
// for each of the given proposal tokens. A linked from list is a list of all
// the proposals that have linked to a given proposal using the LinkTo field
// in the ProposalMetadata mdstream.
type LinkedFrom struct {
	Tokens []string `json:"tokens"`
}

// EncodeLinkedFrom encodes a LinkedFrom into a JSON byte slice.
func EncodeLinkedFrom(lf LinkedFrom) ([]byte, error) {
	return json.Marshal(lf)
}

// DecodeLinkedFrom decodes a JSON byte slice into a LinkedFrom.
func DecodeLinkedFrom(payload []byte) (*LinkedFrom, error) {
	var lf LinkedFrom

	err := json.Unmarshal(payload, &lf)
	if err != nil {
		return nil, err
	}

	return &lf, nil
}

// LinkedFromReply is the reply to the LinkedFrom command.
type LinkedFromReply struct {
	LinkedFrom map[string][]string `json:"linkedfrom"`
}

// EncodeLinkedFromReply encodes a LinkedFromReply into a JSON byte slice.
func EncodeLinkedFromReply(reply LinkedFromReply) ([]byte, error) {
	return json.Marshal(reply)
}

// DecodeLinkedFromReply decodes a JSON byte slice into a LinkedFrom.
func DecodeLinkedFromReply(payload []byte) (*LinkedFromReply, error) {
	var reply LinkedFromReply

	err := json.Unmarshal(payload, &reply)
	if err != nil {
		return nil, err
	}

	return &reply, nil
}<|MERGE_RESOLUTION|>--- conflicted
+++ resolved
@@ -36,11 +36,8 @@
 	CmdProposalCommentsLikes = "proposalcommentslikes"
 	CmdInventory             = "inventory"
 	CmdTokenInventory        = "tokeninventory"
-<<<<<<< HEAD
 	CmdProposalTimeline      = "proposaltimeline"
-=======
 	CmdLinkedFrom            = "linkedfrom"
->>>>>>> 429d4e0c
 	MDStreamAuthorizeVote    = 13 // Vote authorization by proposal author
 	MDStreamVoteBits         = 14 // Vote bits and mask
 	MDStreamVoteSnapshot     = 15 // Vote tickets and start/end parameters
