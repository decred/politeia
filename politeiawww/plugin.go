// Copyright (c) 2017-2020 The Decred developers
// Use of this source code is governed by an ISC
// license that can be found in the LICENSE file.

package main

import (
<<<<<<< HEAD
=======
	"context"
	"encoding/hex"
	"encoding/json"
>>>>>>> 8382293d
	"fmt"
	"time"

	pd "github.com/decred/politeia/politeiad/api/v1"
)

// pluginSetting is a structure that holds the key-value pairs of a plugin
// setting.
type pluginSetting struct {
	Key   string
	Value string
}

// plugin describes a plugin and its settings.
type plugin struct {
	ID       string          // Identifier
	Version  string          // Version
	Settings []pluginSetting // Settings
}

<<<<<<< HEAD
func convertPluginFromPD(p pd.Plugin) plugin {
	ps := make([]pluginSetting, 0, len(p.Settings))
	for _, v := range p.Settings {
		ps = append(ps, pluginSetting{
			Key:   v.Key,
			Value: v.Value,
		})
	}
	return plugin{
		ID:       p.ID,
		Version:  p.Version,
		Settings: ps,
=======
// getBestBlockDecredPlugin asks the decred plugin what the current best block
// is.
func (p *politeiawww) getBestBlockDecredPlugin(ctx context.Context) (uint64, error) {
	challenge, err := util.Random(pd.ChallengeSize)
	if err != nil {
		return 0, err
	}

	pc := pd.PluginCommand{
		Challenge: hex.EncodeToString(challenge),
		ID:        decredplugin.ID,
		Command:   decredplugin.CmdBestBlock,
		CommandID: decredplugin.CmdBestBlock,
		Payload:   "",
	}

	responseBody, err := p.makeRequest(ctx, http.MethodPost,
		pd.PluginCommandRoute, pc)
	if err != nil {
		return 0, err
	}

	var reply pd.PluginCommandReply
	err = json.Unmarshal(responseBody, &reply)
	if err != nil {
		return 0, fmt.Errorf("Could not unmarshal "+
			"PluginCommandReply: %v", err)
	}

	// Verify the challenge.
	err = util.VerifyChallenge(p.cfg.Identity, challenge, reply.Response)
	if err != nil {
		return 0, err
>>>>>>> 8382293d
	}
}

<<<<<<< HEAD
// getPluginInventory returns the politeiad plugin inventory. If a politeiad
// connection cannot be made, the call will be retried every 5 seconds for up
// to 1000 tries.
func (p *politeiawww) getPluginInventory() ([]plugin, error) {
=======
func (p *politeiawww) pluginInventory(ctx context.Context) ([]Plugin, error) {
	// Setup politeiad request
	challenge, err := util.Random(pd.ChallengeSize)
	if err != nil {
		return nil, err
	}

	pi := pd.PluginInventory{
		Challenge: hex.EncodeToString(challenge),
	}

	// Send politeiad request
	responseBody, err := p.makeRequest(ctx, http.MethodPost,
		pd.PluginInventoryRoute, pi)
	if err != nil {
		return nil, fmt.Errorf("makeRequest: %v", err)
	}

	// Handle response
	var reply pd.PluginInventoryReply
	err = json.Unmarshal(responseBody, &reply)
	if err != nil {
		return nil, err
	}

	err = util.VerifyChallenge(p.cfg.Identity, challenge, reply.Response)
	if err != nil {
		return nil, err
	}

	plugins := make([]Plugin, 0, len(reply.Plugins))
	for _, v := range reply.Plugins {
		plugins = append(plugins, convertPluginFromPD(v))
	}

	return plugins, nil
}

// getPluginInventory obtains the politeiad plugin inventory. If a politeiad
// connection cannot be made, the call will be retried every 5 seconds for up
// to 1000 tries.
func (p *politeiawww) getPluginInventory(ctx context.Context) ([]Plugin, error) {
	log.Tracef("getPluginInventory")

>>>>>>> 8382293d
	// Attempt to fetch the plugin inventory from politeiad until
	// either it is successful or the maxRetries has been exceeded.
	var (
		done          bool
		maxRetries    = 1000
		sleepInterval = 5 * time.Second
		plugins       = make([]plugin, 0, 16)
	)
	for retries := 0; !done; retries++ {
		if ctx.Err() != nil {
			return nil, ctx.Err()
		}
		if retries == maxRetries {
			return nil, fmt.Errorf("max retries exceeded")
		}

<<<<<<< HEAD
		pi, err := p.pluginInventory()
=======
		p, err := p.pluginInventory(ctx)
>>>>>>> 8382293d
		if err != nil {
			log.Infof("cannot get politeiad plugin inventory: %v", err)
			time.Sleep(sleepInterval)
			continue
		}
		for _, v := range pi {
			plugins = append(plugins, convertPluginFromPD(v))
		}

		done = true
	}

	return plugins, nil
}<|MERGE_RESOLUTION|>--- conflicted
+++ resolved
@@ -5,12 +5,7 @@
 package main
 
 import (
-<<<<<<< HEAD
-=======
 	"context"
-	"encoding/hex"
-	"encoding/json"
->>>>>>> 8382293d
 	"fmt"
 	"time"
 
@@ -31,7 +26,6 @@
 	Settings []pluginSetting // Settings
 }
 
-<<<<<<< HEAD
 func convertPluginFromPD(p pd.Plugin) plugin {
 	ps := make([]pluginSetting, 0, len(p.Settings))
 	for _, v := range p.Settings {
@@ -44,95 +38,13 @@
 		ID:       p.ID,
 		Version:  p.Version,
 		Settings: ps,
-=======
-// getBestBlockDecredPlugin asks the decred plugin what the current best block
-// is.
-func (p *politeiawww) getBestBlockDecredPlugin(ctx context.Context) (uint64, error) {
-	challenge, err := util.Random(pd.ChallengeSize)
-	if err != nil {
-		return 0, err
-	}
-
-	pc := pd.PluginCommand{
-		Challenge: hex.EncodeToString(challenge),
-		ID:        decredplugin.ID,
-		Command:   decredplugin.CmdBestBlock,
-		CommandID: decredplugin.CmdBestBlock,
-		Payload:   "",
-	}
-
-	responseBody, err := p.makeRequest(ctx, http.MethodPost,
-		pd.PluginCommandRoute, pc)
-	if err != nil {
-		return 0, err
-	}
-
-	var reply pd.PluginCommandReply
-	err = json.Unmarshal(responseBody, &reply)
-	if err != nil {
-		return 0, fmt.Errorf("Could not unmarshal "+
-			"PluginCommandReply: %v", err)
-	}
-
-	// Verify the challenge.
-	err = util.VerifyChallenge(p.cfg.Identity, challenge, reply.Response)
-	if err != nil {
-		return 0, err
->>>>>>> 8382293d
 	}
 }
 
-<<<<<<< HEAD
 // getPluginInventory returns the politeiad plugin inventory. If a politeiad
 // connection cannot be made, the call will be retried every 5 seconds for up
 // to 1000 tries.
 func (p *politeiawww) getPluginInventory() ([]plugin, error) {
-=======
-func (p *politeiawww) pluginInventory(ctx context.Context) ([]Plugin, error) {
-	// Setup politeiad request
-	challenge, err := util.Random(pd.ChallengeSize)
-	if err != nil {
-		return nil, err
-	}
-
-	pi := pd.PluginInventory{
-		Challenge: hex.EncodeToString(challenge),
-	}
-
-	// Send politeiad request
-	responseBody, err := p.makeRequest(ctx, http.MethodPost,
-		pd.PluginInventoryRoute, pi)
-	if err != nil {
-		return nil, fmt.Errorf("makeRequest: %v", err)
-	}
-
-	// Handle response
-	var reply pd.PluginInventoryReply
-	err = json.Unmarshal(responseBody, &reply)
-	if err != nil {
-		return nil, err
-	}
-
-	err = util.VerifyChallenge(p.cfg.Identity, challenge, reply.Response)
-	if err != nil {
-		return nil, err
-	}
-
-	plugins := make([]Plugin, 0, len(reply.Plugins))
-	for _, v := range reply.Plugins {
-		plugins = append(plugins, convertPluginFromPD(v))
-	}
-
-	return plugins, nil
-}
-
-// getPluginInventory obtains the politeiad plugin inventory. If a politeiad
-// connection cannot be made, the call will be retried every 5 seconds for up
-// to 1000 tries.
-func (p *politeiawww) getPluginInventory(ctx context.Context) ([]Plugin, error) {
-	log.Tracef("getPluginInventory")
-
->>>>>>> 8382293d
 	// Attempt to fetch the plugin inventory from politeiad until
 	// either it is successful or the maxRetries has been exceeded.
 	var (
@@ -140,6 +52,7 @@
 		maxRetries    = 1000
 		sleepInterval = 5 * time.Second
 		plugins       = make([]plugin, 0, 16)
+		ctx           = context.Background()
 	)
 	for retries := 0; !done; retries++ {
 		if ctx.Err() != nil {
@@ -149,11 +62,7 @@
 			return nil, fmt.Errorf("max retries exceeded")
 		}
 
-<<<<<<< HEAD
 		pi, err := p.pluginInventory()
-=======
-		p, err := p.pluginInventory(ctx)
->>>>>>> 8382293d
 		if err != nil {
 			log.Infof("cannot get politeiad plugin inventory: %v", err)
 			time.Sleep(sleepInterval)
