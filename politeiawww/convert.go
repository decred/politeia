--- conflicted
+++ resolved
@@ -497,14 +497,14 @@
 		PublishedAt:         publishedAt,
 		CensoredAt:          censoredAt,
 		AbandonedAt:         abandonedAt,
-<<<<<<< HEAD
-		LinkTo:              pg.LinkTo,
-		LinkBy:              pg.LinkBy,
-		LinkedFrom:          []string{},
-=======
-		Files:               files,
-		Metadata:            metadata,
->>>>>>> 05c1d7b3
+		/*
+		   // TODO
+		   		LinkTo:              pg.LinkTo,
+		   		LinkBy:              pg.LinkBy,
+		   		LinkedFrom:          []string{},
+		*/
+		Files:    files,
+		Metadata: metadata,
 		CensorshipRecord: www.CensorshipRecord{
 			Token:     r.CensorshipRecord.Token,
 			Merkle:    r.CensorshipRecord.Merkle,
