--- conflicted
+++ resolved
@@ -211,22 +211,19 @@
 	ErrorStatusInvalidLogin                ErrorStatusT = 63
 	ErrorStatusCommentIsCensored           ErrorStatusT = 64
 	ErrorStatusInvalidProposalVersion      ErrorStatusT = 65
-<<<<<<< HEAD
-	ErrorStatusInvalidVoteType             ErrorStatusT = 66
-	ErrorStatusInvalidVoteOptions          ErrorStatusT = 67
-	ErrorStatusWrongVoteResult             ErrorStatusT = 68
-	ErrorStatusLinkByDeadlineNotMet        ErrorStatusT = 69
-	ErrorStatusNoLinkedProposals           ErrorStatusT = 70
-	ErrorStatusInvalidProposalData         ErrorStatusT = 71
-	ErrorStatusInvalidLinkTo               ErrorStatusT = 72
-	ErrorStatusInvalidLinkBy               ErrorStatusT = 73
-	ErrorStatusInvalidRunoffVote           ErrorStatusT = 74
-	ErrorStatusWrongProposalType           ErrorStatusT = 75
-=======
 	ErrorStatusMetadataInvalid             ErrorStatusT = 66
 	ErrorStatusMetadataMissing             ErrorStatusT = 67
 	ErrorStatusMetadataDigestInvalid       ErrorStatusT = 68
->>>>>>> 05c1d7b3
+	ErrorStatusInvalidVoteType             ErrorStatusT = 69
+	ErrorStatusInvalidVoteOptions          ErrorStatusT = 70
+	ErrorStatusWrongVoteResult             ErrorStatusT = 71
+	ErrorStatusLinkByDeadlineNotMet        ErrorStatusT = 72
+	ErrorStatusNoLinkedProposals           ErrorStatusT = 73
+	ErrorStatusInvalidProposalData         ErrorStatusT = 74
+	ErrorStatusInvalidLinkTo               ErrorStatusT = 75
+	ErrorStatusInvalidLinkBy               ErrorStatusT = 76
+	ErrorStatusInvalidRunoffVote           ErrorStatusT = 77
+	ErrorStatusWrongProposalType           ErrorStatusT = 78
 
 	// Proposal state codes
 	//
@@ -388,7 +385,9 @@
 		ErrorStatusInvalidLogin:                "invalid login credentials",
 		ErrorStatusCommentIsCensored:           "comment is censored",
 		ErrorStatusInvalidProposalVersion:      "invalid proposal version",
-<<<<<<< HEAD
+		ErrorStatusMetadataInvalid:             "invalid metadata",
+		ErrorStatusMetadataMissing:             "missing metadata",
+		ErrorStatusMetadataDigestInvalid:       "metadata digest invalid",
 		ErrorStatusInvalidVoteType:             "invalid vote type",
 		ErrorStatusInvalidVoteOptions:          "invalid vote options",
 		ErrorStatusWrongVoteResult:             "invalid vote results",
@@ -399,11 +398,6 @@
 		ErrorStatusInvalidLinkBy:               "invalid linkby",
 		ErrorStatusInvalidRunoffVote:           "invalid runoff vote",
 		ErrorStatusWrongProposalType:           "wrong proposal type",
-=======
-		ErrorStatusMetadataInvalid:             "invalid metadata",
-		ErrorStatusMetadataMissing:             "missing metadata",
-		ErrorStatusMetadataDigestInvalid:       "metadata digest invalid",
->>>>>>> 05c1d7b3
 	}
 
 	// PropStatus converts propsal status codes to human readable text
@@ -452,18 +446,6 @@
 	Payload string `json:"payload"` // File content, base64 encoded
 }
 
-<<<<<<< HEAD
-// ProposalData is the data that is parsed from the data.json file. The
-// data.json file is part of the proposal files bundle and includes specifc
-// fields that are needed by politeiawww. They are included in a separate json
-// file instead of the index markdown file to make parsing easier.
-//
-// The proposal name is not included in the ProposalData due to backwards
-// compatibility issues. It is still parsed from the index markdown file.
-type ProposalData struct {
-	LinkTo string `json:"linkto,omitempty"` // Token of proposal to link to
-	LinkBy int64  `json:"linkby,omitempty"` // UNIX timestamp of RFP deadline
-=======
 const (
 	// Metadata hints
 	HintProposalMetadata = "proposalmetadata"
@@ -484,7 +466,6 @@
 	Digest  string `json:"digest"`  // SHA256 digest of JSON encoded payload
 	Hint    string `json:"hint"`    // Hint that describes the payload
 	Payload string `json:"payload"` // Base64 encoded metadata content
->>>>>>> 05c1d7b3
 }
 
 // CensorshipRecord contains the proof that a proposal was accepted for review.
