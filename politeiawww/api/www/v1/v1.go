// Copyright (c) 2017-2020 The Decred developers
// Use of this source code is governed by an ISC
// license that can be found in the LICENSE file.

package v1

import (
	"fmt"

	"github.com/decred/politeia/decredplugin"
)

type ErrorStatusT int
type PropStateT int
type PropStatusT int
type PropVoteStatusT int
type UserManageActionT int
type EmailNotificationT int
type VoteT int

const (
	PoliteiaWWWAPIVersion = 1 // API version this backend understands

	CsrfToken = "X-CSRF-Token"    // CSRF token for replies
	Forward   = "X-Forwarded-For" // Proxy header

	RouteVersion                  = "/version"
	RoutePolicy                   = "/policy"
	RouteSecret                   = "/secret"
	RouteLogin                    = "/login"
	RouteLogout                   = "/logout"
	RouteUserMe                   = "/user/me"
	RouteUserDetails              = "/user/{userid:[0-9a-zA-Z-]{36}}"
	RouteNewUser                  = "/user/new"
	RouteResendVerification       = "/user/new/resend"
	RouteVerifyNewUser            = "/user/verify"
	RouteUpdateUserKey            = "/user/key"
	RouteVerifyUpdateUserKey      = "/user/key/verify"
	RouteChangeUsername           = "/user/username/change"
	RouteChangePassword           = "/user/password/change"
	RouteResetPassword            = "/user/password/reset"
	RouteVerifyResetPassword      = "/user/password/reset/verify"
	RouteUserProposals            = "/user/proposals"
	RouteUserProposalCredits      = "/user/proposals/credits"
	RouteUserCommentsLikes        = "/user/proposals/{token:[A-z0-9]{64}}/commentslikes"
	RouteVerifyUserPayment        = "/user/verifypayment"
	RouteUserPaymentsRescan       = "/user/payments/rescan"
	RouteManageUser               = "/user/manage"
	RouteEditUser                 = "/user/edit"
	RouteUsers                    = "/users"
	RouteTokenInventory           = "/proposals/tokeninventory"
	RouteBatchProposals           = "/proposals/batch"
	RouteBatchVoteSummary         = "/proposals/batchvotesummary"
	RouteAllVetted                = "/proposals/vetted"
	RouteNewProposal              = "/proposals/new"
	RouteEditProposal             = "/proposals/edit"
	RouteAuthorizeVote            = "/proposals/authorizevote"
	RouteStartVote                = "/proposals/startvote"
	RouteActiveVote               = "/proposals/activevote" // XXX rename to ActiveVotes
	RouteCastVotes                = "/proposals/castvotes"
	RouteAllVoteStatus            = "/proposals/votestatus"
	RouteProposalPaywallDetails   = "/proposals/paywall"
	RouteProposalPaywallPayment   = "/proposals/paywallpayment"
	RouteProposalDetails          = "/proposals/{token:[A-z0-9]{64}}"
	RouteSetProposalStatus        = "/proposals/{token:[A-z0-9]{64}}/status"
	RouteCommentsGet              = "/proposals/{token:[A-z0-9]{64}}/comments"
	RouteVoteResults              = "/proposals/{token:[A-z0-9]{64}}/votes"
	RouteVoteStatus               = "/proposals/{token:[A-z0-9]{64}}/votestatus"
	RouteNewComment               = "/comments/new"
	RouteLikeComment              = "/comments/like"
	RouteCensorComment            = "/comments/censor"
	RouteUnauthenticatedWebSocket = "/ws"
	RouteAuthenticatedWebSocket   = "/aws"

	// VerificationTokenSize is the size of verification token in bytes
	VerificationTokenSize = 32

	// VerificationExpiryHours is the number of hours before the
	// verification token expires
	VerificationExpiryHours = 24

	// PolicyIdexFilename is the file name of the proposal markdown
	// file. Every proposal is required to have a index file. The index
	// file should contain the proposal content.
	PolicyIndexFilename = "index.md"

	// PolicyDataFilename is the name of the proposal data json file.
	// The data file allows certain proposal fields, such as LinkTo,
	// to be specified using json instead of having to parse them out
	// of the index markdown file.
	PolicyDataFilename = "data.json"

	// PolicyMaxImages is the maximum number of images accepted
	// when creating a new proposal
	PolicyMaxImages = 5

	// PolicyMaxImageSize is the maximum image file size (in bytes)
	// accepted when creating a new proposal
	PolicyMaxImageSize = 512 * 1024

	// PolicyMaxMDs is the maximum number of markdown files accepted
	// when creating a new proposal. This currently allows for the
	// index file and the data file.
	PolicyMaxMDs = 2

	// PolicyMaxMDSize is the maximum markdown file size (in bytes)
	// accepted when creating a new proposal
	PolicyMaxMDSize = 512 * 1024

	// PolicyMinPasswordLength is the minimum number of characters
	// accepted for user passwords
	PolicyMinPasswordLength = 8

	// PolicyMaxUsernameLength is the max length of a username
	PolicyMaxUsernameLength = 30

	// PolicyMinUsernameLength is the min length of a username
	PolicyMinUsernameLength = 3

	// PolicyMaxProposalNameLength is the max length of a proposal name
	PolicyMaxProposalNameLength = 80

	// PolicyMinProposalNameLength is the min length of a proposal name
	PolicyMinProposalNameLength = 8

	// PolicyMaxCommentLength is the maximum number of characters
	// accepted for comments
	PolicyMaxCommentLength = 8000

	// PolicyMinLinkByPeriod is the minimum amount of time required for
	// the proposal LinkBy deadline. It is set for two weeks to allow
	// for a one week voting period of the RFP and a minimum of one
	// week to accept RFP submissions.
	PolicyMinLinkByPeriod = 1209600 // Two weeks in seconds

	// PolicyMaxLinkByPeriod is the maximum amount of time into the
	// future that the proposal LinkBy field can be set to
	PolicyMaxLinkByPeriod = 7776000 // Three months in seconds

	// ProposalListPageSize is the maximum number of proposals returned
	// for the routes that return lists of proposals
	ProposalListPageSize = 20

	// UserListPageSize is the maximum number of users returned
	// for the routes that return lists of users
	UserListPageSize = 20

	// Error status codes
	ErrorStatusInvalid                     ErrorStatusT = 0
	ErrorStatusInvalidPassword             ErrorStatusT = 1
	ErrorStatusMalformedEmail              ErrorStatusT = 2
	ErrorStatusVerificationTokenInvalid    ErrorStatusT = 3
	ErrorStatusVerificationTokenExpired    ErrorStatusT = 4
	ErrorStatusProposalMissingFiles        ErrorStatusT = 5
	ErrorStatusProposalNotFound            ErrorStatusT = 6
	ErrorStatusProposalDuplicateFilenames  ErrorStatusT = 7
	ErrorStatusProposalInvalidTitle        ErrorStatusT = 8
	ErrorStatusMaxMDsExceededPolicy        ErrorStatusT = 9
	ErrorStatusMaxImagesExceededPolicy     ErrorStatusT = 10
	ErrorStatusMaxMDSizeExceededPolicy     ErrorStatusT = 11
	ErrorStatusMaxImageSizeExceededPolicy  ErrorStatusT = 12
	ErrorStatusMalformedPassword           ErrorStatusT = 13
	ErrorStatusCommentNotFound             ErrorStatusT = 14
	ErrorStatusInvalidFilename             ErrorStatusT = 15
	ErrorStatusInvalidFileDigest           ErrorStatusT = 16
	ErrorStatusInvalidBase64               ErrorStatusT = 17
	ErrorStatusInvalidMIMEType             ErrorStatusT = 18
	ErrorStatusUnsupportedMIMEType         ErrorStatusT = 19
	ErrorStatusInvalidPropStatusTransition ErrorStatusT = 20
	ErrorStatusInvalidPublicKey            ErrorStatusT = 21
	ErrorStatusNoPublicKey                 ErrorStatusT = 22
	ErrorStatusInvalidSignature            ErrorStatusT = 23
	ErrorStatusInvalidInput                ErrorStatusT = 24
	ErrorStatusInvalidSigningKey           ErrorStatusT = 25
	ErrorStatusCommentLengthExceededPolicy ErrorStatusT = 26
	ErrorStatusUserNotFound                ErrorStatusT = 27
	ErrorStatusWrongStatus                 ErrorStatusT = 28
	ErrorStatusNotLoggedIn                 ErrorStatusT = 29
	ErrorStatusUserNotPaid                 ErrorStatusT = 30
	ErrorStatusReviewerAdminEqualsAuthor   ErrorStatusT = 31
	ErrorStatusMalformedUsername           ErrorStatusT = 32
	ErrorStatusDuplicateUsername           ErrorStatusT = 33
	ErrorStatusVerificationTokenUnexpired  ErrorStatusT = 34
	ErrorStatusCannotVerifyPayment         ErrorStatusT = 35
	ErrorStatusDuplicatePublicKey          ErrorStatusT = 36
	ErrorStatusInvalidPropVoteStatus       ErrorStatusT = 37
	ErrorStatusUserLocked                  ErrorStatusT = 38
	ErrorStatusNoProposalCredits           ErrorStatusT = 39
	ErrorStatusInvalidUserManageAction     ErrorStatusT = 40
	ErrorStatusUserActionNotAllowed        ErrorStatusT = 41
	ErrorStatusWrongVoteStatus             ErrorStatusT = 42
	ErrorStatusCannotVoteOnPropComment     ErrorStatusT = 44
	ErrorStatusChangeMessageCannotBeBlank  ErrorStatusT = 45
	ErrorStatusCensorReasonCannotBeBlank   ErrorStatusT = 46
	ErrorStatusCannotCensorComment         ErrorStatusT = 47
	ErrorStatusUserNotAuthor               ErrorStatusT = 48
	ErrorStatusVoteNotAuthorized           ErrorStatusT = 49
	ErrorStatusVoteAlreadyAuthorized       ErrorStatusT = 50
	ErrorStatusInvalidAuthVoteAction       ErrorStatusT = 51
	ErrorStatusUserDeactivated             ErrorStatusT = 52
	ErrorStatusInvalidPropVoteBits         ErrorStatusT = 53
	ErrorStatusInvalidPropVoteParams       ErrorStatusT = 54
	ErrorStatusEmailNotVerified            ErrorStatusT = 55
	ErrorStatusInvalidUUID                 ErrorStatusT = 56
	ErrorStatusInvalidLikeCommentAction    ErrorStatusT = 57
	ErrorStatusInvalidCensorshipToken      ErrorStatusT = 58
	ErrorStatusEmailAlreadyVerified        ErrorStatusT = 59
	ErrorStatusNoProposalChanges           ErrorStatusT = 60
	ErrorStatusMaxProposalsExceededPolicy  ErrorStatusT = 61
	ErrorStatusDuplicateComment            ErrorStatusT = 62
	ErrorStatusInvalidLogin                ErrorStatusT = 63
	ErrorStatusCommentIsCensored           ErrorStatusT = 64
	ErrorStatusInvalidProposalVersion      ErrorStatusT = 65
	ErrorStatusInvalidVoteType             ErrorStatusT = 66
	ErrorStatusInvalidVoteOptions          ErrorStatusT = 67
	ErrorStatusWrongVoteResult             ErrorStatusT = 68
	ErrorStatusLinkByDeadlineNotMet        ErrorStatusT = 69
	ErrorStatusNoLinkedProposals           ErrorStatusT = 70
	ErrorStatusInvalidProposalData         ErrorStatusT = 71
	ErrorStatusInvalidLinkTo               ErrorStatusT = 72
	ErrorStatusInvalidLinkBy               ErrorStatusT = 73
	ErrorStatusInvalidRunoffVote           ErrorStatusT = 74
	ErrorStatusWrongProposalType           ErrorStatusT = 75

	// Proposal state codes
	//
	// PropStateUnvetted includes proposals with a status of:
	//   * PropStatusNotReviewed
	//   * PropStatusUnreviewedChanges
	//   * PropStatusCensored
	// PropStateVetted includes proposals with a status of:
	//   * PropStatusPublic
	//   * PropStatusAbandoned
	//
	// Proposal states correspond to the unvetted and vetted politeiad
	// repositories.
	PropStateInvalid  PropStateT = 0 // Invalid state
	PropStateUnvetted PropStateT = 1 // Unvetted proposal
	PropStateVetted   PropStateT = 2 // Vetted proposal

	// Proposal status codes (set and get)
	PropStatusInvalid           PropStatusT = 0 // Invalid status
	PropStatusNotFound          PropStatusT = 1 // Proposal not found
	PropStatusNotReviewed       PropStatusT = 2 // Proposal has not been reviewed
	PropStatusCensored          PropStatusT = 3 // Proposal has been censored
	PropStatusPublic            PropStatusT = 4 // Proposal is publicly visible
	PropStatusUnreviewedChanges PropStatusT = 5 // Proposal is not public and has unreviewed changes
	PropStatusAbandoned         PropStatusT = 6 // Proposal has been declared abandoned by an admin

	// Proposal vote status codes
	PropVoteStatusInvalid       PropVoteStatusT = 0 // Invalid vote status
	PropVoteStatusNotAuthorized PropVoteStatusT = 1 // Vote has not been authorized by author
	PropVoteStatusAuthorized    PropVoteStatusT = 2 // Vote has been authorized by author
	PropVoteStatusStarted       PropVoteStatusT = 3 // Proposal vote has been started
	PropVoteStatusFinished      PropVoteStatusT = 4 // Proposal vote has been finished
	PropVoteStatusDoesntExist   PropVoteStatusT = 5 // Proposal doesn't exist

	// Vote types
	//
	// VoteTypeStandard is used to indicate a simple approve or reject
	// proposal vote where the winner is the voting option that has met
	// the specified pass and quorum requirements.
	//
	// VoteTypeRunoff specifies a runoff vote that multiple proposals compete in.
	// There can only be one winner of a runoff vote. The winner is the proposal
	// that meets the quorum requirement, meets the pass requirement, and that
	// has the most net yes votes. The winning proposal is considered approved
	// and all other proposals are considered rejected. If no proposals meet the
	// quorum and pass requirements then all proposals are considered rejected.
	VoteTypeInvalid  VoteT = 0
	VoteTypeStandard VoteT = 1
	VoteTypeRunoff   VoteT = 2

	// User manage actions
	UserManageInvalid                         UserManageActionT = 0 // Invalid action type
	UserManageExpireNewUserVerification       UserManageActionT = 1
	UserManageExpireUpdateKeyVerification     UserManageActionT = 2
	UserManageExpireResetPasswordVerification UserManageActionT = 3
	UserManageClearUserPaywall                UserManageActionT = 4
	UserManageUnlock                          UserManageActionT = 5
	UserManageDeactivate                      UserManageActionT = 6
	UserManageReactivate                      UserManageActionT = 7

	// Email notification types
	NotificationEmailMyProposalStatusChange      EmailNotificationT = 1 << 0
	NotificationEmailMyProposalVoteStarted       EmailNotificationT = 1 << 1
	NotificationEmailRegularProposalVetted       EmailNotificationT = 1 << 2
	NotificationEmailRegularProposalEdited       EmailNotificationT = 1 << 3
	NotificationEmailRegularProposalVoteStarted  EmailNotificationT = 1 << 4
	NotificationEmailAdminProposalNew            EmailNotificationT = 1 << 5
	NotificationEmailAdminProposalVoteAuthorized EmailNotificationT = 1 << 6
	NotificationEmailCommentOnMyProposal         EmailNotificationT = 1 << 7
	NotificationEmailCommentOnMyComment          EmailNotificationT = 1 << 8
)

var (
	// PolicyProposalNameSupportedChars is the regular expression of a valid
	// proposal name
	PolicyProposalNameSupportedChars = []string{
		"A-z", "0-9", "&", ".", ",", ":", ";", "-", " ", "@", "+", "#", "/",
		"(", ")", "!", "?", "\"", "'"}

	// PolicyUsernameSupportedChars is the regular expression of a valid
	// username
	PolicyUsernameSupportedChars = []string{
		"a-z", "0-9", ".", ",", ":", ";", "-", "@", "+", "(", ")", "_"}

	// PoliteiaWWWAPIRoute is the prefix to the API route
	PoliteiaWWWAPIRoute = fmt.Sprintf("/v%v", PoliteiaWWWAPIVersion)

	// CookieSession is the cookie name that indicates that a user is
	// logged in.
	CookieSession = "session"

	// ErrorStatus converts error status codes to human readable text.
	ErrorStatus = map[ErrorStatusT]string{
		ErrorStatusInvalid:                     "invalid error status",
		ErrorStatusInvalidPassword:             "invalid password",
		ErrorStatusMalformedEmail:              "malformed email",
		ErrorStatusVerificationTokenInvalid:    "invalid verification token",
		ErrorStatusVerificationTokenExpired:    "expired verification token",
		ErrorStatusProposalMissingFiles:        "missing proposal files",
		ErrorStatusProposalNotFound:            "proposal not found",
		ErrorStatusProposalDuplicateFilenames:  "duplicate proposal files",
		ErrorStatusProposalInvalidTitle:        "invalid proposal title",
		ErrorStatusMaxMDsExceededPolicy:        "maximum markdown files exceeded",
		ErrorStatusMaxImagesExceededPolicy:     "maximum image files exceeded",
		ErrorStatusMaxMDSizeExceededPolicy:     "maximum markdown file size exceeded",
		ErrorStatusMaxImageSizeExceededPolicy:  "maximum image file size exceeded",
		ErrorStatusMalformedPassword:           "malformed password",
		ErrorStatusCommentNotFound:             "comment not found",
		ErrorStatusInvalidFilename:             "invalid filename",
		ErrorStatusInvalidFileDigest:           "invalid file digest",
		ErrorStatusInvalidBase64:               "invalid base64 file content",
		ErrorStatusInvalidMIMEType:             "invalid MIME type detected for file",
		ErrorStatusUnsupportedMIMEType:         "unsupported MIME type for file",
		ErrorStatusInvalidPropStatusTransition: "invalid proposal status",
		ErrorStatusInvalidPublicKey:            "invalid public key",
		ErrorStatusNoPublicKey:                 "no active public key",
		ErrorStatusInvalidSignature:            "invalid signature",
		ErrorStatusInvalidInput:                "invalid input",
		ErrorStatusInvalidSigningKey:           "invalid signing key",
		ErrorStatusCommentLengthExceededPolicy: "maximum comment length exceeded",
		ErrorStatusUserNotFound:                "user not found",
		ErrorStatusWrongStatus:                 "wrong proposal status",
		ErrorStatusNotLoggedIn:                 "user not logged in",
		ErrorStatusUserNotPaid:                 "user hasn't paid paywall",
		ErrorStatusReviewerAdminEqualsAuthor:   "user cannot change the status of his own proposal",
		ErrorStatusMalformedUsername:           "malformed username",
		ErrorStatusDuplicateUsername:           "duplicate username",
		ErrorStatusVerificationTokenUnexpired:  "verification token not yet expired",
		ErrorStatusCannotVerifyPayment:         "cannot verify payment at this time",
		ErrorStatusDuplicatePublicKey:          "public key already taken by another user",
		ErrorStatusInvalidPropVoteStatus:       "invalid proposal vote status",
		ErrorStatusUserLocked:                  "user locked due to too many login attempts",
		ErrorStatusNoProposalCredits:           "no proposal credits",
		ErrorStatusInvalidUserManageAction:     "invalid user edit action",
		ErrorStatusUserActionNotAllowed:        "user action is not allowed",
		ErrorStatusWrongVoteStatus:             "wrong proposal vote status",
		ErrorStatusCannotVoteOnPropComment:     "cannot vote on proposal comment",
		ErrorStatusChangeMessageCannotBeBlank:  "status change message cannot be blank",
		ErrorStatusCensorReasonCannotBeBlank:   "censor comment reason cannot be blank",
		ErrorStatusCannotCensorComment:         "cannot censor comment",
		ErrorStatusUserNotAuthor:               "user is not the proposal author",
		ErrorStatusVoteNotAuthorized:           "vote has not been authorized",
		ErrorStatusVoteAlreadyAuthorized:       "vote has already been authorized",
		ErrorStatusInvalidAuthVoteAction:       "invalid authorize vote action",
		ErrorStatusUserDeactivated:             "user account is deactivated",
		ErrorStatusInvalidPropVoteBits:         "invalid proposal vote option bits",
		ErrorStatusInvalidPropVoteParams:       "invalid proposal vote parameters",
		ErrorStatusEmailNotVerified:            "email address is not verified",
		ErrorStatusInvalidUUID:                 "invalid user UUID",
		ErrorStatusInvalidLikeCommentAction:    "invalid like comment action",
		ErrorStatusInvalidCensorshipToken:      "invalid proposal censorship token",
		ErrorStatusEmailAlreadyVerified:        "email address is already verified",
		ErrorStatusNoProposalChanges:           "no changes found in proposal",
		ErrorStatusDuplicateComment:            "duplicate comment",
		ErrorStatusInvalidLogin:                "invalid login credentials",
		ErrorStatusCommentIsCensored:           "comment is censored",
		ErrorStatusInvalidProposalVersion:      "invalid proposal version",
	}

	// PropStatus converts propsal status codes to human readable text
	PropStatus = map[PropStatusT]string{
		PropStatusInvalid:     "invalid proposal status",
		PropStatusNotFound:    "not found",
		PropStatusNotReviewed: "unreviewed",
		PropStatusCensored:    "censored",
		PropStatusPublic:      "public",
		PropStatusAbandoned:   "abandoned",
	}

	// PropVoteStatus converts votes status codes to human readable text
	PropVoteStatus = map[PropVoteStatusT]string{
		PropVoteStatusInvalid:       "invalid vote status",
		PropVoteStatusNotAuthorized: "voting has not been authorized by author",
		PropVoteStatusAuthorized:    "voting has been authorized by author",
		PropVoteStatusStarted:       "voting active",
		PropVoteStatusFinished:      "voting finished",
		PropVoteStatusDoesntExist:   "proposal does not exist",
	}

	// UserManageAction converts user edit actions to human readable text
	UserManageAction = map[UserManageActionT]string{
		UserManageInvalid:                         "invalid action",
		UserManageExpireNewUserVerification:       "expire new user verification",
		UserManageExpireUpdateKeyVerification:     "expire update key verification",
		UserManageExpireResetPasswordVerification: "expire reset password verification",
		UserManageClearUserPaywall:                "clear user paywall",
		UserManageUnlock:                          "unlock user",
		UserManageDeactivate:                      "deactivate user",
		UserManageReactivate:                      "reactivate user",
	}
)

// File describes an individual file that is part of the proposal.  The
// directory structure must be flattened.  The server side SHALL verify MIME
// and Digest.
type File struct {
	// Meta-data
	Name   string `json:"name"`   // Suggested filename
	MIME   string `json:"mime"`   // Mime type
	Digest string `json:"digest"` // Digest of unencoded payload

	// Data
	Payload string `json:"payload"` // File content, base64 encoded
}

// ProposalData is the data that is parsed from the data.json file. The
// data.json file is part of the proposal files bundle and includes specifc
// fields that are needed by politeiawww. They are included in a separate json
// file instead of the index markdown file to make parsing easier.
//
// The proposal name is not included in the ProposalData due to backwards
// compatibility issues. It is still parsed from the index markdown file.
type ProposalData struct {
	LinkTo string `json:"linkto,omitempty"` // Token of proposal to link to
	LinkBy int64  `json:"linkby,omitempty"` // UNIX timestamp of RFP deadline
}

// CensorshipRecord contains the proof that a proposal was accepted for review.
// The proof is verifiable on the client side.
//
// The Merkle field contains the ordered merkle root of all files in the proposal.
// The Token field contains a random censorship token that is signed by the
// server private key.  The token can be used on the client to verify the
// authenticity of the CensorshipRecord.
type CensorshipRecord struct {
	Token     string `json:"token"`     // Censorship token
	Merkle    string `json:"merkle"`    // Merkle root of proposal
	Signature string `json:"signature"` // Server side signature of []byte(Merkle+Token)
}

// VoteSummary contains a summary of the vote information for a specific
// proposal. It is a light weight version of the VoteResultsReply that is used
// when the full ticket snapshot or the full cast vote data is not needed.
type VoteSummary struct {
	Status           PropVoteStatusT    `json:"status"`                     // Vote status
	Type             VoteT              `json:"type,omitempty"`             // Vote type
	EligibleTickets  uint32             `json:"eligibletickets,omitempty"`  // Number of eligible tickets
	Duration         uint32             `json:"duration,omitempty"`         // Duration of vote
	EndHeight        uint64             `json:"endheight,omitempty"`        // Vote end height
	QuorumPercentage uint32             `json:"quorumpercentage,omitempty"` // Percent of eligible votes required for quorum
	PassPercentage   uint32             `json:"passpercentage,omitempty"`   // Percent of total votes required to pass
	Approved         bool               `json:"approved,omitempty"`         // Was the vote approved
	Results          []VoteOptionResult `json:"results,omitempty"`          // Vote results
}

// ProposalRecord is an entire proposal and it's content.
type ProposalRecord struct {
	Name                string      `json:"name"`                          // Suggested short proposal name
	State               PropStateT  `json:"state"`                         // Current state of proposal
	Status              PropStatusT `json:"status"`                        // Current status of proposal
	Timestamp           int64       `json:"timestamp"`                     // Last update of proposal
	UserId              string      `json:"userid"`                        // ID of user who submitted proposal
	Username            string      `json:"username"`                      // Username of user who submitted proposal
	PublicKey           string      `json:"publickey"`                     // Key used for signature.
	Signature           string      `json:"signature"`                     // Signature of merkle root
	Files               []File      `json:"files"`                         // Files that make up the proposal
	NumComments         uint        `json:"numcomments"`                   // Number of comments on the proposal
	Version             string      `json:"version"`                       // Record version
	StatusChangeMessage string      `json:"statuschangemessage,omitempty"` // Message associated to the status change
	PublishedAt         int64       `json:"publishedat,omitempty"`         // UNIX timestamp of when proposal was published
	CensoredAt          int64       `json:"censoredat,omitempty"`          // UNIX timestamp of when proposal was censored
	AbandonedAt         int64       `json:"abandonedat,omitempty"`         // UNIX timestamp of when proposal was abandoned
	LinkTo              string      `json:"linkto,omitempty"`              // Token of linked parent proposal
	LinkBy              int64       `json:"linkby,omitempty"`              // UNIX timestamp of RFP deadline
	LinkedFrom          []string    `json:"linkedfrom,omitempty"`          // Tokens of public props that have linked to this this prop

	CensorshipRecord CensorshipRecord `json:"censorshiprecord"`
}

// IsRFP returns whether the proposal is a Request For Proposals (RFP).
func (p *ProposalRecord) IsRFP() bool {
	return p.LinkBy != 0
}

// ProposalCredit contains the details of a proposal credit that has been
// purchased by the user.
type ProposalCredit struct {
	PaywallID     uint64 `json:"paywallid"`     // paywall that created this credit
	Price         uint64 `json:"price"`         // Price credit was purchased at in atoms
	DatePurchased int64  `json:"datepurchased"` // Unix timestamp of the purchase date
	TxID          string `json:"txid"`          // Decred tx that purchased this credit
}

// UserError represents an error that is caused by something that the user
// did (malformed input, bad timing, etc).
type UserError struct {
	ErrorCode    ErrorStatusT
	ErrorContext []string
}

// Error satisfies the error interface.
func (e UserError) Error() string {
	return fmt.Sprintf("user error code: %v", e.ErrorCode)
}

// PDError is emitted when an HTTP error response is returned from Politeiad
// for a request. It contains the HTTP status code and the JSON response body.
type PDError struct {
	HTTPCode   int
	ErrorReply PDErrorReply
}

// Error satisfies the error interface.
func (e PDError) Error() string {
	return fmt.Sprintf("error from politeiad: %v %v", e.HTTPCode,
		e.ErrorReply.ErrorCode)
}

// PDErrorReply is an error reply returned from Politeiad whenever an
// error occurs.
type PDErrorReply struct {
	ErrorCode    int
	ErrorContext []string
}

// ErrorReply are replies that the server returns a when it encounters an
// unrecoverable problem while executing a command.  The HTTP Error Code
// shall be 500 if it's an internal server error or 4xx if it's a user error.
type ErrorReply struct {
	ErrorCode    int64    `json:"errorcode,omitempty"`
	ErrorContext []string `json:"errorcontext,omitempty"`
}

// Version command is used to determine the lowest API version that this
// backend supports and additionally it provides the route to said API.  This
// call is required in order to establish CSRF for the session.  The client
// should verify compatibility with the server version.
type Version struct{}

// VersionReply returns information that indicates the lowest version that
// this backend supports and additionally the route to the API and the public
// signing key of the server.
type VersionReply struct {
	Version           uint   `json:"version"`           // Lowest supported WWW API version
	Route             string `json:"route"`             // Prefix to API calls
	BuildVersion      string `json:"buildversion"`      // Build version from hosted pi module
	PubKey            string `json:"pubkey"`            // Server public key
	TestNet           bool   `json:"testnet"`           // Network indicator
	Mode              string `json:"mode"`              // current politeiawww mode running (piwww or cmswww)
	ActiveUserSession bool   `json:"activeusersession"` // indicates if there is an active user session
}

// NewUser is used to request that a new user be created within the db.
// If successful, the user will require verification before being able to login.
type NewUser struct {
	Email     string `json:"email"`
	Password  string `json:"password"`
	PublicKey string `json:"publickey"`
	Username  string `json:"username"`
}

// NewUserReply is used to reply to the NewUser command with an error
// if the command is unsuccessful.
type NewUserReply struct {
	VerificationToken string `json:"verificationtoken"` // Server verification token
}

// VerifyNewUser is used to perform verification for the user created through
// the NewUser command using the token provided in NewUserReply.
type VerifyNewUser struct {
	Email             string `schema:"email"`             // User email address
	VerificationToken string `schema:"verificationtoken"` // Server provided verification token
	Signature         string `schema:"signature"`         // Verification token signature
}

// VerifyNewUserReply
type VerifyNewUserReply struct{}

// ResendVerification is used to resent a new user verification email.
type ResendVerification struct {
	Email     string `json:"email"`
	PublicKey string `json:"publickey"`
}

// ResendVerificationReply is used to reply to the ResendVerification command.
type ResendVerificationReply struct {
	VerificationToken string `json:"verificationtoken"` // Server verification token
}

// UpdateUserKey is used to request a new active key.
type UpdateUserKey struct {
	PublicKey string `json:"publickey"`
}

// UpdateUserKeyReply replies to the UpdateUserKey command.
type UpdateUserKeyReply struct {
	VerificationToken string `json:"verificationtoken"` // Server verification token
}

// VerifyUpdateUserKey is used to request a new active key.
type VerifyUpdateUserKey struct {
	VerificationToken string `json:"verificationtoken"` // Server provided verification token
	Signature         string `json:"signature"`         // Verification token signature
}

// VerifyUpdateUserKeyReply replies to the VerifyUpdateUserKey command.
type VerifyUpdateUserKeyReply struct{}

// ChangeUsername is used to perform a username change while the user
// is logged in.
type ChangeUsername struct {
	Password    string `json:"password"`
	NewUsername string `json:"newusername"`
}

// ChangeUsernameReply is used to perform a username change while the user
// is logged in.
type ChangeUsernameReply struct{}

// ChangePassword is used to perform a password change while the user
// is logged in.
type ChangePassword struct {
	CurrentPassword string `json:"currentpassword"`
	NewPassword     string `json:"newpassword"`
}

// ChangePasswordReply is used to perform a password change while the user
// is logged in.
type ChangePasswordReply struct{}

// ResetPassword is used to perform a password change when the user is not
// logged in. If the username and email address match the user record in the
// database then a reset password verification token will be email to the user.
type ResetPassword struct {
	Username string `json:"username"`
	Email    string `json:"email"`
}

// ResetPasswordReply is used to reply to the ResetPassword command. The
// verification token will only be present if the email server has been
// disabled.
type ResetPasswordReply struct {
	VerificationToken string `json:"verificationtoken"`
}

// VerifyResetPassword is used to verify the verification token sent to a user
// in the ResestPassword command and will update the user's password with the
// provided NewPassword if everything matches.
type VerifyResetPassword struct {
	Username          string `json:"username"`
	VerificationToken string `json:"verificationtoken"`
	NewPassword       string `json:"newpassword"`
}

// VerifyResetPasswordReply is used to reply to the VerifyResetPassword
// command.
type VerifyResetPasswordReply struct{}

// UserProposalCredits is used to request a list of all the user's unspent
// proposal credits and a list of all of the user's spent proposal credits.
// A spent credit means that the credit was used to submit a proposal.  Spent
// credits have a proposal censorship token associated with them to signify
// that they have been spent.
type UserProposalCredits struct{}

// UserProposalCredits is used to reply to the UserProposalCredits command.
type UserProposalCreditsReply struct {
	UnspentCredits []ProposalCredit `json:"unspentcredits"` // credits that the user has purchased, but have not yet been used to submit proposals (credit price in atoms)
	SpentCredits   []ProposalCredit `json:"spentcredits"`   // credits that the user has purchased and that have already been used to submit proposals (credit price in atoms)
}

// UserPaymentsRescan allows an admin to rescan a user's paywall address to
// check for any payments that may have been missed by paywall polling. Any
// proposal credits that are created as a result of the rescan are returned in
// the UserPaymentsRescanReply. This call isn't RESTful, but a PUT request is
// used since it's idempotent.
type UserPaymentsRescan struct {
	UserID string `json:"userid"` // ID of user to rescan
}

// UserPaymentsRescanReply is used to reply to the UserPaymentsRescan command.
type UserPaymentsRescanReply struct {
	NewCredits []ProposalCredit `json:"newcredits"` // Credits that were created by the rescan
}

// UserProposals is used to request a list of proposals that the
// user has submitted. This command optionally takes either a Before
// or After parameter, which specify a proposal's censorship token.
// If After is specified, the "page" returned starts after the proposal
// whose censorship token is provided. If Before is specified, the "page"
// returned starts before the proposal whose censorship token is provided.
type UserProposals struct {
	UserId string `schema:"userid"`
	Before string `schema:"before"`
	After  string `schema:"after"`
}

// UserProposalsReply replies to the UserProposals command with
// a list of proposals that the user has submitted and the total
// amount of proposals
type UserProposalsReply struct {
	Proposals      []ProposalRecord `json:"proposals"`      // user proposals
	NumOfProposals int              `json:"numofproposals"` // number of proposals submitted by the user
}

// VerifyUserPayment is used to request the server to check for the
// provided transaction on the Decred blockchain and verify that it
// satisfies the requirements for a user to pay his registration fee.
type VerifyUserPayment struct {
}

type VerifyUserPaymentReply struct {
	HasPaid            bool   `json:"haspaid"`
	PaywallAddress     string `json:"paywalladdress"`     // Registration paywall address
	PaywallAmount      uint64 `json:"paywallamount"`      // Registration paywall amount in atoms
	PaywallTxNotBefore int64  `json:"paywalltxnotbefore"` // Minimum timestamp for paywall tx
}

// Users is used to request a list of users given a filter.
type Users struct {
	Username  string `json:"username"`  // String which should match or partially match a username
	Email     string `json:"email"`     // String which should match or partially match an email
	PublicKey string `json:"publickey"` // Active or inactive user pubkey

}

// UsersReply is a reply to the Users command, replying with a list of users.
type UsersReply struct {
	TotalUsers   uint64         `json:"totalusers,omitempty"` // Total number of all users in the database
	TotalMatches uint64         `json:"totalmatches"`         // Total number of users that match the filters
	Users        []AbridgedUser `json:"users"`                // List of users that match the filters
}

// AbridgedUser is a shortened version of User that's used for the admin list.
type AbridgedUser struct {
	ID       string `json:"id"`
	Email    string `json:"email,omitempty"`
	Username string `json:"username"`
}

// Login attempts to login the user.  Note that by necessity the password
// travels in the clear.
type Login struct {
	Email    string `json:"email"`
	Password string `json:"password"`
}

// LoginReply is used to reply to the Login command.
type LoginReply struct {
	IsAdmin            bool   `json:"isadmin"`            // Set if user is an admin
	UserID             string `json:"userid"`             // User id
	Email              string `json:"email"`              // User email
	Username           string `json:"username"`           // Username
	PublicKey          string `json:"publickey"`          // Active public key
	PaywallAddress     string `json:"paywalladdress"`     // Registration paywall address
	PaywallAmount      uint64 `json:"paywallamount"`      // Registration paywall amount in atoms
	PaywallTxNotBefore int64  `json:"paywalltxnotbefore"` // Minimum timestamp for paywall tx
	PaywallTxID        string `json:"paywalltxid"`        // Paywall payment tx ID
	ProposalCredits    uint64 `json:"proposalcredits"`    // Number of the proposal credits the user has available to spend
	LastLoginTime      int64  `json:"lastlogintime"`      // Unix timestamp of last login date
	SessionMaxAge      int64  `json:"sessionmaxage"`      // Unix timestamp of session max age
}

//Logout attempts to log the user out.
type Logout struct{}

// LogoutReply indicates whether the Logout command was success or not.
type LogoutReply struct{}

// Me asks the server to return pertinent user information.
//
// Note that MeReply is not present because LoginReply is reused
// for this endpoint.
type Me struct{}

// ProposalPaywallDetails is used to request proposal paywall details from the
// server that the user needs in order to purchase paywall credits.
type ProposalPaywallDetails struct{}

// ProposalPaywallDetailsReply is used to reply to the ProposalPaywallDetails
// command.
type ProposalPaywallDetailsReply struct {
	CreditPrice        uint64 `json:"creditprice"`        // Cost per proposal credit in atoms
	PaywallAddress     string `json:"paywalladdress"`     // Proposal paywall address
	PaywallTxNotBefore int64  `json:"paywalltxnotbefore"` // Minimum timestamp for paywall tx
}

// ProposalPaywallPayment is used to request payment details for a pending
// proposal paywall payment.
type ProposalPaywallPayment struct{}

// ProposalPaywallPaymentReply is used to reply to the ProposalPaywallPayment
// command.
type ProposalPaywallPaymentReply struct {
	TxID          string `json:"txid"`          // Transaction ID
	TxAmount      uint64 `json:"amount"`        // Transaction amount in atoms
	Confirmations uint64 `json:"confirmations"` // Number of block confirmations
}

// NewProposal attempts to submit a new proposal.
type NewProposal struct {
	Files     []File `json:"files"`     // Proposal files
	PublicKey string `json:"publickey"` // Key used for signature.
	Signature string `json:"signature"` // Signature of merkle root
}

// NewProposalReply is used to reply to the NewProposal command
type NewProposalReply struct {
	CensorshipRecord CensorshipRecord `json:"censorshiprecord"`
}

// ProposalsDetails is used to retrieve a proposal by it's token
// and by the proposal version (optional). If the version isn't specified
// the latest proposal version will be returned by default.
type ProposalsDetails struct {
	Token   string `json:"token"`             // Censorship token
	Version string `json:"version,omitempty"` // Proposal version
}

// ProposalDetailsReply is used to reply to a proposal details command.
type ProposalDetailsReply struct {
	Proposal ProposalRecord `json:"proposal"`
}

// BatchProposals is used to request the proposal details for each of the
// provided censorship tokens. The returned proposals do not include the
// proposal files.
type BatchProposals struct {
	Tokens []string `json:"tokens"` // Censorship tokens
}

// BatchProposalsReply is used to reply to a BatchProposals command.
type BatchProposalsReply struct {
	Proposals []ProposalRecord `json:"proposals"`
}

// BatchVoteSummary is used to request the VoteSummary for the each of the
// provided censorship tokens.
type BatchVoteSummary struct {
	Tokens []string `json:"tokens"` // Censorship tokens
}

// BatchVoteSummaryReply is used to reply to a BatchVoteSummary command.
type BatchVoteSummaryReply struct {
	BestBlock uint64                 `json:"bestblock"` // Current block height
	Summaries map[string]VoteSummary `json:"summaries"` // [token]VoteSummary
}

// SetProposalStatus is used to change the status of a proposal. Only admins
// have the ability to change a proposal's status. Some status changes, such
// as censoring a proposal, require the StatusChangeMessage to be populated
// with the reason for the status change.
type SetProposalStatus struct {
	Token               string      `json:"token"`                         // Proposal token
	ProposalStatus      PropStatusT `json:"proposalstatus"`                // New status
	StatusChangeMessage string      `json:"statuschangemessage,omitempty"` // Message associated to the status change
	Signature           string      `json:"signature"`                     // Signature of Token+string(ProposalStatus)+StatusChangeMessage
	PublicKey           string      `json:"publickey"`                     // Signature pubkey
}

// SetProposalStatusReply is used to reply to a SetProposalStatus command.
type SetProposalStatusReply struct {
	Proposal ProposalRecord `json:"proposal"`
}

// GetAllVetted retrieves vetted proposals; the maximum number returned is
// dictated by ProposalListPageSize.
//
// This command optionally takes either a Before or After parameter, which
// specify a proposal's censorship token. If After is specified, the "page"
// returned starts after the provided censorship token, when sorted in reverse
// chronological order. A simplified example is shown below.
//
// input: [5,4,3,2,1]
// after=3
// output: [2,1]
//
// If Before is specified, the "page" returned starts before the provided
// proposal censorship token, when sorted in reverse chronological order.
type GetAllVetted struct {
	Before string `schema:"before"`
	After  string `schema:"after"`
}

// GetAllVettedReply is used to reply with a list of vetted proposals.
type GetAllVettedReply struct {
	Proposals []ProposalRecord `json:"proposals"`
}

// Policy returns a struct with various maxima.  The client shall observe the
// maxima.
type Policy struct{}

// PolicyReply is used to reply to the policy command. It returns
// the file upload restrictions set for Politeia.
type PolicyReply struct {
	MinPasswordLength          uint     `json:"minpasswordlength"`
	MinUsernameLength          uint     `json:"minusernamelength"`
	MaxUsernameLength          uint     `json:"maxusernamelength"`
	UsernameSupportedChars     []string `json:"usernamesupportedchars"`
	ProposalListPageSize       uint     `json:"proposallistpagesize"`
	UserListPageSize           uint     `json:"userlistpagesize"`
	MaxImages                  uint     `json:"maximages"`
	MaxImageSize               uint     `json:"maximagesize"`
	MaxMDs                     uint     `json:"maxmds"`
	MaxMDSize                  uint     `json:"maxmdsize"`
	ValidMIMETypes             []string `json:"validmimetypes"`
	MinProposalNameLength      uint     `json:"minproposalnamelength"`
	MaxProposalNameLength      uint     `json:"maxproposalnamelength"`
	ProposalNameSupportedChars []string `json:"proposalnamesupportedchars"`
	MaxCommentLength           uint     `json:"maxcommentlength"`
	BackendPublicKey           string   `json:"backendpublickey"`
<<<<<<< HEAD
	IndexFilename              string   `json:"indexfilename"`
	DataFilename               string   `json:"datafilename"`
	MinLinkByPeriod            int64    `json:"minlinkbyperiod"`
	MaxLinkByPeriod            int64    `json:"maxlinkbyperiod"`
=======
	BuildInformation           []string `json:"buildinformation"`
>>>>>>> c5d92d07
}

// VoteOption describes a single vote option.
type VoteOption struct {
	Id          string `json:"id"`          // Single unique word identifying vote (e.g. yes)
	Description string `json:"description"` // Longer description of the vote.
	Bits        uint64 `json:"bits"`        // Bits used for this option
}

// Vote represents the vote options for vote that is identified by its token.
type Vote struct {
	Token            string       `json:"token"`            // Token that identifies vote
	Mask             uint64       `json:"mask"`             // Valid votebits
	Duration         uint32       `json:"duration"`         // Duration in blocks
	QuorumPercentage uint32       `json:"quorumpercentage"` // Percent of eligible votes required for quorum
	PassPercentage   uint32       `json:"passpercentage"`   // Percent of total votes required to pass
	Options          []VoteOption `json:"options"`          // Vote options
}

// ActiveVote obtains all proposals that have active votes.
type ActiveVote struct{}

// ProposalVoteTuple is the proposal, vote and vote details.
type ProposalVoteTuple struct {
	Proposal       ProposalRecord `json:"proposal"`       // Proposal
	StartVote      StartVote      `json:"startvote"`      // Vote bits and mask
	StartVoteReply StartVoteReply `json:"startvotereply"` // Eligible tickets and other details
}

// ActiveVoteReply returns all proposals that have active votes.
type ActiveVoteReply struct {
	Votes []ProposalVoteTuple `json:"votes"` // Active votes
}

// plugin commands

// AuthorizeVote is used to indicate that a proposal has been finalized and
// is ready to be voted on.  The signature and public key are from the
// proposal author.  The author can revoke a previously sent vote authorization
// by setting the Action field to revoke.
type AuthorizeVote struct {
	Action    string `json:"action"`    // Authorize or revoke
	Token     string `json:"token"`     // Proposal token
	Signature string `json:"signature"` // Signature of token+version+action
	PublicKey string `json:"publickey"` // Key used for signature
}

// AuthorizeVoteReply returns a receipt if the action was successfully
// executed.
type AuthorizeVoteReply struct {
	Action  string `json:"action"`  // Authorize or revoke
	Receipt string `json:"receipt"` // Server signature of client signature
}

// StartVote starts the voting process for a proposal.
//
// THIS ROUTE HAS BEEN DEPRECATED
// A proposal vote must be initiated using the v2 StartVote route.
type StartVote struct {
	PublicKey string `json:"publickey"` // Key used for signature.
	Vote      Vote   `json:"vote"`      // Vote
	Signature string `json:"signature"` // Signature of Votehash
}

// StartVoteReply returns the eligible ticket pool.
type StartVoteReply struct {
	StartBlockHeight string   `json:"startblockheight"` // Block height
	StartBlockHash   string   `json:"startblockhash"`   // Block hash
	EndHeight        string   `json:"endheight"`        // Height of vote end
	EligibleTickets  []string `json:"eligibletickets"`  // Valid voting tickets
}

// CastVote is a signed vote.
type CastVote struct {
	Token     string `json:"token"`     // Proposal ID
	Ticket    string `json:"ticket"`    // Ticket ID
	VoteBit   string `json:"votebit"`   // Vote bit that was selected, this is encode in hex
	Signature string `json:"signature"` // Signature of Token+Ticket+VoteBit
}

// Ballot is a batch of votes that are sent to the server.
type Ballot struct {
	Votes []CastVote `json:"votes"`
}

// CastVoteReply is the answer to the CastVote command. The Error and
// ErrorStatus fields will only be populated if something went wrong while
// attempting to cast the vote.
type CastVoteReply struct {
	ClientSignature string                    `json:"clientsignature"`       // Signature that was sent in
	Signature       string                    `json:"signature"`             // Signature of the ClientSignature
	Error           string                    `json:"error"`                 // Error status message
	ErrorStatus     decredplugin.ErrorStatusT `json:"errorstatus,omitempty"` // Error status code
}

// CastVotesReply is a reply to a batched list of votes.
type BallotReply struct {
	Receipts []CastVoteReply `json:"receipts"`
}

// VoteResults retrieves a single proposal vote results from the server. If the
// voting period has not yet started for the given proposal a reply is returned
// with all fields set to their zero value.
type VoteResults struct{}

// VoteResultsReply returns the original proposal vote and the associated cast
// votes.
type VoteResultsReply struct {
	StartVote      StartVote      `json:"startvote"`      // Original vote
	CastVotes      []CastVote     `json:"castvotes"`      // Vote results
	StartVoteReply StartVoteReply `json:"startvotereply"` // Eligible tickets and other details
}

// Comment is the structure that describes the full server side content.  It
// includes server side meta-data as well.
type Comment struct {
	// Data generated by client
	Token     string `json:"token"`     // Censorship token
	ParentID  string `json:"parentid"`  // Parent comment ID
	Comment   string `json:"comment"`   // Comment
	Signature string `json:"signature"` // Client Signature of Token+ParentID+Comment
	PublicKey string `json:"publickey"` // Pubkey used for Signature

	// Metadata generated by decred plugin
	CommentID   string `json:"commentid"`           // Comment ID
	Receipt     string `json:"receipt"`             // Server signature of the client Signature
	Timestamp   int64  `json:"timestamp"`           // Received UNIX timestamp
	ResultVotes int64  `json:"resultvotes"`         // Vote score
	Upvotes     uint64 `json:"upvotes,omitempty"`   // Pro votes
	Downvotes   uint64 `json:"downvotes,omitempty"` // Contra votes
	Censored    bool   `json:"censored"`            // Has this comment been censored

	// Metadata generated by www
	UserID   string `json:"userid"`   // User id
	Username string `json:"username"` // Username
}

// NewComment sends a comment from a user to a specific proposal.  Note that
// the user is implied by the session.  A parent ID of 0 indicates that the
// comment does not have a parent.  A non-zero parent ID indicates that the
// comment is a reply to an existing comment.
type NewComment struct {
	Token     string `json:"token"`     // Censorship token
	ParentID  string `json:"parentid"`  // Parent comment ID
	Comment   string `json:"comment"`   // Comment
	Signature string `json:"signature"` // Client Signature of Token+ParentID+Comment
	PublicKey string `json:"publickey"` // Pubkey used for Signature
}

// NewCommentReply returns the site generated Comment ID or an error if
// something went wrong.
type NewCommentReply struct {
	Comment Comment `json:"comment"` // Comment + receipt
}

// GetComments retrieve all comments for a given proposal.
type GetComments struct {
	Token string `json:"token"` // Censorship token
}

// GetCommentsReply returns the provided number of comments.
type GetCommentsReply struct {
	Comments   []Comment `json:"comments"`             // Comments
	AccessTime int64     `json:"accesstime,omitempty"` // User Access Time
}

const (
	VoteActionDown = "-1" // User votes down a comment
	VoteActionUp   = "1"  // User votes up a comment
)

// LikeComment allows a user to up or down vote a comment.
type LikeComment struct {
	Token     string `json:"token"`     // Censorship token
	CommentID string `json:"commentid"` // Comment ID
	Action    string `json:"action"`    // VoteActionUp or VoteActionDown above
	Signature string `json:"signature"` // Client Signature of Token+CommentID+Action
	PublicKey string `json:"publickey"` // Pubkey used for Signature
}

// LikeCommentReply returns the current up/down vote result.
type LikeCommentReply struct {
	// XXX we probably need a sequence numkber or something here and some sort of rate limit
	Total     uint64 `json:"total"`               // Total number of up and down votes
	Result    int64  `json:"result"`              // Current tally of likes, can be negative
	Upvotes   uint64 `json:"upvotes,omitempty"`   // Current tally of pro votes
	Downvotes uint64 `json:"downvotes,omitempty"` // Current tally of contra votes
	Receipt   string `json:"receipt"`             // Server signature of client signature
	Error     string `json:"error,omitempty"`     // Error if something went wrong during liking a comment
}

// CensorComment allows an admin to censor a comment. The signature and
// public key are from the admin that censored this comment.
type CensorComment struct {
	Token     string `json:"token"`     // Proposal censorship token
	CommentID string `json:"commentid"` // Comment ID
	Reason    string `json:"reason"`    // Reason the comment was censored
	Signature string `json:"signature"` // Client signature of Token+CommentID+Reason
	PublicKey string `json:"publickey"` // Pubkey used for signature
}

// CensorCommentReply returns a receipt if the comment was successfully
// censored.
type CensorCommentReply struct {
	Receipt string `json:"receipt"` // Server signature of client signature
}

// CommentLike describes the voting action an user has given
// to a comment (e.g: up or down vote)
type CommentLike struct {
	Action    string `json:"action"`    // VoteActionUp or VoteActionDown above
	CommentID string `json:"commentid"` // Comment ID
	Token     string `json:"token"`     // Censorship token
}

// UserCommentsLikes is a command to fetch all user vote actions
// on the comments of a given proposal
type UserCommentsLikes struct{}

// UserCommentsLikesReply is a reply with all user vote actions
// for the comments of a given proposal
type UserCommentsLikesReply struct {
	CommentsLikes []CommentLike `json:"commentslikes"`
}

// VoteOptionResult is a structure that describes a VotingOption along with the
// number of votes it has received
type VoteOptionResult struct {
	Option        VoteOption `json:"option"`        // Vote Option
	VotesReceived uint64     `json:"votesreceived"` // Number of votes received by the option
}

// VoteStatus is a command to fetch the the current vote status for a single
// public proposal
// *** This is deprecated by the BatchVoteSummary request. ***
type VoteStatus struct{}

// VoteStatusReply describes the vote status for a given proposal
// *** This is deprecated by the BatchVoteSummary request. ***
type VoteStatusReply struct {
	Token              string             `json:"token"`              // Censorship token
	Status             PropVoteStatusT    `json:"status"`             // Vote status (finished, started, etc)
	TotalVotes         uint64             `json:"totalvotes"`         // Proposal's total number of votes
	OptionsResult      []VoteOptionResult `json:"optionsresult"`      // VoteOptionResult for each option
	EndHeight          string             `json:"endheight"`          // Vote end height
	BestBlock          string             `json:"bestblock"`          // Current best block height
	NumOfEligibleVotes int                `json:"numofeligiblevotes"` // Total number of eligible votes
	QuorumPercentage   uint32             `json:"quorumpercentage"`   // Percent of eligible votes required for quorum
	PassPercentage     uint32             `json:"passpercentage"`     // Percent of total votes required to pass
}

// GetAllVoteStatus attempts to fetch the vote status of all public propsals
// *** This is deprecated by the BatchVoteSummary request. ***
type GetAllVoteStatus struct{}

// GetAllVoteStatusReply returns the vote status of all public proposals
// *** This is deprecated by the BatchVoteSummary request. ***
type GetAllVoteStatusReply struct {
	VotesStatus []VoteStatusReply `json:"votesstatus"` // Vote status of all public proposals
}

// UserDetails fetches a user's details by their id.
type UserDetails struct {
	UserID string `json:"userid"` // User id
}

// UserDetailsReply returns a user's details.
type UserDetailsReply struct {
	User User `json:"user"`
}

// ManageUser performs the given action on a user.
type ManageUser struct {
	UserID string            `json:"userid"` // User id
	Action UserManageActionT `json:"action"` // Action
	Reason string            `json:"reason"` // Admin reason for action
}

// ManageUserReply is the reply for the ManageUserReply command.
type ManageUserReply struct{}

// EditUser edits a user's preferences.
type EditUser struct {
	EmailNotifications *uint64 `json:"emailnotifications"` // Notify the user via emails
}

// EditUserReply is the reply for the EditUser command.
type EditUserReply struct{}

// User represents an individual user.
type User struct {
	ID                              string         `json:"id"`
	Email                           string         `json:"email"`
	Username                        string         `json:"username"`
	Admin                           bool           `json:"isadmin"`
	NewUserPaywallAddress           string         `json:"newuserpaywalladdress"`
	NewUserPaywallAmount            uint64         `json:"newuserpaywallamount"`
	NewUserPaywallTx                string         `json:"newuserpaywalltx"`
	NewUserPaywallTxNotBefore       int64          `json:"newuserpaywalltxnotbefore"`
	NewUserPaywallPollExpiry        int64          `json:"newuserpaywallpollexpiry"`
	NewUserVerificationToken        []byte         `json:"newuserverificationtoken"`
	NewUserVerificationExpiry       int64          `json:"newuserverificationexpiry"`
	UpdateKeyVerificationToken      []byte         `json:"updatekeyverificationtoken"`
	UpdateKeyVerificationExpiry     int64          `json:"updatekeyverificationexpiry"`
	ResetPasswordVerificationToken  []byte         `json:"resetpasswordverificationtoken"`
	ResetPasswordVerificationExpiry int64          `json:"resetpasswordverificationexpiry"`
	LastLoginTime                   int64          `json:"lastlogintime"`
	FailedLoginAttempts             uint64         `json:"failedloginattempts"`
	Deactivated                     bool           `json:"isdeactivated"`
	Locked                          bool           `json:"islocked"`
	Identities                      []UserIdentity `json:"identities"`
	ProposalCredits                 uint64         `json:"proposalcredits"`
	EmailNotifications              uint64         `json:"emailnotifications"` // Notify the user via emails
}

// UserIdentity represents a user's unique identity.
type UserIdentity struct {
	Pubkey string `json:"pubkey"`
	Active bool   `json:"isactive"`
}

// EditProposal attempts to edit a proposal
type EditProposal struct {
	Token     string `json:"token"`
	Files     []File `json:"files"`
	PublicKey string `json:"publickey"`
	Signature string `json:"signature"`
}

// EditProposalReply is used to reply to the EditProposal command
type EditProposalReply struct {
	Proposal ProposalRecord `json:"proposal"`
}

// TokenInventory retrieves the censorship record tokens of all proposals in
// the inventory, categorized by stage of the voting process.
type TokenInventory struct{}

// TokenInventoryReply is used to reply to the TokenInventory command and
// returns the tokens of all proposals in the inventory. The tokens are
// categorized by stage of the voting process and sorted according to the
// rules listed below. Unvetted proposal tokens are only returned to admins.
//
// Sorted by record timestamp in descending order:
// Pre, Abandonded, Unreviewed, Censored
//
// Sorted by voting period end block height in descending order:
// Active, Approved, Rejected
type TokenInventoryReply struct {
	// Vetted
	Pre       []string `json:"pre"`       // Tokens of all props that are pre-vote
	Active    []string `json:"active"`    // Tokens of all props with an active voting period
	Approved  []string `json:"approved"`  // Tokens of all props that have been approved by a vote
	Rejected  []string `json:"rejected"`  // Tokens of all props that have been rejected by a vote
	Abandoned []string `json:"abandoned"` // Tokens of all props that have been abandoned

	// Unvetted
	Unreviewed []string `json:"unreviewed"` // Tokens of all unreviewed props
	Censored   []string `json:"censored"`   // Tokens of all censored props
}

// Websocket commands
const (
	WSCError     = "error"
	WSCPing      = "ping"
	WSCSubscribe = "subscribe"
)

// WSHeader is required to be sent before any other command. The point is to
// make decoding easier without too much magic. E.g. a ping command
// WSHeader<ping>WSPing<timestamp>
type WSHeader struct {
	Command string `json:"command"`      // Following command
	ID      string `json:"id,omitempty"` // Client setable client id
}

// WSError is a generic websocket error. It returns in ID the client side id
// and all errors it encountered in Errors.
type WSError struct {
	Command string   `json:"command,omitempty"` // Command from client
	ID      string   `json:"id,omitempty"`      // Client set client id
	Errors  []string `json:"errors"`            // Errors returned by server
}

// WSSubscribe is a client side push to tell the server what RPCs it wishes to
// subscribe to.
type WSSubscribe struct {
	RPCS []string `json:"rpcs"` // Commands that the client wants to subscribe to
}

// WSPing is a server side push to the client to see if it is still alive.
type WSPing struct {
	Timestamp int64 `json:"timestamp"` // Server side timestamp
}<|MERGE_RESOLUTION|>--- conflicted
+++ resolved
@@ -923,14 +923,11 @@
 	ProposalNameSupportedChars []string `json:"proposalnamesupportedchars"`
 	MaxCommentLength           uint     `json:"maxcommentlength"`
 	BackendPublicKey           string   `json:"backendpublickey"`
-<<<<<<< HEAD
+	BuildInformation           []string `json:"buildinformation"`
 	IndexFilename              string   `json:"indexfilename"`
 	DataFilename               string   `json:"datafilename"`
 	MinLinkByPeriod            int64    `json:"minlinkbyperiod"`
 	MaxLinkByPeriod            int64    `json:"maxlinkbyperiod"`
-=======
-	BuildInformation           []string `json:"buildinformation"`
->>>>>>> c5d92d07
 }
 
 // VoteOption describes a single vote option.
