--- conflicted
+++ resolved
@@ -156,12 +156,9 @@
 	AllowExtraData     bool   `json:"allowextradata"`
 	CountPageSize      uint32 `json:"countpagesize"`
 	TimestampsPageSize uint32 `json:"timestampspagesize"`
-<<<<<<< HEAD
+	VotesPageSize      uint32 `json:"votespagesize"`
 	AllowEdits         bool   `json:"allowedits"`
 	EditPeriodTime     uint32 `json:"editperiodtime"`
-=======
-	VotesPageSize      uint32 `json:"votespagesize"`
->>>>>>> 4439e3f3
 }
 
 // RecordStateT represents the state of a record.
