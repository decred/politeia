--- conflicted
+++ resolved
@@ -66,13 +66,11 @@
 - [`ErrorStatusUserNotFound`](#ErrorStatusUserNotFound)
 - [`ErrorStatusWrongStatus`](#ErrorStatusWrongStatus)
 - [`ErrorStatusNotLoggedIn`](#ErrorStatusNotLoggedIn)
-<<<<<<< HEAD
-=======
 - [`ErrorStatusUserNotPaid`](#ErrorStatusUserNotPaid)
 - [`ErrorStatusReviewerAdminEqualsAuthor`](#ErrorStatusReviewerAdminEqualsAuthor)
 - [`ErrorStatusMalformedUsername`](#ErrorStatusMalformedUsername)
 - [`ErrorStatusDuplicateUsername`](#ErrorStatusDuplicateUsername)
->>>>>>> fb513682
+
 
 **Proposal status codes**
 
@@ -899,21 +897,15 @@
     "text/plain",
     "text/plain; charset=utf-8"
   ],
-<<<<<<< HEAD
   "maxnamelength": 80,
   "minnamelength": 8,
   "supportedcharacters": [
-     "A-z", "0-9", "&",".",":",";",",","-"," ","@","+","#"
+     "A-z", "0-9", "&", ".", ":", ";", ",", "-", " ", "@", "+", "#"
   ],
   "maxcommentlength": 8000,
   "backendpublickey": ""
-=======
   "minproposalnamelength": 8,
-  "maxproposalnamelength": 80,
-  "proposalnamesupportedchars": [
-     "A-z", "0-9", "&", ".", ":", ";", ",", "-", " ", "@", "+", "#"
-  ]
->>>>>>> fb513682
+  "maxproposalnamelength": 80  
 }
 ```
 
@@ -1507,11 +1499,6 @@
 | <a name="ErrorStatusInvalidInput">ErrorStatusInvalidInput</a> | 24 | Invalid input. |
 | <a name="ErrorStatusInvalidSigningKey">ErrorStatusInvalidSigningKey</a> | 25 | Invalid signing key. |
 | <a name="ErrorStatusCommentLengthExceededPolicy">ErrorStatusCommentLengthExceededPolicy</a> | 26 | The submitted comment length is too large. |
-<<<<<<< HEAD
-| <a name="ErrorStatusUserNotFound">ErrorStatusUserNotFound</a> | 27 | user not found |
-| <a name="ErrorStatusWrongStatus">ErrorStatusWrongStatus</a> | 28 | wrong status |
-| <a name="ErrorStatusNotLoggedIn">ErrorStatusNotLoggedIn</a> | 29 | user not logged in |
-=======
 | <a name="ErrorStatusUserNotFound">ErrorStatusUserNotFound</a> | 27 | The user was not found. |
 | <a name="ErrorStatusWrongStatus">ErrorStatusWrongStatus</a> | 28 | The proposal has the wrong status. |
 | <a name="ErrorStatusNotLoggedIn">ErrorStatusNotLoggedIn</a> | 29 | The user must be logged in for this action. |
@@ -1519,7 +1506,6 @@
 | <a name="ErrorStatusReviewerAdminEqualsAuthor">ErrorStatusReviewerAdminEqualsAuthor</a> | 31 | The user cannot change the status of his own proposal. |
 | <a name="ErrorStatusMalformedUsername">ErrorStatusMalformedUsername</a> | 32 | The provided username was malformed. |
 | <a name="ErrorStatusDuplicateUsername">ErrorStatusDuplicateUsername</a> | 33 | The provided username was a duplicate of another username. |
->>>>>>> fb513682
 
 ### Proposal status codes
 
