// Copyright (c) 2017-2020 The Decred developers
// Use of this source code is governed by an ISC
// license that can be found in the LICENSE file.

package main

import (
	"bytes"
	"context"
	"encoding/hex"
	"errors"
	"fmt"
	"os"
	"regexp"
	"sort"
	"strconv"
	"strings"
	"sync"
	"time"

	"github.com/decred/politeia/politeiad/api/v1/identity"
	www "github.com/decred/politeia/politeiawww/api/www/v1"
	"github.com/decred/politeia/politeiawww/user"
	"github.com/decred/politeia/util"
	"github.com/google/uuid"
	"golang.org/x/crypto/bcrypt"
)

const (
	LoginAttemptsToLockUser = 5

	// Route to reset password at GUI
	ResetPasswordGuiRoute = "/password" // XXX what is this doing here?

	emailRegex = `^[a-zA-Z0-9.!#$%&'*+/=?^_` +
		"`{|}~-]+@[a-zA-Z0-9](?:[a-zA-Z0-9-]{0,61}[a-zA-Z0-9])?" +
		"(?:\\.[a-zA-Z0-9](?:[a-zA-Z0-9-]{0,61}[a-zA-Z0-9])?)*$"
)

var (
	validUsername = regexp.MustCompile(createUsernameRegex())
	validEmail    = regexp.MustCompile(emailRegex)

	// resetPasswordMinWaitTime is the minimum amount of time to wait
	// before sending a response back to the client for the reset
	// password route. This is done to prevent an attacker from being
	// able to execute a timing attack to determine if the provided
	// email address is the user's valid email address.
	resetPasswordMinWaitTime = 500 * time.Millisecond

	// loginMinWaitTime is the minimum amount of time to wait before
	// the server sends a response to the client for the login route.
	// This is done to prevent an attacker from being able to execute
	// a timing attack to determine whether the ErrorStatusInvalidLogin
	// response is specific to a bad email or a bad password.
	loginMinWaitTime = 500 * time.Millisecond
)

// loginReply is used to pass the results of the login command between go
// routines.
type loginResult struct {
	reply *www.LoginReply
	err   error
}

// resetPassword is used to pass the results of the reset password command
// between go routines.
type resetPasswordResult struct {
	reply www.ResetPasswordReply
	err   error
}

// createUsernameRegex generates a regex based on the policy supplied valid
// characters in a user name.
func createUsernameRegex() string {
	var buf bytes.Buffer
	buf.WriteString("^[")

	for _, supportedChar := range www.PolicyUsernameSupportedChars {
		if len(supportedChar) > 1 {
			buf.WriteString(supportedChar)
		} else {
			buf.WriteString(`\` + supportedChar)
		}
	}
	buf.WriteString("]{")
	buf.WriteString(strconv.Itoa(www.PolicyMinUsernameLength) + ",")
	buf.WriteString(strconv.Itoa(www.PolicyMaxUsernameLength) + "}$")

	return buf.String()
}

// convertWWWUserFromDatabaseUser converts a user User to a www User.
func convertWWWUserFromDatabaseUser(user *user.User) www.User {
	return www.User{
		ID:                              user.ID.String(),
		Admin:                           user.Admin,
		Email:                           user.Email,
		Username:                        user.Username,
		NewUserPaywallAddress:           user.NewUserPaywallAddress,
		NewUserPaywallAmount:            user.NewUserPaywallAmount,
		NewUserPaywallTx:                user.NewUserPaywallTx,
		NewUserPaywallTxNotBefore:       user.NewUserPaywallTxNotBefore,
		NewUserPaywallPollExpiry:        user.NewUserPaywallPollExpiry,
		NewUserVerificationToken:        user.NewUserVerificationToken,
		NewUserVerificationExpiry:       user.NewUserVerificationExpiry,
		UpdateKeyVerificationToken:      user.UpdateKeyVerificationToken,
		UpdateKeyVerificationExpiry:     user.UpdateKeyVerificationExpiry,
		ResetPasswordVerificationToken:  user.ResetPasswordVerificationToken,
		ResetPasswordVerificationExpiry: user.ResetPasswordVerificationExpiry,
		LastLoginTime:                   user.LastLoginTime,
		FailedLoginAttempts:             user.FailedLoginAttempts,
		Deactivated:                     user.Deactivated,
		Locked:                          userIsLocked(user.FailedLoginAttempts),
		Identities:                      convertWWWIdentitiesFromDatabaseIdentities(user.Identities),
		ProposalCredits:                 proposalCreditBalance(*user),
		EmailNotifications:              user.EmailNotifications,
	}
}

// convertWWWIdentitiesFromDatabaseIdentities converts a user Identity to a www
// Identity.
func convertWWWIdentitiesFromDatabaseIdentities(identities []user.Identity) []www.UserIdentity {
	userIdentities := make([]www.UserIdentity, 0, len(identities))
	for _, v := range identities {
		userIdentities = append(userIdentities,
			convertWWWIdentityFromDatabaseIdentity(v))
	}
	return userIdentities
}

// convertWWWIdentityFromDatabaseIdentity converts a user Identity to a www
// Identity.
func convertWWWIdentityFromDatabaseIdentity(id user.Identity) www.UserIdentity {
	return www.UserIdentity{
		Pubkey: id.String(),
		Active: id.IsActive(),
	}
}

// filterUserPublicFields creates a filtered copy of a www User that only
// contains public information.
func filterUserPublicFields(user www.User) www.User {
	return www.User{
		ID:         user.ID,
		Admin:      user.Admin,
		Username:   user.Username,
		Identities: user.Identities,
	}
}

// formatUsername normalizes a username to lowercase without leading and
// trailing spaces.
func formatUsername(username string) string {
	return strings.ToLower(strings.TrimSpace(username))
}

// validateUsername verifies that a username adheres to required policy.
func validateUsername(username string) error {
	if username != formatUsername(username) {
		log.Tracef("validateUsername: not normalized: %s %s",
			username, formatUsername(username))
		return www.UserError{
			ErrorCode: www.ErrorStatusMalformedUsername,
		}
	}
	if len(username) < www.PolicyMinUsernameLength ||
		len(username) > www.PolicyMaxUsernameLength {
		log.Tracef("validateUsername: not within bounds: %s",
			username)
		return www.UserError{
			ErrorCode: www.ErrorStatusMalformedUsername,
		}
	}
	if !validUsername.MatchString(username) {
		log.Tracef("validateUsername: not valid: %s %s",
			username, validUsername.String())
		return www.UserError{
			ErrorCode: www.ErrorStatusMalformedUsername,
		}
	}
	return nil
}

// validatePassword verifies that a password adheres to required policy.
func validatePassword(password string) error {
	if len(password) < www.PolicyMinPasswordLength {
		return www.UserError{
			ErrorCode: www.ErrorStatusMalformedPassword,
		}
	}

	return nil
}

// validatePubKey verifies that the provided public key is a valid ed25519
// public key.
func validatePubKey(publicKey string) error {
	pk, err := hex.DecodeString(publicKey)
	if err != nil {
		log.Debugf("validatePubKey: decode hex string "+
			"failed for '%v': %v", publicKey, err)
		return www.UserError{
			ErrorCode: www.ErrorStatusInvalidPublicKey,
		}
	}

	var emptyPK [identity.PublicKeySize]byte
	switch {
	case len(pk) != len(emptyPK):
		log.Debugf("validatePubKey: invalid size: %v",
			publicKey)
		return www.UserError{
			ErrorCode: www.ErrorStatusInvalidPublicKey,
		}
	case bytes.Equal(pk, emptyPK[:]):
		log.Debugf("validatePubKey: key is empty: %v",
			publicKey)
		return www.UserError{
			ErrorCode: www.ErrorStatusInvalidPublicKey,
		}
	}

	return nil
}

// validateSignature validates an incoming signature against the specified
// public key and message. This function assumes the provided public key is
// valid.
func validateSignature(pubKey string, signature string, elements ...string) error {
	sig, err := util.ConvertSignature(signature)
	if err != nil {
		return www.UserError{
			ErrorCode: www.ErrorStatusInvalidSignature,
		}
	}
	b, err := hex.DecodeString(pubKey)
	if err != nil {
		return www.UserError{
			ErrorCode: www.ErrorStatusInvalidPublicKey,
		}
	}
	pk, err := identity.PublicIdentityFromBytes(b)
	if err != nil {
		return err
	}
	var msg string
	for _, v := range elements {
		msg += v
	}
	if !pk.VerifyMessage([]byte(msg), sig) {
		return www.UserError{
			ErrorCode: www.ErrorStatusInvalidSignature,
		}
	}
	return nil
}

// userIsLocked returns whether the user's account has been locked due to
// failed login attempts.
func userIsLocked(failedLoginAttempts uint64) bool {
	return failedLoginAttempts >= LoginAttemptsToLockUser
}

// newVerificationTokenAndExpiry returns a byte slice of random data that is
// the size of a verification token and a UNIX timestamp that represents the
// expiration of the token.
func newVerificationTokenAndExpiry() ([]byte, int64, error) {
	tokenb, err := util.Random(www.VerificationTokenSize)
	if err != nil {
		return nil, 0, err
	}
	d := time.Duration(www.VerificationExpiryHours) * time.Hour
	expiry := time.Now().Add(d).Unix()
	return tokenb, expiry, nil
}

// initUserEmailsCache initializes the userEmails cache by iterating through
// all the users in the database and adding a email-userID mapping for them.
//
// This function must be called WITHOUT the lock held.
func (p *politeiawww) initUserEmailsCache() error {
	p.Lock()
	defer p.Unlock()

	return p.db.AllUsers(func(u *user.User) {
		p.userEmails[u.Email] = u.ID
	})
}

// setUserEmailsCache sets a email-userID mapping in the user emails cache.
//
// This function must be called WITHOUT the lock held.
func (p *politeiawww) setUserEmailsCache(email string, id uuid.UUID) {
	p.Lock()
	defer p.Unlock()
	p.userEmails[email] = id
}

// userIDByEmail returns a userID given their email address.
//
// This function must be called WITHOUT the lock held.
func (p *politeiawww) userIDByEmail(email string) (uuid.UUID, bool) {
	p.RLock()
	defer p.RUnlock()
	id, ok := p.userEmails[email]
	return id, ok
}

// userByEmail returns a User object given their email address.
//
// This function must be called WITHOUT the lock held.
func (p *politeiawww) userByEmail(email string) (*user.User, error) {
	id, ok := p.userIDByEmail(email)
	if !ok {
		log.Debugf("userByEmail: email lookup failed for '%v'", email)
		return nil, user.ErrUserNotFound
	}
	return p.db.UserGetById(id)
}

// userByIDStr converts the provided userIDStr to a uuid and returns the
// corresponding user, if one it exists.
func (p *politeiawww) userByIDStr(userIDStr string) (*user.User, error) {
	userID, err := uuid.Parse(userIDStr)
	if err != nil {
		return nil, www.UserError{
			ErrorCode: www.ErrorStatusInvalidUUID,
		}
	}

	usr, err := p.db.UserGetById(userID)
	if err != nil {
		if errors.Is(err, user.ErrUserNotFound) {
			return nil, www.UserError{
				ErrorCode: www.ErrorStatusUserNotFound,
			}
		}
		return nil, err
	}

	return usr, nil
}

// hashPassword hashes the given password string with the default bcrypt cost
// or the minimum cost if the test flag is set to speed up running tests.
func (p *politeiawww) hashPassword(password string) ([]byte, error) {
	if p.test {
		return bcrypt.GenerateFromPassword([]byte(password),
			bcrypt.MinCost)
	}
	return bcrypt.GenerateFromPassword([]byte(password),
		bcrypt.DefaultCost)
}

// processNewUser creates a new user in the db if it doesn't already
// exist and sets a verification token and expiry; the token must be
// verified before it expires. If the user already exists in the db
// and its token is expired, it generates a new one.
//
// Note that this function always returns a NewUserReply. The caller shall
// verify error and determine how to return this information upstream.
func (p *politeiawww) processNewUser(nu www.NewUser) (*www.NewUserReply, error) {
	log.Tracef("processNewUser: %v", nu.Username)

	// Format and validate user credentials
	nu.Email = strings.ToLower(nu.Email)
	if !validEmail.MatchString(nu.Email) {
		log.Debugf("processNewUser: invalid email '%v'", nu.Email)
		return nil, www.UserError{
			ErrorCode: www.ErrorStatusMalformedEmail,
		}
	}
	err := validatePubKey(nu.PublicKey)
	if err != nil {
		return nil, err
	}

	nu.Username = formatUsername(nu.Username)
	err = validateUsername(nu.Username)
	if err != nil {
		return nil, err
	}

	// The client should be hashing the password before
	// sending it to politeiawww. This validation is only
	// relevant if the client failed to hash the password
	// or does not include a password in the request.
	err = validatePassword(nu.Password)
	if err != nil {
		return nil, err
	}

	// Check if user already exists
	u, err := p.userByEmail(nu.Email)
	switch err {
	case nil:
		// User exists

		// Return if the user is already verified
		if u.NewUserVerificationToken == nil {
			log.Debugf("processNewUser: '%v' already verified",
				nu.Username)
			return &www.NewUserReply{}, nil
		}

		// User is not already verified. Check if the verification token
		// has expired. If the token has not expired yet, we simply return.
		// The user will have to wait until the token expires before a
		// new one will be sent. If the token has expired, we update the
		// user in the database and send the user a new token. The user
		// identity will be updated if the request specifies a new public
		// key.
		if u.NewUserVerificationExpiry > time.Now().Unix() {
			log.Debugf("processNewUser: '%v' not verified, "+
				"token not expired", nu.Username)
			return &www.NewUserReply{}, nil
		}

		// Ensure public key is unique
		usr, err := p.db.UserGetByPubKey(nu.PublicKey)
		if err != nil {
			if errors.Is(err, user.ErrUserNotFound) {
				// Pubkey is unique, but is not the same pubkey that
				// the user originally signed up with. This is fine.
				// The user's identity just needs to be updated.
				id, err := user.NewIdentity(nu.PublicKey)
				if err != nil {
					return nil, err
				}
				err = u.AddIdentity(*id)
				if err != nil {
					return nil, err
				}
			}
		} else {
			switch {
			case usr.ID.String() == u.ID.String():
				// Pubkey exists and belongs to this user. This is
				// ok. It just means that the user is requesting a
				// new verification token using the same identity
				// that they signed up with. Continue.
			default:
				// Pubkey exists and belongs to another user
				return nil, www.UserError{
					ErrorCode: www.ErrorStatusDuplicatePublicKey,
				}
			}
		}

		// Generate a new verification token
		tokenb, expiry, err := newVerificationTokenAndExpiry()
		if err != nil {
			return nil, err
		}

		// Email the verification token before updating the
		// database. If the email fails, the database won't
		// be updated.
		err = p.emailUserEmailVerify(u.Email,
			hex.EncodeToString(tokenb), u.Username)
		if err != nil {
			log.Errorf("processNewUser: mail verification "+
				"token failed for '%v': %v", u.Email, err)
			return &www.NewUserReply{}, nil
		}

		// Update user record with the verification token and
		// the new identity if one was set.
		u.NewUserVerificationToken = tokenb
		u.NewUserVerificationExpiry = expiry
		err = p.db.UserUpdate(*u)
		if err != nil {
			return nil, err
		}

		// Send reply. Only return the verification token in
		// the reply if the mail server has been disabled.
		var t string
		if p.smtp.disabled {
			t = hex.EncodeToString(u.NewUserVerificationToken)
		}
		return &www.NewUserReply{
			VerificationToken: t,
		}, nil
	case user.ErrUserNotFound:
		// User doesn't exist; continue
	default:
		// All other errors
		return nil, err
	}

	// User does not exist. Create a new user.

	// Ensure username is unique
	_, err = p.db.UserGetByUsername(nu.Username)
	switch err {
	case nil:
		// Duplicate username
		return nil, www.UserError{
			ErrorCode: www.ErrorStatusDuplicateUsername,
		}
	case user.ErrUserNotFound:
		// Username does not exist; continue
	default:
		return nil, err
	}

	// Ensure public key is unique
	_, err = p.db.UserGetByPubKey(nu.PublicKey)
	switch err {
	case user.ErrUserNotFound:
		// Pubkey is unique; continue
	case nil:
		// Duplicate pubkey
		return nil, www.UserError{
			ErrorCode: www.ErrorStatusDuplicatePublicKey,
		}
	default:
		// All other errors
		return nil, err
	}

	// Create user
	hashedPass, err := p.hashPassword(nu.Password)
	if err != nil {
		return nil, err
	}
	tokenb, expiry, err := newVerificationTokenAndExpiry()
	if err != nil {
		return nil, err
	}
	newUser := user.User{
		Email:                     nu.Email,
		Username:                  nu.Username,
		HashedPassword:            hashedPass,
		NewUserVerificationToken:  tokenb,
		NewUserVerificationExpiry: expiry,
	}
	id, err := user.NewIdentity(nu.PublicKey)
	if err != nil {
		return nil, err
	}
	err = newUser.AddIdentity(*id)
	if err != nil {
		return nil, err
	}

	// Try to email the verification link first; if it fails,
	// then the new user won't be created.
	//
	// This is conditional on the email server being setup.
	err = p.emailUserEmailVerify(newUser.Email,
		hex.EncodeToString(tokenb), newUser.Username)
	if err != nil {
		log.Errorf("processNewUser: mail verification token "+
			"failed for '%v': %v", newUser.Email, err)
		return &www.NewUserReply{}, nil
	}

	// Save new user to the database
	err = p.db.UserNew(newUser)
	if err != nil {
		return nil, err
	}

	// Set paywall info for the user. This had to wait until after the
	// user was already created in the db because the db sets the
	// paywall address index when the user is created, and the paywall
	// address index is used to generate the paywall info. Lookup the
	// user from the db to get the paywall address index.
	u, err = p.db.UserGetByUsername(newUser.Username)
	if err != nil {
		return nil, err
	}
	err = p.GenerateNewUserPaywall(u)
	if err != nil {
		return nil, err
	}

	// Update memory cache
	p.setUserEmailsCache(u.Email, u.ID)

	log.Infof("New user created: %v", u.Username)

	// Only return the verification token in the reply
	// if the mail server has been disabled.
	var t string
	if p.smtp.disabled {
		t = hex.EncodeToString(u.NewUserVerificationToken)
	}
	return &www.NewUserReply{
		VerificationToken: t,
	}, nil
}

// processUserDetails return the requested user's details. Some fields can be
// omitted or blank depending on the requester's access level.
func (p *politeiawww) processUserDetails(ud *www.UserDetails, isCurrentUser bool, isAdmin bool) (*www.UserDetailsReply, error) {
	// Fetch the database user.
	user, err := p.userByIDStr(ud.UserID)
	if err != nil {
		return nil, err
	}

	// Convert the database user into a proper response.
	var udr www.UserDetailsReply
	wwwUser := convertWWWUserFromDatabaseUser(user)

	// Filter returned fields in case the user isn't the admin or the current user
	if !isAdmin && !isCurrentUser {
		udr.User = filterUserPublicFields(wwwUser)
	} else {
		udr.User = wwwUser
	}

	return &udr, nil
}

// processEditUser edits a user's preferences.
func (p *politeiawww) processEditUser(eu *www.EditUser, user *user.User) (*www.EditUserReply, error) {
	if eu.EmailNotifications != nil {
		user.EmailNotifications = *eu.EmailNotifications
	}

	// Update the user in the database.
	err := p.db.UserUpdate(*user)
	if err != nil {
		return nil, err
	}

	return &www.EditUserReply{}, nil
}

// createLoginReply creates a login reply.
func (p *politeiawww) createLoginReply(u *user.User, lastLoginTime int64) (*www.LoginReply, error) {
	reply := www.LoginReply{
		IsAdmin:         u.Admin,
		UserID:          u.ID.String(),
		Email:           u.Email,
		Username:        u.Username,
		PublicKey:       u.PublicKey(),
		PaywallTxID:     u.NewUserPaywallTx,
		ProposalCredits: proposalCreditBalance(*u),
		LastLoginTime:   lastLoginTime,
	}

	if !p.userHasPaid(*u) {
		err := p.GenerateNewUserPaywall(u)
		if err != nil {
			return nil, err
		}

		reply.PaywallAddress = u.NewUserPaywallAddress
		reply.PaywallAmount = u.NewUserPaywallAmount
		reply.PaywallTxNotBefore = u.NewUserPaywallTxNotBefore
	}

	return &reply, nil
}

// processVerifyNewUser verifies the token generated for a recently created
// user.  It ensures that the token matches with the input and that the token
// hasn't expired.  On success it returns database user record.
func (p *politeiawww) processVerifyNewUser(usr www.VerifyNewUser) (*user.User, error) {
	// Check that the user already exists.
	u, err := p.userByEmail(usr.Email)
	if err != nil {
		if errors.Is(err, user.ErrUserNotFound) {
			log.Debugf("VerifyNewUser failure for %v: user not found",
				usr.Email)
			return nil, www.UserError{
				ErrorCode: www.ErrorStatusVerificationTokenInvalid,
			}
		}
		return nil, err
	}

	// Decode the verification token.
	token, err := hex.DecodeString(usr.VerificationToken)
	if err != nil {
		log.Debugf("VerifyNewUser failure for %v: verification token could "+
			"not be decoded: %v", u.Email, err)
		return nil, www.UserError{
			ErrorCode: www.ErrorStatusVerificationTokenInvalid,
		}
	}

	// Check that the verification token matches.
	if !bytes.Equal(token, u.NewUserVerificationToken) {
		log.Debugf("VerifyNewUser: wrong token for user %v "+
			"got %v, want %v", u.Email, hex.EncodeToString(token),
			hex.EncodeToString(u.NewUserVerificationToken))
		return nil, www.UserError{
			ErrorCode: www.ErrorStatusVerificationTokenInvalid,
		}
	}

	// Check that the token hasn't expired.
	if time.Now().Unix() > u.NewUserVerificationExpiry {
		log.Debugf("VerifyNewUser failure for %v: verification token expired",
			u.Email)
		return nil, www.UserError{
			ErrorCode: www.ErrorStatusVerificationTokenExpired,
		}
	}

	// Check signature
	sig, err := util.ConvertSignature(usr.Signature)
	if err != nil {
		log.Debugf("VerifyNewUser failure for %v: signature could not be "+
			"decoded: %v", u.Email, err)
		return nil, www.UserError{
			ErrorCode: www.ErrorStatusInvalidSignature,
		}
	}
	id := u.InactiveIdentity()
	if id == nil {
		log.Debugf("VerifyNewUser failure for %v: no public key",
			u.Email)
		return nil, www.UserError{
			ErrorCode: www.ErrorStatusNoPublicKey,
		}
	}
	pi, err := identity.PublicIdentityFromBytes(id.Key[:])
	if err != nil {
		return nil, err
	}
	if !pi.VerifyMessage([]byte(usr.VerificationToken), sig) {
		log.Debugf("VerifyNewUser failure for %v: signature doesn't match "+
			"(pubkey: %v)", u.Email, pi.String())
		return nil, www.UserError{
			ErrorCode: www.ErrorStatusInvalidSignature,
		}
	}

	// Clear out the verification token fields
	// and activate the identity for the user.
	u.NewUserVerificationToken = nil
	u.NewUserVerificationExpiry = 0
	u.ResendNewUserVerificationExpiry = 0
	err = u.ActivateIdentity(id.Key[:])
	if err != nil {
		return nil, err
	}
	err = p.db.UserUpdate(*u)
	if err != nil {
		return nil, err
	}

	p.addUserToPaywallPoolLock(u, paywallTypeUser)

	return u, nil
}

// processResendVerification resends a new user verification email if the
// user exists and his verification token is expired.
func (p *politeiawww) processResendVerification(rv *www.ResendVerification) (*www.ResendVerificationReply, error) {
	rvr := www.ResendVerificationReply{}

	// Get user from db.
	u, err := p.userByEmail(rv.Email)
	if err != nil {
		if errors.Is(err, user.ErrUserNotFound) {
			log.Debugf("ResendVerification failure for %v: user not found",
				rv.Email)
			return nil, www.UserError{
				ErrorCode: www.ErrorStatusUserNotFound,
			}
		}
		return nil, err
	}

	// Don't do anything if the user is already verified or the token hasn't
	// expired yet.
	if u.NewUserVerificationToken == nil {
		log.Debugf("ResendVerification failure for %v: user already verified",
			rv.Email)
		return nil, www.UserError{
			ErrorCode: www.ErrorStatusEmailAlreadyVerified,
		}
	}

	if u.ResendNewUserVerificationExpiry > time.Now().Unix() {
		log.Debugf("ResendVerification failure for %v: verification token "+
			"not expired yet", rv.Email)
		return nil, www.UserError{
			ErrorCode: www.ErrorStatusVerificationTokenUnexpired,
		}
	}

	// Ensure we got a proper pubkey.
	err = validatePubKey(rv.PublicKey)
	if err != nil {
		return nil, err
	}

	// Ensure the pubkey is unique
	_, err = p.db.UserGetByPubKey(rv.PublicKey)
	switch err {
	case user.ErrUserNotFound:
	// Pubkey is unique; continue
	case nil:
		// Pubkey is not unique. The user is allowed to use the
		// same pubkey that they originally signed up with, so
		// only throw an error if the pubkey is not the user's
		// inactive identity pubkey.
		if u.InactiveIdentity().String() != rv.PublicKey {
			return nil, www.UserError{
				ErrorCode: www.ErrorStatusDuplicatePublicKey,
			}
		}
	default:
		// All other errors
		return nil, err
	}

	// Set a new verificaton token and identity.
	token, expiry, err := newVerificationTokenAndExpiry()
	if err != nil {
		return nil, err
	}
	u.NewUserVerificationToken = token
	u.NewUserVerificationExpiry = expiry
	u.ResendNewUserVerificationExpiry = expiry
	id, err := user.NewIdentity(rv.PublicKey)
	if err != nil {
		return nil, err
	}
	err = u.AddIdentity(*id)
	if err != nil {
		return nil, err
	}

	// Try to email the verification link first; if it fails, then
	// the user won't be updated.
	//
	// This is conditional on the email server being setup.
	err = p.emailUserEmailVerify(u.Email,
		hex.EncodeToString(token), u.Username)
	if err != nil {
		log.Errorf("processResendVerification: email verification "+
			"token failed for '%v': %v", u.Email, err)
		return nil, err
	}

	// Update the user in the db.
	err = p.db.UserUpdate(*u)
	if err != nil {
		return nil, err
	}

	// Only set the token if email verification is disabled.
	if p.smtp.disabled {
		rvr.VerificationToken = hex.EncodeToString(token)
	}
	return &rvr, nil
}

// processUpdateUserKey sets a verification token and expiry to allow the user
// to update his key pair; the token must be verified before it expires. If the
// token is already set and is expired, it generates a new one.
func (p *politeiawww) processUpdateUserKey(usr *user.User, uuk www.UpdateUserKey) (*www.UpdateUserKeyReply, error) {
	// Ensure we got a proper pubkey that is unique.
	err := validatePubKey(uuk.PublicKey)
	if err != nil {
		return nil, err
	}
	_, err = p.db.UserGetByPubKey(uuk.PublicKey)
	switch err {
	case user.ErrUserNotFound:
		// Pubkey is unique; continue
	case nil:
		// Pubkey is not unique
		return nil, www.UserError{
			ErrorCode: www.ErrorStatusDuplicatePublicKey,
		}
	default:
		// All other errors
		return nil, err
	}

	// Check if the verification token hasn't expired yet.
	if usr.UpdateKeyVerificationToken != nil {
		if usr.UpdateKeyVerificationExpiry > time.Now().Unix() {
			return nil, www.UserError{
				ErrorCode: www.ErrorStatusVerificationTokenUnexpired,
				ErrorContext: []string{
					strconv.FormatInt(usr.UpdateKeyVerificationExpiry, 10),
				},
			}
		}
	}

	// Generate a new verification token and expiry.
	tokenb, expiry, err := newVerificationTokenAndExpiry()
	if err != nil {
		return nil, err
	}
	usr.UpdateKeyVerificationToken = tokenb
	usr.UpdateKeyVerificationExpiry = expiry

	// Add inactive identity to the user
	id, err := user.NewIdentity(uuk.PublicKey)
	if err != nil {
		return nil, err
	}
	err = usr.AddIdentity(*id)
	if err != nil {
		return nil, err
	}

	// Email the user a verification link. The database does not get
	// updated if this fails.
	//
	// This is conditional on the email server being setup.
	token := hex.EncodeToString(tokenb)
	err = p.emailUserKeyUpdate(usr.Username, usr.Email, uuk.PublicKey, token)
	if err != nil {
		return nil, err
	}

	// Save user changes to the database
	err = p.db.UserUpdate(*usr)
	if err != nil {
		return nil, err
	}

	// Only set the token if email verification is disabled.
	var t string
	if p.smtp.disabled {
		t = token
	}
	return &www.UpdateUserKeyReply{
		VerificationToken: t,
	}, nil
}

// processVerifyUpdateUserKey verifies the token generated for the recently
// generated key pair. It ensures that the token matches with the input and
// that the token hasn't expired.
func (p *politeiawww) processVerifyUpdateUserKey(u *user.User, vu www.VerifyUpdateUserKey) (*user.User, error) {
	// Decode the verification token.
	token, err := hex.DecodeString(vu.VerificationToken)
	if err != nil {
		log.Debugf("VerifyUpdateUserKey failure for %v: verification "+
			"token could not be decoded: %v", u.Email, err)
		return nil, www.UserError{
			ErrorCode: www.ErrorStatusVerificationTokenInvalid,
		}
	}

	// Check that the verification token matches.
	if !bytes.Equal(token, u.UpdateKeyVerificationToken) {
		log.Debugf("VerifyUpdateUserKey failure for %v: verification "+
			"token doesn't match, expected %v", u.Email,
			u.UpdateKeyVerificationToken, token)
		return nil, www.UserError{
			ErrorCode: www.ErrorStatusVerificationTokenInvalid,
		}
	}

	// Check that the token hasn't expired.
	if u.UpdateKeyVerificationExpiry < time.Now().Unix() {
		log.Debugf("VerifyUpdateUserKey failure for %v: verification "+
			"token not expired yet", u.Email)
		return nil, www.UserError{
			ErrorCode: www.ErrorStatusVerificationTokenExpired,
		}
	}

	// Check signature
	sig, err := util.ConvertSignature(vu.Signature)
	if err != nil {
		log.Debugf("VerifyUpdateUserKey failure for %v: signature "+
			"could not be decoded: %v", u.Email, err)
		return nil, www.UserError{
			ErrorCode: www.ErrorStatusInvalidSignature,
		}
	}

	id := u.InactiveIdentity()
	if id == nil {
		return nil, www.UserError{
			ErrorCode: www.ErrorStatusNoPublicKey,
		}
	}
	pi, err := identity.PublicIdentityFromBytes(id.Key[:])
	if err != nil {
		return nil, err
	}

	if !pi.VerifyMessage([]byte(vu.VerificationToken), sig) {
		log.Debugf("VerifyUpdateUserKey failure for %v: signature did"+
			" not match (pubkey: %v)", u.Email, pi.String())
		return nil, www.UserError{
			ErrorCode: www.ErrorStatusInvalidSignature,
		}
	}

	// Clear out the verification token fields in the db and activate
	// the key and deactivate the one it's replacing.
	u.UpdateKeyVerificationToken = nil
	u.UpdateKeyVerificationExpiry = 0
	err = u.ActivateIdentity(id.Key[:])
	if err != nil {
		return nil, err
	}

	return u, p.db.UserUpdate(*u)
}

func (p *politeiawww) login(l www.Login) loginResult {
	// Get user record
	u, err := p.userByEmail(l.Email)
	if err != nil {
		if errors.Is(err, user.ErrUserNotFound) {
			log.Debugf("login: user not found for email '%v'",
				l.Email)
			err = www.UserError{
				ErrorCode: www.ErrorStatusInvalidLogin,
			}
		}
		return loginResult{
			reply: nil,
			err:   err,
		}
	}

	// Verify password
	err = bcrypt.CompareHashAndPassword(u.HashedPassword,
		[]byte(l.Password))
	if err != nil {
		// Wrong password. Update user record with failed attempt.
		log.Debugf("login: wrong password")
		if !userIsLocked(u.FailedLoginAttempts) {
			u.FailedLoginAttempts++
			err := p.db.UserUpdate(*u)
			if err != nil {
				return loginResult{
					reply: nil,
					err:   err,
				}
			}
			// If the failed attempt puts the user over the limit,
			// send them an email informing them their account is
			// now locked.
			if userIsLocked(u.FailedLoginAttempts) {
				err := p.emailUserAccountLocked(u.Username, u.Email)
				if err != nil {
					return loginResult{
						reply: nil,
						err:   err,
					}
				}
			}
		}
		return loginResult{
			reply: nil,
			err: www.UserError{
				ErrorCode: www.ErrorStatusInvalidLogin,
			},
		}
	}

	// Verify user account is in good standing
	if u.NewUserVerificationToken != nil {
		return loginResult{
			reply: nil,
			err: www.UserError{
				ErrorCode: www.ErrorStatusEmailNotVerified,
			},
		}
	}
	if u.Deactivated {
		return loginResult{
			reply: nil,
			err: www.UserError{
				ErrorCode: www.ErrorStatusUserDeactivated,
			},
		}
	}
	if userIsLocked(u.FailedLoginAttempts) {
		return loginResult{
			reply: nil,
			err: www.UserError{
				ErrorCode: www.ErrorStatusUserLocked,
			},
		}
	}

	// Update user record with successful login
	lastLoginTime := u.LastLoginTime
	u.FailedLoginAttempts = 0
	u.LastLoginTime = time.Now().Unix()
	err = p.db.UserUpdate(*u)
	if err != nil {
		return loginResult{
			reply: nil,
			err:   err,
		}
	}

	reply, err := p.createLoginReply(u, lastLoginTime)
	return loginResult{
		reply: reply,
		err:   err,
	}
}

// processLogin logs the provided user into politeia. This is done using go
// routines in order to prevent timing attacks.
func (p *politeiawww) processLogin(l www.Login) (*www.LoginReply, error) {
	log.Tracef("processLogin: %v", l.Email)

	var (
		wg sync.WaitGroup
		ch = make(chan loginResult)
	)

	// Wait for both go routines to finish before returning the
	// reply. This is done to prevent an attacker from being able
	// to execute a timing attack to determine if the provided
	// email address is the user's valid email address.
	wg.Add(2)
	go func() {
		defer wg.Done()
		ch <- p.login(l)
	}()
	go func() {
		defer wg.Done()
		time.Sleep(loginMinWaitTime)
	}()
	lr := <-ch
	wg.Wait()

	return lr.reply, lr.err
}

/*
XXX this login implementation is being commented out until we switch
the login credentials back to using username instead of email.
https://github.com/decred/politeia/issues/860#issuecomment-520871500

// processLogin checks that the provided user credentials are valid and updates
// the login fields for the user.
func (p *politeiawww) processLogin(l www.Login) (*www.LoginReply, error) {
	log.Tracef("processLogin: %v", l.Username)

	// Lookup user
	u, err := p.db.UserGetByUsername(l.Username)
	if err != nil {
		if errors.Is(err, user.ErrUserNotFound) {
			err = www.UserError{
				ErrorCode: www.ErrorStatusUserNotFound,
			}
		}
		return nil, err
	}

	// Ensure the account isn't locked
	if userIsLocked(u.FailedLoginAttempts) {
		return nil, www.UserError{
			ErrorCode: www.ErrorStatusUserLocked,
		}
	}

	// Check the password
	err = bcrypt.CompareHashAndPassword(u.HashedPassword,
		[]byte(l.Password))
	if err != nil {
		// Password is wrong. Increment failed login attempts.
		u.FailedLoginAttempts++
		err := p.db.UserUpdate(*u)
		if err != nil {
			return nil, err
		}

		// If the user account has reached the limit for failed
		// login attempts, send the user an email to notify them
		// that their account is locked.
		if userIsLocked(u.FailedLoginAttempts) {
			err := p.emailUserAccountLocked(u.Email)
			if err != nil {
				log.Errorf("processLogin: emailUserAccountLocked '%v': %v",
					u.Email, err)
			}
		}

		return nil, www.UserError{
			ErrorCode: www.ErrorStatusInvalidPassword,
		}
	}

	// Ensure user has been verified and has not been deactivated.
	if u.NewUserVerificationToken != nil {
		return nil, www.UserError{
			ErrorCode: www.ErrorStatusEmailNotVerified,
		}
	}
	if u.Deactivated {
		return nil, www.UserError{
			ErrorCode: www.ErrorStatusUserDeactivated,
		}
	}

	// Update user login fields
	lastLoginTime := u.LastLoginTime
	u.FailedLoginAttempts = 0
	u.LastLoginTime = time.Now().Unix()
	err = p.db.UserUpdate(*u)
	if err != nil {
		return nil, err
	}

	return p.createLoginReply(u, lastLoginTime)
}
*/

// processChangeUsername checks that the password matches the one
// in the database, then checks that the username is valid and not
// already taken, then changes the user record in the database to
// the new username.
func (p *politeiawww) processChangeUsername(email string, cu www.ChangeUsername) (*www.ChangeUsernameReply, error) {
	var reply www.ChangeUsernameReply

	// Get user from db.
	u, err := p.userByEmail(email)
	if err != nil {
		return nil, err
	}

	// Check the user's password.
	err = bcrypt.CompareHashAndPassword(u.HashedPassword,
		[]byte(cu.Password))
	if err != nil {
		return nil, www.UserError{
			ErrorCode: www.ErrorStatusInvalidPassword,
		}
	}

	// Format and validate the new username.
	newUsername := formatUsername(cu.NewUsername)
	err = validateUsername(newUsername)
	if err != nil {
		return nil, err
	}

	// Check for duplicate username
	_, err = p.db.UserGetByUsername(newUsername)
	switch err {
	case nil:
		// Duplicate
		return nil, www.UserError{
			ErrorCode: www.ErrorStatusDuplicateUsername,
		}
	case user.ErrUserNotFound:
		// Doesn't exist, update username.
	default:
		// All other errors
		return nil, err
	}

	// Add the updated user information to the db.
	u.Username = newUsername
	err = p.db.UserUpdate(*u)
	if err != nil {
		return nil, err
	}

	return &reply, nil
}

// processChangePassword checks that the current password matches the one
// in the database, then changes it to the new password.
func (p *politeiawww) processChangePassword(email string, cp www.ChangePassword) (*www.ChangePasswordReply, error) {
	var reply www.ChangePasswordReply

	// Get user from db.
	u, err := p.userByEmail(email)
	if err != nil {
		return nil, err
	}

	// Check the user's password.
	err = bcrypt.CompareHashAndPassword(u.HashedPassword,
		[]byte(cp.CurrentPassword))
	if err != nil {
		return nil, www.UserError{
			ErrorCode: www.ErrorStatusInvalidPassword,
		}
	}

	// Validate the new password.
	err = validatePassword(cp.NewPassword)
	if err != nil {
		return nil, err
	}

	// Hash the user's password.
	hashedPassword, err := p.hashPassword(cp.NewPassword)
	if err != nil {
		return nil, err
	}

	// Add the updated user information to the db.
	u.HashedPassword = hashedPassword

	// We will also reset any possibly issued verification token to avoid
	// a small chance of one having been issued by a potential attacker.
	// Any update to the password by a logged in user, should be seen as
	// an authorized request and therefore override any potential request.
	u.ResetPasswordVerificationToken = nil
	u.ResetPasswordVerificationExpiry = 0

	err = p.db.UserUpdate(*u)
	if err != nil {
		return nil, err
	}

	err = p.emailUserPasswordChanged(u.Username, email)
	if err != nil {
		return nil, err
	}

	return &reply, nil
}

func (p *politeiawww) resetPassword(rp www.ResetPassword) resetPasswordResult {
	// Lookup user
	u, err := p.db.UserGetByUsername(rp.Username)
	if err != nil {
		if errors.Is(err, user.ErrUserNotFound) {
			err = www.UserError{
				ErrorCode: www.ErrorStatusUserNotFound,
			}
		}
		return resetPasswordResult{
			err: err,
		}
	}

	// Ensure the provided email address matches the user record
	// email address. If the addresses does't match, return so
	// that the verification token doesn't get sent.
	if rp.Email != u.Email {
		log.Debugf("resetPassword: wrong email: %v %v",
			rp.Email, u.Email)
		return resetPasswordResult{}
	}

	// If the user already has a verification token that has not
	// yet expired, do nothing.
	t := time.Now().Unix()
	if t < u.ResetPasswordVerificationExpiry {
		log.Debugf("resetPassword: unexpired verification token: %v %v",
			t, u.ResetPasswordVerificationExpiry)
		return resetPasswordResult{}
	}

	// The verification token is not present or is present but has expired.

	// Generate a new verification token and expiry.
	tokenb, expiry, err := newVerificationTokenAndExpiry()
	if err != nil {
		return resetPasswordResult{
			err: err,
		}
	}

	// Try to email the verification link first. If it fails, the
	// user record won't be updated in the database.
	err = p.emailUserPasswordReset(rp.Email, rp.Username,
		hex.EncodeToString(tokenb))
	if err != nil {
		return resetPasswordResult{
			err: err,
		}
	}

	// Update the user record
	u.ResetPasswordVerificationToken = tokenb
	u.ResetPasswordVerificationExpiry = expiry
	err = p.db.UserUpdate(*u)
	if err != nil {
		return resetPasswordResult{
			err: err,
		}
	}

	// Only include the verification token in the reply if the
	// email server has been disabled.
	var reply www.ResetPasswordReply
	if p.smtp.disabled {
		reply.VerificationToken = hex.EncodeToString(tokenb)
	}

	return resetPasswordResult{
		reply: reply,
	}
}

// processResetPassword is used to perform a password change when the user is
// not logged in. The provided email address must match the email address
// or the user record that corresponds to the provided username.
func (p *politeiawww) processResetPassword(rp www.ResetPassword) (*www.ResetPasswordReply, error) {
	log.Tracef("processResetPassword: %v", rp.Username)
	var (
		wg sync.WaitGroup
		ch = make(chan resetPasswordResult)
	)

	// Wait for both go routines to finish before returning the
	// reply. This is done to prevent an attacker from being able
	// to execute a timing attack to determine if the provided
	// email address is the user's valid email address.
	wg.Add(2)
	go func() {
		defer wg.Done()
		ch <- p.resetPassword(rp)
	}()
	go func() {
		defer wg.Done()
		time.Sleep(resetPasswordMinWaitTime)
	}()
	rpr := <-ch
	wg.Wait()

	return &rpr.reply, rpr.err
}

// processVerifyResetPassword verifies the token that was sent to the user
// during the reset password command. If everything checks out, the user's
// password is updated with the provided new password and the user's account
// is unlocked if it had previously been locked.
func (p *politeiawww) processVerifyResetPassword(vrp www.VerifyResetPassword) (*www.VerifyResetPasswordReply, error) {
	log.Tracef("processVerifyResetPassword: %v %v",
		vrp.Username, vrp.VerificationToken)

	// Lookup user
	u, err := p.db.UserGetByUsername(vrp.Username)
	if err != nil {
		if errors.Is(err, user.ErrUserNotFound) {
			err = www.UserError{
				ErrorCode: www.ErrorStatusUserNotFound,
			}
		}
		return nil, err
	}

	// Validate verification token
	token, err := hex.DecodeString(vrp.VerificationToken)
	if err != nil {
		log.Debugf("processVerifyResetPassword: decode hex '%v': %v",
			vrp.VerificationToken, err)
		return nil, www.UserError{
			ErrorCode: www.ErrorStatusVerificationTokenInvalid,
		}
	}
	if !bytes.Equal(token, u.ResetPasswordVerificationToken) {
		log.Debugf("processVerifyResetPassword: wrong token: %v %v",
			hex.EncodeToString(token),
			hex.EncodeToString(u.ResetPasswordVerificationToken))
		return nil, www.UserError{
			ErrorCode: www.ErrorStatusVerificationTokenInvalid,
		}
	}
	if u.ResetPasswordVerificationExpiry < time.Now().Unix() {
		log.Debugf("processVerifyResetPassword: token expired: %v %v",
			u.ResetPasswordVerificationExpiry, time.Now().Unix())
		return nil, www.UserError{
			ErrorCode: www.ErrorStatusVerificationTokenExpired,
		}
	}

	// The client should be hashing the password before sending
	// it to politeiawww. This validation is only relevant if the
	// client failed to hash the password or does not include a
	// password in the request.
	err = validatePassword(vrp.NewPassword)
	if err != nil {
		return nil, err
	}

	// Hash the new password
	hashedPassword, err := p.hashPassword(vrp.NewPassword)
	if err != nil {
		return nil, err
	}

	// Update the user
	u.ResetPasswordVerificationToken = nil
	u.ResetPasswordVerificationExpiry = 0
	u.HashedPassword = hashedPassword
	u.FailedLoginAttempts = 0

	err = p.db.UserUpdate(*u)
	if err != nil {
		return nil, err
	}

	return &www.VerifyResetPasswordReply{}, nil
}

func convertProposalCreditFromUserDB(credit user.ProposalCredit) www.ProposalCredit {
	return www.ProposalCredit{
		PaywallID:     credit.PaywallID,
		Price:         credit.Price,
		DatePurchased: credit.DatePurchased,
		TxID:          credit.TxID,
	}
}

// _logAdminAction logs a string to the admin log file.
//
// This function must be called WITH the mutex held.
func (p *politeiawww) _logAdminAction(adminUser *user.User, content string) error {
	if p.test {
		return nil
	}

	f, err := os.OpenFile(p.cfg.AdminLogFile, os.O_RDWR|os.O_CREATE|os.O_APPEND, 0640)
	if err != nil {
		return err
	}
	defer f.Close()

	dateTimeStr := time.Now().UTC().Format("2006-01-02 15:04:05")
	_, err = fmt.Fprintf(f, "%v,%v,%v,%v\n", dateTimeStr,
		adminUser.ID, adminUser.Username, content)
	return err
}

// logAdminAction logs a string to the admin log file.
//
// This function must be called WITHOUT the mutex held.
func (p *politeiawww) logAdminAction(adminUser *user.User, content string) error {
	p.Lock()
	defer p.Unlock()

	return p._logAdminAction(adminUser, content)
}

// logAdminUserAction logs an admin action on a specific user.
//
// This function must be called WITHOUT the mutex held.
func (p *politeiawww) logAdminUserAction(adminUser, user *user.User, action www.UserManageActionT, reasonForAction string) error {
	return p.logAdminAction(adminUser, fmt.Sprintf("%v,%v,%v,%v",
		www.UserManageAction[action], user.ID, user.Username, reasonForAction))
}

// logAdminProposalAction logs an admin action on a proposal.
//
// This function must be called WITHOUT the mutex held.
func (p *politeiawww) logAdminProposalAction(adminUser *user.User, token, action, reason string) error {
	return p.logAdminAction(adminUser, fmt.Sprintf("%v,%v,%v", action, token, reason))
}

// processManageUser processes the admin ManageUser command.
func (p *politeiawww) processManageUser(mu *www.ManageUser, adminUser *user.User) (*www.ManageUserReply, error) {
	// Fetch the database user.
	user, err := p.userByIDStr(mu.UserID)
	if err != nil {
		return nil, err
	}

	// Validate that the action is valid.
	if mu.Action == www.UserManageInvalid {
		return nil, www.UserError{
			ErrorCode: www.ErrorStatusInvalidUserManageAction,
		}
	}

	// Validate that the reason is supplied.
	mu.Reason = strings.TrimSpace(mu.Reason)
	if len(mu.Reason) == 0 {
		return nil, www.UserError{
			ErrorCode: www.ErrorStatusInvalidInput,
		}
	}

	// -168 hours is 7 days in the past
	expiredTime := time.Now().Add(-168 * time.Hour).Unix()

	switch mu.Action {
	case www.UserManageExpireNewUserVerification:
		user.NewUserVerificationExpiry = expiredTime
		user.ResendNewUserVerificationExpiry = expiredTime
	case www.UserManageExpireUpdateKeyVerification:
		user.UpdateKeyVerificationExpiry = expiredTime
	case www.UserManageExpireResetPasswordVerification:
		user.ResetPasswordVerificationExpiry = expiredTime
	case www.UserManageClearUserPaywall:
		p.removeUsersFromPool([]uuid.UUID{user.ID}, paywallTypeUser)
		user.NewUserPaywallAmount = 0
		user.NewUserPaywallTx = "cleared_by_admin"
		user.NewUserPaywallPollExpiry = 0
	case www.UserManageUnlock:
		user.FailedLoginAttempts = 0
	case www.UserManageDeactivate:
		user.Deactivated = true
	case www.UserManageReactivate:
		user.Deactivated = false
	default:
		return nil, fmt.Errorf("unsupported user edit action: %v",
			www.UserManageAction[mu.Action])
	}

	// Update the user in the database.
	err = p.db.UserUpdate(*user)
	if err != nil {
		return nil, err
	}

	return &www.ManageUserReply{}, nil
}

// processUsers returns a list of users given a set of filters. Admins can
// search by pubkey, username or email. Username and email searches will
// return partial matches. Pubkey searches must be an exact match. Non admins
// can search by pubkey or username. Non admin searches will only return exact
// matches.
func (p *politeiawww) processUsers(users *www.Users, isAdmin bool) (*www.UsersReply, error) {
	log.Tracef("processUsers: %v", isAdmin)

	emailQuery := strings.ToLower(users.Email)
	usernameQuery := formatUsername(users.Username)
	pubkeyQuery := users.PublicKey

	var u *user.User
	var totalUsers uint64
	var totalMatches uint64
	var pubkeyMatchID string
	matchedUsers := make([]www.AbridgedUser, 0, www.UserListPageSize)

	if pubkeyQuery != "" {
		// Search by pubkey. Only exact matches are returned.
		// Validate pubkey
		err := validatePubKey(pubkeyQuery)
		if err != nil {
			return nil, err
		}

		u, err = p.db.UserGetByPubKey(pubkeyQuery)
		if err != nil {
			if errors.Is(err, user.ErrUserNotFound) {
				// Pubkey searches require an exact match. If no
				// match was found, we can go ahead and return.
				return &www.UsersReply{}, nil
			}
			return nil, err
		}

		pubkeyMatchID = u.ID.String()
	}

	switch {
	case isAdmin:
		// Admins can search by username and/or email with
		// partial matches being returned.
		err := p.db.AllUsers(func(user *user.User) {
			totalUsers++
			userMatches := true

			// If both emailQuery and usernameQuery are non-empty, the
			// user must match both to be included in the results.
			if emailQuery != "" {
				if !strings.Contains(strings.ToLower(user.Email),
					emailQuery) {
					userMatches = false
				}
			}

			if usernameQuery != "" && userMatches {
				if !strings.Contains(strings.ToLower(user.Username),
					usernameQuery) {
					userMatches = false
				}
			}

			if pubkeyQuery != "" && userMatches {
				if user.ID.String() != pubkeyMatchID {
					userMatches = false
				}
			}

			if userMatches {
				totalMatches++
				if totalMatches < www.UserListPageSize {
					matchedUsers = append(matchedUsers, www.AbridgedUser{
						ID:       user.ID.String(),
						Email:    user.Email,
						Username: user.Username,
					})
				}
			}
		})
		if err != nil {
			return nil, err
		}

		// Sort results alphabetically.
		sort.Slice(matchedUsers, func(i, j int) bool {
			return matchedUsers[i].Username < matchedUsers[j].Username
		})

	default:
		// Non-admins can search by username and the search
		// must be an exact match.
		if usernameQuery != "" {
			// Validate username
			err := validateUsername(usernameQuery)
			if err != nil {
				return nil, err
			}

			u, err = p.db.UserGetByUsername(usernameQuery)
			if err != nil {
				// ErrUserNotFound is ok. Empty search results
				// will be returned.
				if !errors.Is(err, user.ErrUserNotFound) {
					return nil, err
				}
			}

			// If both pubkeyQuery and usernameQuery are non-empty, the
			// user must match both to be included in the results.
			if (u != nil) && (pubkeyQuery != "") &&
				(u.ID.String() != pubkeyMatchID) {
				// User doesn't match both
				u = nil
			}
		}

		if u != nil {
			totalMatches++
			matchedUsers = append(matchedUsers, www.AbridgedUser{
				ID:       u.ID.String(),
				Username: u.Username})
		}
	}

	return &www.UsersReply{
		TotalUsers:   totalUsers,
		TotalMatches: totalMatches,
		Users:        matchedUsers,
	}, nil
}

// processUserRegistrationPayment verifies that the provided transaction
// meets the minimum requirements to mark the user as paid, and then does
// that in the user database.
func (p *politeiawww) processUserRegistrationPayment(ctx context.Context, u *user.User) (*www.UserRegistrationPaymentReply, error) {
	var reply www.UserRegistrationPaymentReply
	if p.userHasPaid(*u) {
		reply.HasPaid = true
		return &reply, nil
	}

	if paywallHasExpired(u.NewUserPaywallPollExpiry) {
		err := p.GenerateNewUserPaywall(u)
		if err != nil {
			return nil, err
		}
		reply.PaywallAddress = u.NewUserPaywallAddress
		reply.PaywallAmount = u.NewUserPaywallAmount
		reply.PaywallTxNotBefore = u.NewUserPaywallTxNotBefore
		return &reply, nil
	}

	tx, _, err := util.FetchTxWithBlockExplorers(ctx, u.NewUserPaywallAddress,
		u.NewUserPaywallAmount, u.NewUserPaywallTxNotBefore,
		p.cfg.MinConfirmationsRequired, p.dcrdataHostHTTP())
	if err != nil {
		return nil, err
	}

	if tx != "" {
		reply.HasPaid = true

		err = p.updateUserAsPaid(u, tx)
		if err != nil {
			return nil, err
		}
	} else {
		// TODO: Add the user to the in-memory pool.
	}

	return &reply, nil
}

// processUserProposalPaywall returns a proposal paywall that enables the
// the user to purchase proposal credits. The user can only have one paywall
// active at a time.  If no paywall currently exists, a new one is created and
// the user is added to the paywall pool.
func (p *politeiawww) processUserProposalPaywall(u *user.User) (*www.UserProposalPaywallReply, error) {
	log.Tracef("processUserProposalPaywall")

	// Ensure paywall is enabled
	if !p.paywallIsEnabled() {
		return &www.UserProposalPaywallReply{}, nil
	}

	// Proposal paywalls cannot be generated until the user has paid their
	// user registration fee.
	if !p.userHasPaid(*u) {
		return nil, www.UserError{
			ErrorCode: www.ErrorStatusUserNotPaid,
		}
	}

	var pp *user.ProposalPaywall
	if p.userHasValidProposalPaywall(u) {
		// Don't create a new paywall if a valid one already exists.
		pp = p.mostRecentProposalPaywall(u)
	} else {
		// Create a new paywall.
		var err error
		pp, err = p.generateProposalPaywall(u)
		if err != nil {
			return nil, err
		}
	}

	return &www.UserProposalPaywallReply{
		CreditPrice:        pp.CreditPrice,
		PaywallAddress:     pp.Address,
		PaywallTxNotBefore: pp.TxNotBefore,
	}, nil
}

// processUserProposalPaywallTx checks if the user has a pending paywall
// payment and returns the payment details if one is found.
func (p *politeiawww) processUserProposalPaywallTx(u *user.User) (*www.UserProposalPaywallTxReply, error) {
	log.Tracef("processUserProposalPaywallTx")

	var (
		txID          string
		txAmount      uint64
		confirmations uint64
	)

	p.RLock()
	defer p.RUnlock()

	poolMember, ok := p.userPaywallPool[u.ID]
	if ok {
		txID = poolMember.txID
		txAmount = poolMember.txAmount
		confirmations = poolMember.txConfirmations
	}

	return &www.UserProposalPaywallTxReply{
		TxID:          txID,
		TxAmount:      txAmount,
		Confirmations: confirmations,
	}, nil
}

// processUserProposalCredits returns a list of the user's unspent proposal
// credits and a list of the user's spent proposal credits.
func processUserProposalCredits(u *user.User) (*www.UserProposalCreditsReply, error) {
	// Convert from database proposal credits to www proposal credits.
	upc := make([]www.ProposalCredit, len(u.UnspentProposalCredits))
	for i, credit := range u.UnspentProposalCredits {
		upc[i] = convertProposalCreditFromUserDB(credit)
	}
	spc := make([]www.ProposalCredit, len(u.SpentProposalCredits))
	for i, credit := range u.SpentProposalCredits {
		spc[i] = convertProposalCreditFromUserDB(credit)
	}

	return &www.UserProposalCreditsReply{
		UnspentCredits: upc,
		SpentCredits:   spc,
	}, nil
}

// processUserPaymentsRescan allows an admin to rescan a user's paywall address
// to check for any payments that may have been missed by paywall polling.
func (p *politeiawww) processUserPaymentsRescan(ctx context.Context, upr www.UserPaymentsRescan) (*www.UserPaymentsRescanReply, error) {
	// Ensure paywall is enabled
	if !p.paywallIsEnabled() {
		return &www.UserPaymentsRescanReply{}, nil
	}

	// Lookup user
	u, err := p.userByIDStr(upr.UserID)
	if err != nil {
		return nil, err
	}

	// Fetch user payments
	payments, err := util.FetchTxsForAddressNotBefore(ctx, p.params, u.NewUserPaywallAddress,
		u.NewUserPaywallTxNotBefore, p.dcrdataHostHTTP())
	if err != nil {
		return nil, fmt.Errorf("FetchTxsForAddressNotBefore: %v", err)
	}

	// Paywalls are in chronological order so sort txs into chronological
	// order to make them easier to work with
	sort.SliceStable(payments, func(i, j int) bool {
		return payments[i].Timestamp < payments[j].Timestamp
	})

	// Sanity check. Paywalls should already be in chronological order.
	paywalls := u.ProposalPaywalls
	sort.SliceStable(paywalls, func(i, j int) bool {
		return paywalls[i].TxNotBefore < paywalls[j].TxNotBefore
	})

	// Check for payments that were missed by paywall polling
	newCredits := make([]user.ProposalCredit, 0, len(payments))
	for _, payment := range payments {
		// Check if the payment transaction corresponds to a user
		// registration payment. A user registration payment may not
		// exist if the registration paywall was cleared by an admin.
		if payment.TxID == u.NewUserPaywallTx {
			continue
		}

		// Check for credits that correspond to the payment.  If a
		// credit is found it means that this payment was not missed by
		// paywall polling and we can continue onto the next payment.
		var found bool
		for _, credit := range u.SpentProposalCredits {
			if credit.TxID == payment.TxID {
				found = true
				break
			}
		}
		if found {
			continue
		}

		for _, credit := range u.UnspentProposalCredits {
			if credit.TxID == payment.TxID {
				found = true
				break
			}
		}
		if found {
			continue
		}

		// Credits were not found for this payment which means that it
		// was missed by paywall polling. Create new credits using the
		// paywall details that correspond to the payment timestamp. If
		// a paywall had not yet been issued, use the current proposal
		// credit price.
		var pp user.ProposalPaywall
		for _, paywall := range paywalls {
			if payment.Timestamp < paywall.TxNotBefore {
				continue
			}
			if payment.Timestamp > paywall.TxNotBefore {
				// Corresponding paywall found
				pp = paywall
				break
			}
		}

		if pp == (user.ProposalPaywall{}) {
			// Paywall not found. This means the tx occurred before
			// any paywalls were issued. Use current credit price.
			pp.CreditPrice = p.cfg.PaywallAmount
		}

		// Don't add credits if the paywall is in the paywall pool
		if pp.TxID == "" && !paywallHasExpired(pp.PollExpiry) {
			continue
		}

		// Ensure payment has minimum number of confirmations
		if payment.Confirmations < p.cfg.MinConfirmationsRequired {
			continue
		}

		// Create proposal credits
		numCredits := payment.Amount / pp.CreditPrice
		c := make([]user.ProposalCredit, numCredits)
		for i := uint64(0); i < numCredits; i++ {
			c[i] = user.ProposalCredit{
				PaywallID:     pp.ID,
				Price:         pp.CreditPrice,
				DatePurchased: time.Now().Unix(),
				TxID:          payment.TxID,
			}
		}
		newCredits = append(newCredits, c...)
	}

	// Update user record
	// We relookup the user record here in case the user has spent proposal
	// credits since the start of this request. Failure to relookup the
	// user record here could result in adding proposal credits to the
	// user's account that have already been spent.
	u, err = p.userByEmail(u.Email)
	if err != nil {
		return nil, fmt.Errorf("UserGet %v", err)
	}

	u.UnspentProposalCredits = append(u.UnspentProposalCredits,
		newCredits...)

	err = p.db.UserUpdate(*u)
	if err != nil {
		return nil, fmt.Errorf("UserUpdate %v", err)
	}

	// Convert database credits to www credits
	newCreditsWWW := make([]www.ProposalCredit, len(newCredits))
	for i, credit := range newCredits {
		newCreditsWWW[i] = convertProposalCreditFromUserDB(credit)
	}

	return &www.UserPaymentsRescanReply{
		NewCredits: newCreditsWWW,
	}, nil
}

<<<<<<< HEAD
=======
// processVerifyUserPayment verifies that the provided transaction
// meets the minimum requirements to mark the user as paid, and then does
// that in the user database.
func (p *politeiawww) processVerifyUserPayment(ctx context.Context, u *user.User, vupt www.VerifyUserPayment) (*www.VerifyUserPaymentReply, error) {
	var reply www.VerifyUserPaymentReply
	if p.HasUserPaid(u) {
		reply.HasPaid = true
		return &reply, nil
	}

	if paywallHasExpired(u.NewUserPaywallPollExpiry) {
		err := p.GenerateNewUserPaywall(u)
		if err != nil {
			return nil, err
		}
		reply.PaywallAddress = u.NewUserPaywallAddress
		reply.PaywallAmount = u.NewUserPaywallAmount
		reply.PaywallTxNotBefore = u.NewUserPaywallTxNotBefore
		return &reply, nil
	}

	tx, _, err := util.FetchTxWithBlockExplorers(ctx, p.params, u.NewUserPaywallAddress,
		u.NewUserPaywallAmount, u.NewUserPaywallTxNotBefore,
		p.cfg.MinConfirmationsRequired, p.dcrdataHostHTTP())
	if err != nil {
		return nil, err
	}

	if tx != "" {
		reply.HasPaid = true

		err = p.updateUserAsPaid(u, tx)
		if err != nil {
			return nil, err
		}
	} else {
		// TODO: Add the user to the in-memory pool.
	}

	return &reply, nil
}

>>>>>>> 21aba43e
// removeUsersFromPool removes the provided user IDs from the the poll pool.
//
// Currently, updating the user db and removing the user from pool isn't an
// atomic operation.  This can lead to a scenario where the user has been
// marked as paid in the db, but has not yet been removed from the pool. If a
// user issues a proposal paywall during this time, the proposal paywall will
// replace the user paywall in the pool. When the pool proceeds to remove the
// user paywall, it will mistakenly remove the proposal paywall instead.
// Proposal credits will not be added to the user's account. The workaround
// until this code gets replaced with websockets is to pass in the paywallType
// when removing a pool member.
//
// This function must be called WITHOUT the mutex held.
func (p *politeiawww) removeUsersFromPool(userIDsToRemove []uuid.UUID, paywallType string) {
	p.Lock()
	defer p.Unlock()

	for _, userID := range userIDsToRemove {
		if p.userPaywallPool[userID].paywallType == paywallType {
			delete(p.userPaywallPool, userID)
		}
	}
}

// addUserToPaywallPool adds a database user to the paywall pool.
//
// This function must be called WITH the mutex held.
func (p *politeiawww) addUserToPaywallPool(u *user.User, paywallType string) {
	p.userPaywallPool[u.ID] = paywallPoolMember{
		paywallType: paywallType,
		address:     u.NewUserPaywallAddress,
		amount:      u.NewUserPaywallAmount,
		txNotBefore: u.NewUserPaywallTxNotBefore,
		pollExpiry:  u.NewUserPaywallPollExpiry,
	}
}

// addUserToPaywallPoolLock adds a user and its paywall info to the in-memory pool.
//
// This function must be called WITHOUT the mutex held.
func (p *politeiawww) addUserToPaywallPoolLock(u *user.User, paywallType string) {
	if !p.paywallIsEnabled() {
		return
	}

	p.Lock()
	defer p.Unlock()

	p.addUserToPaywallPool(u, paywallType)
}

// addUsersToPaywallPool adds a user and its paywall info to the in-memory pool.
//
// This function must be called WITHOUT the mutex held.
func (p *politeiawww) addUsersToPaywallPool() error {
	p.Lock()
	defer p.Unlock()

	// Create the in-memory pool of all users who need to pay the paywall.
	err := p.db.AllUsers(func(u *user.User) {
		// Proposal paywalls
		if p.userHasValidProposalPaywall(u) {
			p.addUserToPaywallPool(u, paywallTypeProposal)
			return
		}

		// User paywalls
		if p.userHasPaid(*u) {
			return
		}
		if u.NewUserVerificationToken != nil {
			return
		}
		if paywallHasExpired(u.NewUserPaywallPollExpiry) {
			return
		}

		p.addUserToPaywallPool(u, paywallTypeUser)
	})
	if err != nil {
		return err
	}

	log.Tracef("Adding %v users to paywall pool", len(p.userPaywallPool))
	return nil
}

// updateUserAsPaid records in the database that the user has paid.
func (p *politeiawww) updateUserAsPaid(u *user.User, tx string) error {
	u.NewUserPaywallTx = tx
	u.NewUserPaywallPollExpiry = 0
	return p.db.UserUpdate(*u)
}

// derivePaywallInfo derives a new paywall address for the user.
func (p *politeiawww) derivePaywallInfo(u *user.User) (string, uint64, int64, error) {
	address, err := util.DerivePaywallAddress(p.params,
		p.cfg.PaywallXpub, uint32(u.PaywallAddressIndex))
	if err != nil {
		err = fmt.Errorf("Unable to derive paywall address #%v "+
			"for %v: %v", u.ID.ID(), u.Email, err)
	}

	return address, p.cfg.PaywallAmount, time.Now().Unix(), err
}

// createUserPaywallPoolCopy returns a map of the poll pool.
//
// This function must be called WITHOUT the mutex held.
func (p *politeiawww) createUserPaywallPoolCopy() map[uuid.UUID]paywallPoolMember {
	p.RLock()
	defer p.RUnlock()

	poolCopy := make(map[uuid.UUID]paywallPoolMember, len(p.userPaywallPool))

	for k, v := range p.userPaywallPool {
		poolCopy[k] = v
	}

	return poolCopy
}

// checkForUserPayments is called periodically to see if payments have come
// through.
func (p *politeiawww) checkForUserPayments(ctx context.Context, pool map[uuid.UUID]paywallPoolMember) (bool, []uuid.UUID) {
	var userIDsToRemove []uuid.UUID

	for userID, poolMember := range pool {
		u, err := p.db.UserGetById(userID)
		if err != nil {
			if errors.Is(err, user.ErrShutdown) {
				// The database is shutdown, so stop the
				// thread.
				return false, nil
			}

			log.Errorf("cannot fetch user by id %v: %v\n",
				userID, err)
			continue
		}

		if poolMember.paywallType != paywallTypeUser {
			continue
		}

		log.Tracef("Checking the user paywall address for user %v...",
			u.Email)

		if p.userHasPaid(*u) {
			// The user could have been marked as paid by
			// RouteUserRegistrationPayment, so just remove him from the
			// in-memory pool.
			userIDsToRemove = append(userIDsToRemove, userID)
			log.Tracef("  removing from polling, user already paid")
			continue
		}

		if paywallHasExpired(u.NewUserPaywallPollExpiry) {
			userIDsToRemove = append(userIDsToRemove, userID)
			log.Tracef("  removing from polling, poll has expired")
			continue
		}

		tx, _, err := util.FetchTxWithBlockExplorers(ctx, p.params, poolMember.address,
			poolMember.amount, poolMember.txNotBefore,
			p.cfg.MinConfirmationsRequired, p.dcrdataHostHTTP())
		if err != nil {
			log.Errorf("cannot fetch tx: %v\n", err)
			continue
		}

		if tx != "" {
			// Update the user in the database.
			err = p.updateUserAsPaid(u, tx)
			if err != nil {
				if errors.Is(err, user.ErrShutdown) {
					// The database is shutdown, so stop
					// the thread.
					return false, nil
				}

				log.Errorf("cannot update user with id %v: %v",
					u.ID, err)
				continue
			}

			// Remove this user from the in-memory pool.
			userIDsToRemove = append(userIDsToRemove, userID)
			log.Tracef("  removing from polling, user just paid")
		}

		time.Sleep(paywallCheckGap)
	}

	return true, userIDsToRemove
}

// GenerateNewUserPaywall generates new paywall info, if necessary, and saves
// it in the database.
func (p *politeiawww) GenerateNewUserPaywall(u *user.User) error {
	// Check that the paywall is enabled.
	if !p.paywallIsEnabled() {
		return nil
	}

	// Check that the user either hasn't had paywall information set yet,
	// or it has expired.
	if u.NewUserPaywallAddress != "" &&
		!paywallHasExpired(u.NewUserPaywallPollExpiry) {
		return nil
	}

	if u.NewUserPaywallAddress == "" {
		address, amount, txNotBefore, err := p.derivePaywallInfo(u)
		if err != nil {
			return err
		}

		u.NewUserPaywallAddress = address
		u.NewUserPaywallAmount = amount
		u.NewUserPaywallTxNotBefore = txNotBefore
	}
	u.NewUserPaywallPollExpiry = time.Now().Add(paywallExpiryDuration).Unix()

	err := p.db.UserUpdate(*u)
	if err != nil {
		return err
	}

	p.addUserToPaywallPoolLock(u, paywallTypeUser)
	return nil
}

// initPaywallCheck is intended to be called
func (p *politeiawww) initPaywallChecker() error {
	if p.cfg.PaywallAmount == 0 {
		// Paywall not configured.
		return nil
	}

	err := p.addUsersToPaywallPool()
	if err != nil {
		return err
	}

	// Start the thread that checks for payments.
	go p.checkForPayments()
	return nil
}<|MERGE_RESOLUTION|>--- conflicted
+++ resolved
@@ -1768,9 +1768,10 @@
 		return &reply, nil
 	}
 
-	tx, _, err := util.FetchTxWithBlockExplorers(ctx, u.NewUserPaywallAddress,
-		u.NewUserPaywallAmount, u.NewUserPaywallTxNotBefore,
-		p.cfg.MinConfirmationsRequired, p.dcrdataHostHTTP())
+	tx, _, err := util.FetchTxWithBlockExplorers(ctx, p.params,
+		u.NewUserPaywallAddress, u.NewUserPaywallAmount,
+		u.NewUserPaywallTxNotBefore, p.cfg.MinConfirmationsRequired,
+		p.dcrdataHostHTTP())
 	if err != nil {
 		return nil, err
 	}
@@ -2019,51 +2020,6 @@
 	}, nil
 }
 
-<<<<<<< HEAD
-=======
-// processVerifyUserPayment verifies that the provided transaction
-// meets the minimum requirements to mark the user as paid, and then does
-// that in the user database.
-func (p *politeiawww) processVerifyUserPayment(ctx context.Context, u *user.User, vupt www.VerifyUserPayment) (*www.VerifyUserPaymentReply, error) {
-	var reply www.VerifyUserPaymentReply
-	if p.HasUserPaid(u) {
-		reply.HasPaid = true
-		return &reply, nil
-	}
-
-	if paywallHasExpired(u.NewUserPaywallPollExpiry) {
-		err := p.GenerateNewUserPaywall(u)
-		if err != nil {
-			return nil, err
-		}
-		reply.PaywallAddress = u.NewUserPaywallAddress
-		reply.PaywallAmount = u.NewUserPaywallAmount
-		reply.PaywallTxNotBefore = u.NewUserPaywallTxNotBefore
-		return &reply, nil
-	}
-
-	tx, _, err := util.FetchTxWithBlockExplorers(ctx, p.params, u.NewUserPaywallAddress,
-		u.NewUserPaywallAmount, u.NewUserPaywallTxNotBefore,
-		p.cfg.MinConfirmationsRequired, p.dcrdataHostHTTP())
-	if err != nil {
-		return nil, err
-	}
-
-	if tx != "" {
-		reply.HasPaid = true
-
-		err = p.updateUserAsPaid(u, tx)
-		if err != nil {
-			return nil, err
-		}
-	} else {
-		// TODO: Add the user to the in-memory pool.
-	}
-
-	return &reply, nil
-}
-
->>>>>>> 21aba43e
 // removeUsersFromPool removes the provided user IDs from the the poll pool.
 //
 // Currently, updating the user db and removing the user from pool isn't an
