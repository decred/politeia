// Copyright (c) 2017-2019 The Decred developers
// Use of this source code is governed by an ISC
// license that can be found in the LICENSE file.

package main

import (
	"bytes"
	"crypto/sha256"
	"encoding/base64"
	"encoding/hex"
	"encoding/json"
	"fmt"
	"mime"
	"net/http"
	"regexp"
	"sort"
	"strconv"
	"strings"
	"time"

	"github.com/decred/dcrtime/merkle"
	"github.com/decred/politeia/decredplugin"
	"github.com/decred/politeia/mdstream"
	pd "github.com/decred/politeia/politeiad/api/v1"
	"github.com/decred/politeia/politeiad/api/v1/identity"
	"github.com/decred/politeia/politeiad/cache"
	www "github.com/decred/politeia/politeiawww/api/www/v1"
	www2 "github.com/decred/politeia/politeiawww/api/www/v2"
	"github.com/decred/politeia/politeiawww/user"
	"github.com/decred/politeia/util"
)

const (
	// MIME types
	mimeTypeText     = "text/plain"
	mimeTypeTextUTF8 = "text/plain; charset=utf-8"
	mimeTypePNG      = "image/png"
)

var (
	validProposalName = regexp.MustCompile(createProposalNameRegex())
)

// proposalStats is used to provide a summary of the number of proposals
// grouped by proposal status.
type proposalsSummary struct {
	Invalid           int
	NotReviewed       int
	Censored          int
	Public            int
	UnreviewedChanges int
	Abandoned         int
}

// proposalsFilter is used to pass filtering parameters into the filterProps
// function.
type proposalsFilter struct {
	After    string
	Before   string
	UserID   string
	StateMap map[www.PropStateT]bool
}

// convertMetadataFromFile returns a politeiad File that was converted from a
// politiawww v1 Metadata. User specified metadata is store as a file in
// politeiad so that it is included in the merkle root that politeiad
// calculates.
func convertFileFromMetadata(m www.Metadata) pd.File {
	var name string
	switch m.Hint {
	case www.HintProposalMetadata:
		name = mdstream.FilenameProposalMetadata
	}
	return pd.File{
		Name:    name,
		MIME:    mimeTypeTextUTF8,
		Digest:  m.Digest,
		Payload: m.Payload,
	}
}

// isValidProposalName returns whether the provided string is a valid proposal
// name.
func isValidProposalName(str string) bool {
	return validProposalName.MatchString(str)
}

// createProposalNameRegex returns a regex string for matching the proposal
// name.
func createProposalNameRegex() string {
	var validProposalNameBuffer bytes.Buffer
	validProposalNameBuffer.WriteString("^[")

	for _, supportedChar := range www.PolicyProposalNameSupportedChars {
		if len(supportedChar) > 1 {
			validProposalNameBuffer.WriteString(supportedChar)
		} else {
			validProposalNameBuffer.WriteString(`\` + supportedChar)
		}
	}
	minNameLength := strconv.Itoa(www.PolicyMinProposalNameLength)
	maxNameLength := strconv.Itoa(www.PolicyMaxProposalNameLength)
	validProposalNameBuffer.WriteString("]{")
	validProposalNameBuffer.WriteString(minNameLength + ",")
	validProposalNameBuffer.WriteString(maxNameLength + "}$")

	return validProposalNameBuffer.String()
}

// isProposalAuthor returns whether the provided user is the author of the
// provided proposal.
func isProposalAuthor(pr www.ProposalRecord, u user.User) bool {
	var isAuthor bool
	for _, v := range u.Identities {
		if v.String() == pr.PublicKey {
			isAuthor = true
		}
	}
	return isAuthor
}

// isRFP returns whether the proposal is a Request For Proposals (RFP).
func isRFP(pr www.ProposalRecord) bool {
	return pr.LinkBy != 0
}

func isRFPSubmission(pr www.ProposalRecord) bool {
	// Right now the only proposals that we allow linking to
	// are RFPs so if the linkto is set than this is an RFP
	// submission. This may change in the future, at which
	// point we'll actually have to check the linkto proposal
	// to see if its an RFP.
	return pr.LinkTo != ""
}

// isTokenValid returns whether the provided string is a valid politeiad
// censorship record token.
func isTokenValid(token string) bool {
	b, err := hex.DecodeString(token)
	if err != nil {
		return false
	}
	if len(b) != pd.TokenSize {
		return false
	}
	return true
}

func getInvalidTokens(tokens []string) []string {
	invalidTokens := make([]string, 0, len(tokens))

	for _, token := range tokens {
		if !isTokenValid(token) {
			invalidTokens = append(invalidTokens, token)
		}
	}

	return invalidTokens
}

// validateVoteBit ensures that bit is a valid vote bit.
func validateVoteBit(vote www2.Vote, bit uint64) error {
	if len(vote.Options) == 0 {
		return fmt.Errorf("vote corrupt")
	}
	if bit == 0 {
		return fmt.Errorf("invalid bit 0x%x", bit)
	}
	if vote.Mask&bit != bit {
		return fmt.Errorf("invalid mask 0x%x bit 0x%x",
			vote.Mask, bit)
	}

	for _, v := range vote.Options {
		if v.Bits == bit {
			return nil
		}
	}

	return fmt.Errorf("bit not found 0x%x", bit)
}

// linkByPeriodMin returns the minimum amount of time, in seconds, that the
// LinkBy period must be set to. This is determined by adding 1 week onto the
// minimum voting period so that RFP proposal submissions have at least one
// week to be submitted after the proposal vote ends.
func (p *politeiawww) linkByPeriodMin() int64 {
	var (
		submissionPeriod int64 = 604800 // One week in seconds
		avgBlockTime     int64 = 300    // 5 minutes in seconds
	)
	return (int64(p.cfg.VoteDurationMin) * avgBlockTime) + submissionPeriod
}

// linkByPeriodMax returns the maximum amount of time, in seconds, that the
// LinkBy period can be set to. 3 months is currently hard coded with no real
// reason for deciding on 3 months besides that it sounds like a sufficient
// amount of time.  This can be changed if there is a valid reason to.
func (p *politeiawww) linkByPeriodMax() int64 {
	return 7776000 // 3 months in seconds
}

func (p *politeiawww) validateProposalMetadata(pm www.ProposalMetadata) error {
	// Validate Name
	if !isValidProposalName(pm.Name) {
		return www.UserError{
			ErrorCode:    www.ErrorStatusProposalInvalidTitle,
			ErrorContext: []string{createProposalNameRegex()},
		}
	}

	// Validate LinkTo
	if pm.LinkTo != "" {
		if !isTokenValid(pm.LinkTo) {
			return www.UserError{
				ErrorCode:    www.ErrorStatusInvalidLinkTo,
				ErrorContext: []string{"invalid token"},
			}
		}

		// Validate the LinkTo proposal. The only type of proposal
		// that we currently allow linking to is an RFP.
		r, err := p.cache.Record(pm.LinkTo)
		if err != nil {
			if err == cache.ErrRecordNotFound {
				return www.UserError{
					ErrorCode: www.ErrorStatusInvalidLinkTo,
				}
			}
		}
		pr, err := convertPropFromCache(*r)
		if err != nil {
			return err
		}
		bb, err := p.getBestBlock()
		if err != nil {
			return err
		}
		vs, err := p.voteSummaryGet(pm.LinkTo, bb)
		if err != nil {
			return err
		}
		switch {
		case !isRFP(*pr):
			return www.UserError{
				ErrorCode:    www.ErrorStatusInvalidLinkTo,
				ErrorContext: []string{"linkto proposal is not an rfp"},
			}
		case !voteIsApproved(*vs):
			return www.UserError{
				ErrorCode:    www.ErrorStatusInvalidLinkTo,
				ErrorContext: []string{"rfp proposal vote did not pass"},
			}
		case time.Now().Unix() > pr.LinkBy:
			return www.UserError{
				ErrorCode:    www.ErrorStatusInvalidLinkTo,
				ErrorContext: []string{"linkto proposal deadline is expired"},
			}
		case pr.State != www.PropStateVetted:
			return www.UserError{
				ErrorCode:    www.ErrorStatusInvalidLinkTo,
				ErrorContext: []string{"linkto proposal is not vetted"},
			}
		case isRFP(*pr) && pm.LinkBy != 0:
			return www.UserError{
				ErrorCode:    www.ErrorStatusInvalidLinkTo,
				ErrorContext: []string{"an rfp cannot link to an rfp"},
			}
		}
	}

	// Validate LinkBy
	if pm.LinkBy != 0 {
		min := time.Now().Unix() + p.linkByPeriodMin()
		max := time.Now().Unix() + p.linkByPeriodMax()
		switch {
		case pm.LinkBy < min:
			e := fmt.Sprintf("linkby period cannot be shorter than %v seconds",
				p.linkByPeriodMin())
			return www.UserError{
				ErrorCode:    www.ErrorStatusInvalidLinkBy,
				ErrorContext: []string{e},
			}
		case pm.LinkBy > max:
			e := fmt.Sprintf("linkby period cannot be greater than %v seconds",
				p.linkByPeriodMax())
			return www.UserError{
				ErrorCode:    www.ErrorStatusInvalidLinkBy,
				ErrorContext: []string{e},
			}
		}
	}

	return nil
}

// validateProposal ensures that the given new proposal meets the api policy
// requirements. If a proposal data file exists (currently optional) then it is
// parsed and a ProposalData is returned.
func (p *politeiawww) validateProposal(np www.NewProposal, u *user.User) (*www.ProposalMetadata, error) {
	if len(np.Files) == 0 {
		return nil, www.UserError{
			ErrorCode:    www.ErrorStatusProposalMissingFiles,
			ErrorContext: []string{"no files found"},
		}
	}

	// Verify the files adhere to all policy requirements
	var (
		countTextFiles  int
		countImageFiles int
		foundIndexFile  bool
	)
	filenames := make(map[string]struct{}, len(np.Files))
	digests := make([]*[sha256.Size]byte, 0, len(np.Files))
	for _, v := range np.Files {
		// Validate file name
		_, ok := filenames[v.Name]
		if ok {
			return nil, www.UserError{
				ErrorCode:    www.ErrorStatusProposalDuplicateFilenames,
				ErrorContext: []string{v.Name},
			}
		}
		filenames[v.Name] = struct{}{}

		// Validate file payload
		if v.Payload == "" {
			e := fmt.Sprintf("base64 payload is empty for file '%v'",
				v.Name)
			return nil, www.UserError{
				ErrorCode:    www.ErrorStatusInvalidBase64,
				ErrorContext: []string{e},
			}
		}
		payloadb, err := base64.StdEncoding.DecodeString(v.Payload)
		if err != nil {
			return nil, www.UserError{
				ErrorCode:    www.ErrorStatusInvalidBase64,
				ErrorContext: []string{v.Name},
			}
		}

		// Verify computed file digest matches given file digest
		digest := util.Digest(payloadb)
		d, ok := util.ConvertDigest(v.Digest)
		if !ok {
			return nil, www.UserError{
				ErrorCode:    www.ErrorStatusInvalidFileDigest,
				ErrorContext: []string{v.Name},
			}
		}
		if !bytes.Equal(digest, d[:]) {
			e := fmt.Sprintf("computed digest does not match given digest "+
				"for file '%v'", v.Name)
			return nil, www.UserError{
				ErrorCode:    www.ErrorStatusInvalidFileDigest,
				ErrorContext: []string{e},
			}
		}

		// Aggregate file digests for merkle root calc
		digests = append(digests, &d)

		// Verify detected MIME type matches given mime type
		ct := http.DetectContentType(payloadb)
		mimePayload, _, err := mime.ParseMediaType(ct)
		if err != nil {
			return nil, err
		}
		mimeFile, _, err := mime.ParseMediaType(v.MIME)
		if err != nil {
			log.Debugf("validateProposal: ParseMediaType(%v): %v",
				v.MIME, err)
			return nil, www.UserError{
				ErrorCode:    www.ErrorStatusInvalidMIMEType,
				ErrorContext: []string{v.Name},
			}
		}
		if mimeFile != mimePayload {
			e := fmt.Sprintf("detected mime '%v' does not match '%v' for file '%v'",
				mimePayload, mimeFile, v.Name)
			return nil, www.UserError{
				ErrorCode:    www.ErrorStatusInvalidMIMEType,
				ErrorContext: []string{e},
			}
		}

		// Run MIME type specific validation
		switch mimeFile {
		case mimeTypeText:
			countTextFiles++

			// Verify text file size
			if len(payloadb) > www.PolicyMaxMDSize {
				e := fmt.Sprintf("file size %v exceeds max %v for file '%v'",
					len(payloadb), www.PolicyMaxMDSize, v.Name)
				return nil, www.UserError{
					ErrorCode:    www.ErrorStatusMaxMDSizeExceededPolicy,
					ErrorContext: []string{e},
				}
			}

			// The only text file that is allowed is the index markdown
			// file.
			if v.Name != www.PolicyIndexFilename {
				return nil, www.UserError{
					ErrorCode:    www.ErrorStatusMaxMDsExceededPolicy,
					ErrorContext: []string{v.Name},
				}
			}
			if foundIndexFile {
				e := fmt.Sprintf("more than one %v file found",
					www.PolicyIndexFilename)
				return nil, www.UserError{
					ErrorCode:    www.ErrorStatusMaxMDsExceededPolicy,
					ErrorContext: []string{e},
				}
			}

			// Set index file as being found
			foundIndexFile = true

		case mimeTypePNG:
			countImageFiles++

			// Verify image file size
			if len(payloadb) > www.PolicyMaxImageSize {
				e := fmt.Sprintf("file size %v exceeds max %v for file '%v'",
					len(payloadb), www.PolicyMaxImageSize, v.Name)
				return nil, www.UserError{
					ErrorCode:    www.ErrorStatusMaxImageSizeExceededPolicy,
					ErrorContext: []string{e},
				}
			}

		default:
			return nil, www.UserError{
				ErrorCode:    www.ErrorStatusInvalidMIMEType,
				ErrorContext: []string{v.MIME},
			}
		}
	}

	// Verify that an index file is present.
	if !foundIndexFile {
		e := fmt.Sprintf("%v file not found", www.PolicyIndexFilename)
		return nil, www.UserError{
			ErrorCode:    www.ErrorStatusProposalMissingFiles,
			ErrorContext: []string{e},
		}
	}

	// Verify file counts are acceptable
	if countTextFiles > www.PolicyMaxMDs {
		e := fmt.Sprintf("got %v text files; max is %v",
			countTextFiles, www.PolicyMaxMDs)
		return nil, www.UserError{
			ErrorCode:    www.ErrorStatusMaxMDsExceededPolicy,
			ErrorContext: []string{e},
		}
	}
	if countImageFiles > www.PolicyMaxImages {
		e := fmt.Sprintf("got %v image files, max is %v",
			countImageFiles, www.PolicyMaxImages)
		return nil, www.UserError{
			ErrorCode:    www.ErrorStatusMaxImagesExceededPolicy,
			ErrorContext: []string{e},
		}
	}

	// Decode and validate metadata
	var pm *www.ProposalMetadata
	for _, v := range np.Metadata {
		// Decode payload
		b, err := base64.StdEncoding.DecodeString(v.Payload)
		if err != nil {
			e := fmt.Sprintf("invalid base64 for '%v'", v.Hint)
			return nil, www.UserError{
				ErrorCode:    www.ErrorStatusMetadataInvalid,
				ErrorContext: []string{e},
			}
		}
		d := json.NewDecoder(bytes.NewReader(b))
		d.DisallowUnknownFields()

		// Unmarshal payload
		switch v.Hint {
		case www.HintProposalMetadata:
			var p www.ProposalMetadata
			err := d.Decode(&p)
			if err != nil {
				log.Debugf("validateProposal: decode ProposalMetadata: %v", err)
				return nil, www.UserError{
					ErrorCode:    www.ErrorStatusMetadataInvalid,
					ErrorContext: []string{v.Hint},
				}
			}
			pm = &p
		default:
			e := fmt.Sprintf("unknown hint '%v'", v.Hint)
			return nil, www.UserError{
				ErrorCode:    www.ErrorStatusMetadataInvalid,
				ErrorContext: []string{e},
			}
		}

		// Validate digest
		digest := util.Digest(b)
		if v.Digest != hex.EncodeToString(digest) {
			e := fmt.Sprintf("%v got digest %v, want %v",
				v.Hint, v.Digest, hex.EncodeToString(digest))
			return nil, www.UserError{
				ErrorCode:    www.ErrorStatusMetadataDigestInvalid,
				ErrorContext: []string{e},
			}
		}

		// Add to hashes slice for merkle root calc
		var h [sha256.Size]byte
		copy(h[:], digest)
		digests = append(digests, &h)
	}
	if pm == nil {
		return nil, www.UserError{
			ErrorCode:    www.ErrorStatusMetadataMissing,
			ErrorContext: []string{www.HintProposalMetadata},
		}
	}

	// Validate ProposalMetadata
	err := p.validateProposalMetadata(*pm)
	if err != nil {
		return nil, err
	}
	// Verify signature. The signature message is the merkle root
	// of the proposal files.
	sig, err := util.ConvertSignature(np.Signature)
	if err != nil {
		return nil, www.UserError{
			ErrorCode: www.ErrorStatusInvalidSignature,
		}
	}
	pk, err := identity.PublicIdentityFromBytes(u.ActiveIdentity().Key[:])
	if err != nil {
		return nil, err
	}
	mr := merkle.Root(digests)
	if !pk.VerifyMessage([]byte(hex.EncodeToString(mr[:])), sig) {
		return nil, www.UserError{
			ErrorCode: www.ErrorStatusInvalidSignature,
		}
	}

	// Verify the user signed using their active identity
	if u.PublicKey() != np.PublicKey {
		return nil, www.UserError{
			ErrorCode: www.ErrorStatusInvalidSigningKey,
		}
	}

	return pm, nil
}

func voteStatusFromVoteSummary(r decredplugin.VoteSummaryReply, endHeight, bestBlock uint64) www.PropVoteStatusT {
	switch {
	case !r.Authorized:
		return www.PropVoteStatusNotAuthorized
	case r.Authorized && endHeight == 0:
		return www.PropVoteStatusAuthorized
	case bestBlock < endHeight:
		return www.PropVoteStatusStarted
	case bestBlock >= endHeight:
		return www.PropVoteStatusFinished
	}

	return www.PropVoteStatusInvalid
}

// convertWWWPropCreditFromDatabasePropCredit coverts a database proposal
// credit to a v1 proposal credit.
func convertWWWPropCreditFromDatabasePropCredit(credit user.ProposalCredit) www.ProposalCredit {
	return www.ProposalCredit{
		PaywallID:     credit.PaywallID,
		Price:         credit.Price,
		DatePurchased: credit.DatePurchased,
		TxID:          credit.TxID,
	}
}

// fillProposalMissingFields populates a ProposalRecord struct with the fields
// that are not stored in the cache.
func (p *politeiawww) fillProposalMissingFields(pr *www.ProposalRecord) error {
	// Find the number of comments for the proposal
	nc, err := p.decredGetNumComments([]string{pr.CensorshipRecord.Token})
	if err != nil {
		return err
	}
	pr.NumComments = uint(nc[pr.CensorshipRecord.Token])

	// Fill in proposal author info
	u, err := p.db.UserGetByPubKey(pr.PublicKey)
	if err != nil {
		return err
	}
	pr.UserId = u.ID.String()
	pr.Username = u.Username

	// Find linked from proposals
	lfr, err := p.decredLinkedFrom([]string{pr.CensorshipRecord.Token})
	if err != nil {
		return err
	}
	linkedFrom, ok := lfr.LinkedFrom[pr.CensorshipRecord.Token]
	if ok {
		pr.LinkedFrom = linkedFrom
	}

	return nil
}

// getProp gets the most recent verions of the given proposal from the cache
// then fills in any missing fields before returning the proposal.
func (p *politeiawww) getProp(token string) (*www.ProposalRecord, error) {
	log.Tracef("getProp: %v", token)

	var r *cache.Record
	var err error
	if len(token) == www.TokenPrefixLength {
		r, err = p.cache.RecordByPrefix(token)
	} else {
		r, err = p.cache.Record(token)
	}
	if err != nil {
		return nil, err
	}

	pr, err := convertPropFromCache(*r)
	if err != nil {
		return nil, err
	}

	err = p.fillProposalMissingFields(pr)
	if err != nil {
		return nil, err
	}

	return pr, nil
}

// getProps returns a [token]www.ProposalRecord map for the provided list of
// censorship tokens. If a proposal is not found, the map will not include an
// entry for the corresponding censorship token. It is the responsibility of
// the caller to ensure that results are returned for all of the provided
// censorship tokens.
func (p *politeiawww) getProps(tokens []string) (map[string]www.ProposalRecord, error) {
	log.Tracef("getProps: %v", tokens)

	// Get the proposals from the cache
	records, err := p.cache.Records(tokens, true)
	if err != nil {
		return nil, err
	}

	// Use pointers for now so the props can be easily updated
	props := make(map[string]*www.ProposalRecord, len(records))
	for _, v := range records {
		pr, err := convertPropFromCache(v)
		if err != nil {
			return nil, fmt.Errorf("convertPropFromCache %v: %v",
				v.CensorshipRecord.Token, err)
		}
		props[v.CensorshipRecord.Token] = pr
	}

	// Get the number of comments for each proposal. Comments
	// are part of decred plugin so this must be fetched from
	// the cache separately.
	dnc, err := p.decredGetNumComments(tokens)
	if err != nil {
		return nil, err
	}
	for token, numComments := range dnc {
		props[token].NumComments = uint(numComments)
	}

	// Find linked from proposals
	lfr, err := p.decredLinkedFrom(tokens)
	if err != nil {
		return nil, err
	}
	for token, linkedFrom := range lfr.LinkedFrom {
		props[token].LinkedFrom = linkedFrom
	}

	// Compile a list of unique proposal author pubkeys. These
	// are needed to lookup the proposal author info.
	pubKeys := make(map[string]struct{})
	for _, pr := range props {
		if _, ok := pubKeys[pr.PublicKey]; !ok {
			pubKeys[pr.PublicKey] = struct{}{}
		}
	}

	// Lookup proposal authors
	pk := make([]string, 0, len(pubKeys))
	for k := range pubKeys {
		pk = append(pk, k)
	}
	users, err := p.db.UsersGetByPubKey(pk)
	if err != nil {
		return nil, err
	}
	if len(users) != len(pubKeys) {
		// A user is missing from the userdb for one
		// or more public keys. We're in trouble!
		notFound := make([]string, 0, len(pubKeys))
		for v := range pubKeys {
			if _, ok := users[v]; !ok {
				notFound = append(notFound, v)
			}
		}
		e := fmt.Sprintf("users not found for pubkeys: %v",
			strings.Join(notFound, ", "))
		panic(e)
	}

	// Fill in proposal author info
	for i, pr := range props {
		props[i].UserId = users[pr.PublicKey].ID.String()
		props[i].Username = users[pr.PublicKey].Username
	}

	// Convert pointers to values
	proposals := make(map[string]www.ProposalRecord, len(props))
	for token, pr := range props {
		proposals[token] = *pr
	}

	return proposals, nil
}

// getPropVersion gets a specific version of a proposal from the cache then
// fills in any misssing fields before returning the proposal.
func (p *politeiawww) getPropVersion(token, version string) (*www.ProposalRecord, error) {
	log.Tracef("getPropVersion: %v %v", token, version)

	r, err := p.cache.RecordVersion(token, version)
	if err != nil {
		return nil, err
	}

	pr, err := convertPropFromCache(*r)
	if err != nil {
		return nil, err
	}

	err = p.fillProposalMissingFields(pr)
	if err != nil {
		return nil, err
	}

	return pr, nil
}

// getAllProps gets the latest version of all proposals from the cache then
// fills any missing fields before returning the proposals.
func (p *politeiawww) getAllProps() ([]www.ProposalRecord, error) {
	log.Tracef("getAllProps")

	// Get proposals from cache
	records, err := p.cache.Inventory()
	if err != nil {
		return nil, err
	}

	// Convert props and fill in missing info
	props := make([]www.ProposalRecord, 0, len(records))
	for _, v := range records {
		pr, err := convertPropFromCache(v)
		if err != nil {
			return nil, fmt.Errorf("convertPropFromCache %v: %v",
				pr.CensorshipRecord.Token, err)
		}
		token := pr.CensorshipRecord.Token

		// Fill in num comments
		dc, err := p.decredGetComments(token)
		if err != nil {
			return nil, fmt.Errorf("decredGetComments %v: %v",
				pr.CensorshipRecord.Token, err)
		}
		pr.NumComments = uint(len(dc))

		// Find linked from proposals
		lfr, err := p.decredLinkedFrom([]string{token})
		if err != nil {
			return nil, err
		}
		linkedFrom, ok := lfr.LinkedFrom[token]
		if ok {
			pr.LinkedFrom = linkedFrom
		}

		// Fill in author info
		u, err := p.db.UserGetByPubKey(pr.PublicKey)
		if err != nil {
			return nil, fmt.Errorf("UserGetByPubKey %v %v: %v",
				pr.CensorshipRecord.Token, pr.PublicKey, err)
		} else {
			pr.UserId = u.ID.String()
			pr.Username = u.Username
		}

		props = append(props, *pr)
	}

	return props, nil
}

// filterProps filters the given proposals according to the filtering
// parameters specified by the passed in proposalsFilter.  filterProps will
// only return a single page of proposals regardless of how many proposals are
// passed in.
func filterProps(filter proposalsFilter, all []www.ProposalRecord) []www.ProposalRecord {
	log.Tracef("filterProps")

	sort.Slice(all, func(i, j int) bool {
		// Sort by older timestamp first, if timestamps are different
		// from each other
		if all[i].Timestamp != all[j].Timestamp {
			return all[i].Timestamp < all[j].Timestamp
		}

		// Otherwise sort by token
		return all[i].CensorshipRecord.Token >
			all[j].CensorshipRecord.Token
	})

	// pageStarted stores whether or not it's okay to start adding
	// proposals to the array. If the after or before parameter is
	// supplied, we must find the beginning (or end) of the page first.
	pageStarted := (filter.After == "" && filter.Before == "")
	beforeIdx := -1
	proposals := make([]www.ProposalRecord, 0, len(all))

	// Iterate in reverse order because they're sorted by oldest
	// timestamp first.
	for i := len(all) - 1; i >= 0; i-- {
		proposal := all[i]

		// Filter by user if it's provided.
		if (filter.UserID != "") && (filter.UserID != proposal.UserId) {
			continue
		}

		// Filter by the state.
		if val, ok := filter.StateMap[proposal.State]; !ok || !val {
			continue
		}

		if pageStarted {
			proposals = append(proposals, proposal)
			if len(proposals) >= www.ProposalListPageSize {
				break
			}
		} else if filter.After != "" {
			// The beginning of the page has been found, so
			// the next public proposal is added.
			pageStarted = proposal.CensorshipRecord.Token == filter.After
		} else if filter.Before != "" {
			// The end of the page has been found, so we'll
			// have to iterate in the other direction to
			// add the proposals; save the current index.
			if proposal.CensorshipRecord.Token == filter.Before {
				beforeIdx = i
				break
			}
		}
	}

	// If beforeIdx is set, the caller is asking for vetted proposals
	// whose last result is before the provided proposal.
	if beforeIdx >= 0 {
		for _, proposal := range all[beforeIdx+1:] {
			// Filter by user if it's provided.
			if (filter.UserID != "") && (filter.UserID != proposal.UserId) {
				continue
			}

			// Filter by the state.
			if val, ok := filter.StateMap[proposal.State]; !ok || !val {
				continue
			}

			// The iteration direction is oldest -> newest,
			// so proposals are prepended to the array so
			// the result will be newest -> oldest.
			proposals = append([]www.ProposalRecord{proposal},
				proposals...)
			if len(proposals) >= www.ProposalListPageSize {
				break
			}
		}
	}

	return proposals
}

// getUserProps gets the latest version of all proposals from the cache and
// then filters the proposals according to the specified proposalsFilter, which
// is required to contain a userID.  In addition to a page of filtered user
// proposals, this function also returns summary statistics for all of the
// proposals that the user has submitted grouped by proposal status.
func (p *politeiawww) getUserProps(filter proposalsFilter) ([]www.ProposalRecord, *proposalsSummary, error) {
	log.Tracef("getUserProps: %v", filter.UserID)

	if filter.UserID == "" {
		return nil, nil, fmt.Errorf("filter missing userID")
	}

	// Get the latest version of all proposals from the cache
	all, err := p.getAllProps()
	if err != nil {
		return nil, nil, fmt.Errorf("getAllProps: %v", err)
	}

	// Find proposal summary statistics for the user. This
	// includes statistics on ALL of the proposals that the user
	// has submitted. Not just the single page of proposals that
	// is going to be returned.
	var ps proposalsSummary
	for _, v := range all {
		if v.UserId != filter.UserID {
			continue
		}
		switch v.Status {
		case www.PropStatusNotReviewed:
			ps.NotReviewed++
		case www.PropStatusCensored:
			ps.Censored++
		case www.PropStatusPublic:
			ps.Public++
		case www.PropStatusUnreviewedChanges:
			ps.UnreviewedChanges++
		case www.PropStatusAbandoned:
			ps.Abandoned++
		default:
			ps.Invalid++
		}
	}

	// Filter proposals according to the proposalsFilter. Only
	// a single page of proposals will be returned.
	filtered := filterProps(filter, all)

	return filtered, &ps, nil
}

func (p *politeiawww) getPropComments(token string) ([]www.Comment, error) {
	log.Tracef("getPropComments: %v", token)

	dc, err := p.decredGetComments(token)
	if err != nil {
		return nil, fmt.Errorf("decredGetComments: %v", err)
	}

	// Convert comments and fill in author info
	comments := make([]www.Comment, 0, len(dc))
	for _, v := range dc {
		c := convertCommentFromDecred(v)
		u, err := p.db.UserGetByPubKey(c.PublicKey)
		if err != nil {
			log.Errorf("getPropComments: UserGetByPubKey: "+
				"token:%v commentID:%v pubKey:%v err:%v",
				token, c.CommentID, c.PublicKey, err)
		} else {
			c.UserID = u.ID.String()
			c.Username = u.Username
		}
		comments = append(comments, c)
	}

	// Fill in comment scores
	p.RLock()
	defer p.RUnlock()

	for i, v := range comments {
		votes, ok := p.commentVotes[v.Token+v.CommentID]
		if !ok {
			log.Errorf("getPropComments: comment votes lookup "+
				"failed: token:%v commentID:%v pubKey:%v", v.Token,
				v.CommentID, v.PublicKey)
		}
		comments[i].ResultVotes = int64(votes.up - votes.down)
		comments[i].Upvotes = votes.up
		comments[i].Downvotes = votes.down
	}

	return comments, nil
}

// voteSummariesGet returns a map[string]www.VoteSummary for the given proposal
// tokens. An entry in the returned map will only exist for tokens where a
// proposal record was found.
//
// This function must be called WITHOUT read/write lock held.
func (p *politeiawww) voteSummariesGet(tokens []string, bestBlock uint64) (map[string]www.VoteSummary, error) {
	voteSummaries := make(map[string]www.VoteSummary)
	tokensToLookup := make([]string, 0, len(tokens))

	p.RLock()
	for _, token := range tokens {
		vs, ok := p.voteSummaries[token]
		if ok {
			voteSummaries[token] = vs
		} else {
			tokensToLookup = append(tokensToLookup, token)
		}
	}
	p.RUnlock()

	if len(tokensToLookup) == 0 {
		return voteSummaries, nil
	}

	// Fetch the vote summaries from the cache. This call relies on the
	// lazy loaded VoteResults cache table. If the VoteResults table is
	// not up-to-date then this function will load it before retrying
	// the vote summary call. Since politeiawww only has read access to
	// the cache, loading the VoteResults table requires using a
	// politeiad decredplugin command.
	var (
		done  bool
		err   error
		reply *decredplugin.BatchVoteSummaryReply
	)
	for retries := 0; !done && retries <= 1; retries++ {
		reply, err = p.decredBatchVoteSummary(tokensToLookup, bestBlock)
		if err != nil {
			if err == cache.ErrRecordNotFound {
				// There are missing entries in the VoteResults
				// cache table. Load them.
				_, err := p.decredLoadVoteResults(bestBlock)
				if err != nil {
					return nil, err
				}

				// Retry the vote summaries call
				continue
			}
			return nil, err
		}

		done = true
	}

	for token, v := range reply.Summaries {
		results := convertVoteOptionResultsFromDecred(v.Results)
		votet := convertVoteTypeFromDecred(v.Type)

		// An endHeight will not exist if the proposal has not gone
		// up for vote yet.
		var endHeight uint64
		if v.EndHeight != "" {
			i, err := strconv.ParseUint(v.EndHeight, 10, 64)
			if err != nil {
				return nil, fmt.Errorf("failed to parse end height "+
					"'%v' for %v: %v", v.EndHeight, token, err)
			}
			endHeight = i
		}

		vs := www.VoteSummary{
			Status:           voteStatusFromVoteSummary(v, endHeight, bestBlock),
			Type:             www.VoteT(int(votet)),
			Approved:         v.Approved,
			EligibleTickets:  uint32(v.EligibleTicketCount),
			Duration:         v.Duration,
			EndHeight:        endHeight,
			QuorumPercentage: v.QuorumPercentage,
			PassPercentage:   v.PassPercentage,
			Results:          results,
		}

		voteSummaries[token] = vs

		// If the voting period has ended the vote status
		// is not going to change so add it to the memory
		// cache.
		if vs.Status == www.PropVoteStatusFinished {
			p.voteSummarySet(token, vs)
		}
	}

	return voteSummaries, nil
}

// voteSummaryGet stores the provided VoteSummary in the vote summaries memory
// cache. This is to only be used for proposals whose voting period has ended
// so that we don't have to worry about cache invalidation issues.
//
// This function must be called WITHOUT the read/write lock held.
func (p *politeiawww) voteSummarySet(token string, voteSummary www.VoteSummary) {
	p.Lock()
	defer p.Unlock()

	p.voteSummaries[token] = voteSummary
}

// voteSummaryGet returns the VoteSummary for the given token. A cache
// ErrRecordNotFound error is returned if the token does actually not
// correspond to a proposal.
//
// This function must be called WITHOUT the read/write lock held.
func (p *politeiawww) voteSummaryGet(token string, bestBlock uint64) (*www.VoteSummary, error) {
	s, err := p.voteSummariesGet([]string{token}, bestBlock)
	if err != nil {
		return nil, err
	}
	vs, ok := s[token]
	if !ok {
		return nil, cache.ErrRecordNotFound
	}
	return &vs, nil
}

// processNewProposal tries to submit a new proposal to politeiad.
func (p *politeiawww) processNewProposal(np www.NewProposal, user *user.User) (*www.NewProposalReply, error) {
	log.Tracef("processNewProposal")

	// Pay up sucker!
	if !p.HasUserPaid(user) {
		return nil, www.UserError{
			ErrorCode: www.ErrorStatusUserNotPaid,
		}
	}

	if !p.UserHasProposalCredits(user) {
		return nil, www.UserError{
			ErrorCode: www.ErrorStatusNoProposalCredits,
		}
	}

	pm, err := p.validateProposal(np, user)
	if err != nil {
		return nil, err
	}

	// politeiad only includes files in its merkle root calc, not the
	// metadata streams. This is why we include the ProposalMetadata
	// as a politeiad file.

	// Setup politeaid files
	files := convertPropFilesFromWWW(np.Files)
	for _, v := range np.Metadata {
		switch v.Hint {
		case www.HintProposalMetadata:
			files = append(files, convertFileFromMetadata(v))
		}
	}

	// Setup politeiad metadata
	pg := mdstream.ProposalGeneralV2{
		Version:   mdstream.VersionProposalGeneral,
		Timestamp: time.Now().Unix(),
		PublicKey: np.PublicKey,
		Signature: np.Signature,
	}
	pgb, err := mdstream.EncodeProposalGeneralV2(pg)
	if err != nil {
		return nil, err
	}
	metadata := []pd.MetadataStream{
		{
			ID:      mdstream.IDProposalGeneral,
			Payload: string(pgb),
		},
	}

	// Setup politeiad request
	challenge, err := util.Random(pd.ChallengeSize)
	if err != nil {
		return nil, err
	}
	n := pd.NewRecord{
		Challenge: hex.EncodeToString(challenge),
		Metadata:  metadata,
		Files:     files,
	}

	// Send politeiad request
	responseBody, err := p.makeRequest(http.MethodPost,
		pd.NewRecordRoute, n)
	if err != nil {
		return nil, err
	}

	log.Infof("Submitted proposal name: %v", pm.Name)
	for k, f := range n.Files {
		log.Infof("%02v: %v %v", k, f.Name, f.Digest)
	}

	// Handle response
	var pdReply pd.NewRecordReply
	err = json.Unmarshal(responseBody, &pdReply)
	if err != nil {
		return nil, fmt.Errorf("Unmarshal NewProposalReply: %v", err)
	}

	err = util.VerifyChallenge(p.cfg.Identity, challenge, pdReply.Response)
	if err != nil {
		return nil, err
	}

	cr := convertPropCensorFromPD(pdReply.CensorshipRecord)

	// Deduct proposal credit from user account
	err = p.SpendProposalCredit(user, cr.Token)
	if err != nil {
		return nil, err
	}

	// Fire off new proposal event
	p.fireEvent(EventTypeProposalSubmitted,
		EventDataProposalSubmitted{
			CensorshipRecord: &cr,
			ProposalName:     pm.Name,
			User:             user,
		},
	)

	return &www.NewProposalReply{
		CensorshipRecord: cr,
	}, nil
}

<<<<<<< HEAD
// processVersionTimestamps retrieves the timeline of events related to a
// proposal.
func (p *politeiawww) processProposalTimeline(pt www.ProposalTimeline) (*www.ProposalTimelineReply, error) {
	log.Tracef("processProposalTimeline")

	ptr, err := p.decredProposalTimeline(pt.Token)
	if err != nil {
		return nil, err
	}

	if len(ptr.VersionTimestamps) <= 0 {
		return nil, www.UserError{
			ErrorCode: www.ErrorStatusProposalNotFound,
		}
	}

	reply := convertProposalTimelineReplyFromDecredPlugin(*ptr)

	return &reply, nil
=======
// createProposalDetailsReply makes updates to a proposal record based on the
// user who made the request, and puts it into a ProposalDetailsReply.
func createProposalDetailsReply(prop *www.ProposalRecord, user *user.User) *www.ProposalDetailsReply {
	// Vetted proposals are viewable by everyone. The contents of
	// an unvetted proposal is only viewable by admins and the
	// proposal author. Unvetted proposal metadata is viewable by
	// everyone.
	if prop.State == www.PropStateUnvetted {
		var isAuthor bool
		var isAdmin bool
		// This is a public route so a user may not exist
		if user != nil {
			isAdmin = user.Admin
			isAuthor = (prop.UserId == user.ID.String())
		}

		// Strip the non-public proposal contents if user is
		// not the author or an admin
		if !isAuthor && !isAdmin {
			prop.Name = ""
			prop.Files = make([]www.File, 0)
		}
	}

	return &www.ProposalDetailsReply{
		Proposal: *prop,
	}
>>>>>>> 6c238623
}

// processProposalDetails fetches a specific proposal version from the records
// cache and returns it.
func (p *politeiawww) processProposalDetails(propDetails www.ProposalsDetails, user *user.User) (*www.ProposalDetailsReply, error) {
	log.Tracef("processProposalDetails")

	// Version is an optional query param. Fetch latest version
	// when query param is not specified.
	var prop *www.ProposalRecord
	var err error
	if propDetails.Version == "" {
		prop, err = p.getProp(propDetails.Token)
	} else {
		prop, err = p.getPropVersion(propDetails.Token, propDetails.Version)
	}
	if err != nil {
		if err == cache.ErrRecordNotFound {
			err = www.UserError{
				ErrorCode: www.ErrorStatusProposalNotFound,
			}
		}
		return nil, err
	}

	return createProposalDetailsReply(prop, user), nil
}

// processBatchVoteSummary returns the vote summaries for the provided list
// of proposals.
func (p *politeiawww) processBatchVoteSummary(batchVoteSummary www.BatchVoteSummary) (*www.BatchVoteSummaryReply, error) {
	log.Tracef("processBatchVoteSummary")

	if len(batchVoteSummary.Tokens) > www.ProposalListPageSize {
		return nil, www.UserError{
			ErrorCode: www.ErrorStatusMaxProposalsExceededPolicy,
		}
	}

	invalidTokens := getInvalidTokens(batchVoteSummary.Tokens)
	if len(invalidTokens) > 0 {
		return nil, www.UserError{
			ErrorCode:    www.ErrorStatusInvalidCensorshipToken,
			ErrorContext: invalidTokens,
		}
	}

	bb, err := p.getBestBlock()
	if err != nil {
		return nil, err
	}

	summaries, err := p.voteSummariesGet(batchVoteSummary.Tokens, bb)
	if err != nil {
		return nil, err
	}

	if len(summaries) != len(batchVoteSummary.Tokens) {
		tokensNotFound := make([]string, 0,
			len(batchVoteSummary.Tokens)-len(summaries))

		for _, token := range batchVoteSummary.Tokens {
			if _, exists := summaries[token]; !exists {
				tokensNotFound = append(tokensNotFound, token)
			}
		}

		return nil, www.UserError{
			ErrorCode:    www.ErrorStatusProposalNotFound,
			ErrorContext: tokensNotFound,
		}
	}

	return &www.BatchVoteSummaryReply{
		BestBlock: bb,
		Summaries: summaries,
	}, nil
}

// processBatchProposals fetches a list of proposals from the records cache
// and returns them. The returned proposals do not include the proposal files.
func (p *politeiawww) processBatchProposals(bp www.BatchProposals, user *user.User) (*www.BatchProposalsReply, error) {
	log.Tracef("processBatchProposals")

	// Validate censorship tokens
	if len(bp.Tokens) > www.ProposalListPageSize {
		return nil, www.UserError{
			ErrorCode: www.ErrorStatusMaxProposalsExceededPolicy,
		}
	}
	for _, v := range bp.Tokens {
		if !isTokenValid(v) {
			return nil, www.UserError{
				ErrorCode:    www.ErrorStatusInvalidCensorshipToken,
				ErrorContext: []string{v},
			}
		}
	}

	// Lookup proposals
	props, err := p.getProps(bp.Tokens)
	if err != nil {
		return nil, err
	}
	if len(props) != len(bp.Tokens) {
		// A proposal was not found for one or more of the
		// provided tokens. Figure out which ones they were.
		notFound := make([]string, 0, len(bp.Tokens))
		for _, v := range bp.Tokens {
			if _, ok := props[v]; !ok {
				notFound = append(notFound, v)
			}
		}
		return nil, www.UserError{
			ErrorCode:    www.ErrorStatusProposalNotFound,
			ErrorContext: notFound,
		}
	}

	for token, pr := range props {
		// Vetted proposals are viewable by everyone. The contents of
		// an unvetted proposal is only viewable by admins and the
		// proposal author. Unvetted proposal metadata is viewable by
		// everyone.
		if pr.State == www.PropStateUnvetted {
			var isAuthor bool
			var isAdmin bool
			// This is a public route so a user may not exist
			if user != nil {
				isAdmin = user.Admin
				isAuthor = (pr.UserId == user.ID.String())
			}

			// Strip the non-public proposal contents if user is
			// not the author or an admin. The files are already
			// not included in this request.
			if !isAuthor && !isAdmin {
				prop := props[token]
				prop.Name = ""
				props[token] = prop
			}
		}
	}

	// Convert proposals map to a slice
	proposals := make([]www.ProposalRecord, 0, len(props))
	for _, v := range props {
		proposals = append(proposals, v)
	}

	return &www.BatchProposalsReply{
		Proposals: proposals,
	}, nil
}

// verifyStatusChange verifies that the proposal status change is a valid
// status transition.  This only applies to manual status transitions that are
// initiated by an admin.  It does not apply to status changes that are caused
// by editing a proposal.
func verifyStatusChange(current, next www.PropStatusT) error {
	var err error
	switch {
	case current == www.PropStatusNotReviewed &&
		(next == www.PropStatusCensored ||
			next == www.PropStatusPublic):
	// allowed; continue
	case current == www.PropStatusUnreviewedChanges &&
		(next == www.PropStatusCensored ||
			next == www.PropStatusPublic):
		// allowed; continue
	case current == www.PropStatusPublic &&
		next == www.PropStatusAbandoned:
		// allowed; continue
	default:
		err = www.UserError{
			ErrorCode: www.ErrorStatusInvalidPropStatusTransition,
		}
	}
	return err
}

// processSetProposalStatus changes the status of an existing proposal.
func (p *politeiawww) processSetProposalStatus(sps www.SetProposalStatus, u *user.User) (*www.SetProposalStatusReply, error) {
	log.Tracef("processSetProposalStatus %v", sps.Token)

	// Ensure the status change message is not blank if the
	// proposal is being censored or abandoned.
	if sps.StatusChangeMessage == "" &&
		(sps.ProposalStatus == www.PropStatusCensored ||
			sps.ProposalStatus == www.PropStatusAbandoned) {
		return nil, www.UserError{
			ErrorCode: www.ErrorStatusChangeMessageCannotBeBlank,
		}
	}

	// Ensure the provided public key is the user's active key.
	if sps.PublicKey != u.PublicKey() {
		return nil, www.UserError{
			ErrorCode: www.ErrorStatusInvalidSigningKey,
		}
	}

	// Validate signature
	msg := sps.Token + strconv.Itoa(int(sps.ProposalStatus)) +
		sps.StatusChangeMessage
	err := validateSignature(sps.PublicKey, sps.Signature, msg)
	if err != nil {
		return nil, err
	}

	// Get proposal from cache
	pr, err := p.getProp(sps.Token)
	if err != nil {
		if err == cache.ErrRecordNotFound {
			err = www.UserError{
				ErrorCode: www.ErrorStatusProposalNotFound,
			}
		}
		return nil, err
	}

	// The only time admins are allowed to change the status of
	// their own proposals is on testnet
	if !p.cfg.TestNet {
		author, err := p.db.UserGetByPubKey(pr.PublicKey)
		if err != nil {
			return nil, err
		}
		if author.ID.String() == u.ID.String() {
			return nil, www.UserError{
				ErrorCode: www.ErrorStatusReviewerAdminEqualsAuthor,
			}
		}
	}

	// Create change record
	newStatus := convertPropStatusFromWWW(sps.ProposalStatus)
	blob, err := mdstream.EncodeRecordStatusChangeV2(
		mdstream.RecordStatusChangeV2{
			Version:             mdstream.VersionRecordStatusChange,
			Timestamp:           time.Now().Unix(),
			NewStatus:           newStatus,
			Signature:           sps.Signature,
			AdminPubKey:         u.PublicKey(),
			StatusChangeMessage: sps.StatusChangeMessage,
		})
	if err != nil {
		return nil, err
	}

	// Create challenge
	challenge, err := util.Random(pd.ChallengeSize)
	if err != nil {
		return nil, err
	}

	// Ensure status change is allowed
	err = verifyStatusChange(pr.Status, sps.ProposalStatus)
	if err != nil {
		return nil, err
	}

	var challengeResponse string
	switch {
	case pr.State == www.PropStateUnvetted:
		// Unvetted status change

		// Setup request
		sus := pd.SetUnvettedStatus{
			Token:     sps.Token,
			Status:    newStatus,
			Challenge: hex.EncodeToString(challenge),
			MDAppend: []pd.MetadataStream{
				{
					ID:      mdstream.IDRecordStatusChange,
					Payload: string(blob),
				},
			},
		}

		// Send unvetted status change request
		responseBody, err := p.makeRequest(http.MethodPost,
			pd.SetUnvettedStatusRoute, sus)
		if err != nil {
			return nil, err
		}

		var susr pd.SetUnvettedStatusReply
		err = json.Unmarshal(responseBody, &susr)
		if err != nil {
			return nil, fmt.Errorf("could not unmarshal "+
				"SetUnvettedStatusReply: %v", err)
		}
		challengeResponse = susr.Response

	case pr.State == www.PropStateVetted:
		// Vetted status change

		// Ensure voting has not been started or authorized yet
		bb, err := p.getBestBlock()
		if err != nil {
			return nil, fmt.Errorf("getBestBlock: %v", err)
		}
		vs, err := p.voteSummaryGet(pr.CensorshipRecord.Token, bb)
		if err != nil {
			return nil, err
		}
		switch {
		case vs.EndHeight != 0:
			return nil, www.UserError{
				ErrorCode:    www.ErrorStatusWrongVoteStatus,
				ErrorContext: []string{"vote has started"},
			}
		case vs.Status == www.PropVoteStatusAuthorized:
			return nil, www.UserError{
				ErrorCode:    www.ErrorStatusWrongVoteStatus,
				ErrorContext: []string{"vote has been authorized"},
			}
		}

		// Setup request
		svs := pd.SetVettedStatus{
			Token:     sps.Token,
			Status:    newStatus,
			Challenge: hex.EncodeToString(challenge),
			MDAppend: []pd.MetadataStream{
				{
					ID:      mdstream.IDRecordStatusChange,
					Payload: string(blob),
				},
			},
		}

		// Send vetted status change request
		responseBody, err := p.makeRequest(http.MethodPost,
			pd.SetVettedStatusRoute, svs)
		if err != nil {
			return nil, err
		}

		var svsr pd.SetVettedStatusReply
		err = json.Unmarshal(responseBody, &svsr)
		if err != nil {
			return nil, fmt.Errorf("could not unmarshal "+
				"SetVettedStatusReply: %v", err)
		}
		challengeResponse = svsr.Response

	default:
		panic(fmt.Sprintf("invalid proposal state %v %v",
			pr.CensorshipRecord.Token, pr.State))
	}

	// Verify the challenge
	err = util.VerifyChallenge(p.cfg.Identity, challenge,
		challengeResponse)
	if err != nil {
		return nil, err
	}

	// Get record from the cache
	updatedProp, err := p.getPropVersion(pr.CensorshipRecord.Token, pr.Version)
	if err != nil {
		return nil, err
	}

	// Fire off proposal status change event
	p.fireEvent(EventTypeProposalStatusChange,
		EventDataProposalStatusChange{
			Proposal:          updatedProp,
			AdminUser:         u,
			SetProposalStatus: &sps,
		},
	)

	return &www.SetProposalStatusReply{
		Proposal: *updatedProp,
	}, nil
}

// filesToDel returns the names of the files that are included in filesOld but
// are not included in filesNew. These are the files that need to be deleted
// from a proposal on update.
func filesToDel(filesOld []www.File, filesNew []www.File) []string {
	newf := make(map[string]struct{}, len(filesOld)) // [name]struct
	for _, v := range filesNew {
		newf[v.Name] = struct{}{}
	}

	del := make([]string, 0, len(filesOld))
	for _, v := range filesOld {
		_, ok := newf[v.Name]
		if !ok {
			del = append(del, v.Name)
		}
	}

	return del
}

// filesAreDifferent returns whether the two sets of files have any
// differences. This can be differences in the number of files, differences
// in the file names, and/or differences in the file payloads.
func filesAreDifferent(files1 []www.File, files2 []www.File) bool {
	if len(files1) != len(files2) {
		return true
	}

	files := make(map[string]string, len(files1)+len(files2)) // [name]payload
	for _, v := range files1 {
		files[v.Name] = v.Payload
	}
	for _, v := range files2 {
		p, ok := files[v.Name]
		if !ok {
			// Found file with a different name
			return true
		}
		if v.Payload != p {
			// Found file with the same name but different payloads
			return true
		}
	}

	return false
}

// processEditProposal attempts to edit a proposal on politeiad.
func (p *politeiawww) processEditProposal(ep www.EditProposal, u *user.User) (*www.EditProposalReply, error) {
	log.Tracef("processEditProposal %v", ep.Token)

	// Validate proposal status
	cachedProp, err := p.getProp(ep.Token)
	if err != nil {
		if err == cache.ErrRecordNotFound {
			err = www.UserError{
				ErrorCode: www.ErrorStatusProposalNotFound,
			}
		}
		return nil, err
	}

	if cachedProp.Status == www.PropStatusCensored ||
		cachedProp.Status == www.PropStatusAbandoned {
		return nil, www.UserError{
			ErrorCode: www.ErrorStatusWrongStatus,
		}
	}

	// Ensure user is the proposal author
	if cachedProp.UserId != u.ID.String() {
		return nil, www.UserError{
			ErrorCode: www.ErrorStatusUserNotAuthor,
		}
	}

	// Validate proposal vote status
	bb, err := p.getBestBlock()
	if err != nil {
		return nil, err
	}
	vs, err := p.voteSummaryGet(ep.Token, bb)
	if err != nil {
		return nil, err
	}
	if vs.Status != www.PropVoteStatusNotAuthorized {
		e := fmt.Sprintf("got vote status %v, want %v",
			vs.Status, www.PropVoteStatusNotAuthorized)
		return nil, www.UserError{
			ErrorCode:    www.ErrorStatusWrongVoteStatus,
			ErrorContext: []string{e},
		}
	}

	// Validate proposal. Convert it to www.NewProposal so that
	// we can reuse the function validateProposal.
	np := www.NewProposal{
		Files:     ep.Files,
		Metadata:  ep.Metadata,
		PublicKey: ep.PublicKey,
		Signature: ep.Signature,
	}

	pm, err := p.validateProposal(np, u)
	if err != nil {
		return nil, err
	}
	if !filesAreDifferent(cachedProp.Files, ep.Files) {
		return nil, www.UserError{
			ErrorCode: www.ErrorStatusNoProposalChanges,
		}
	}
	if cachedProp.State == www.PropStateVetted &&
		cachedProp.LinkTo != pm.LinkTo {
		return nil, www.UserError{
			ErrorCode:    www.ErrorStatusInvalidLinkTo,
			ErrorContext: []string{"linkto cannot change once public"},
		}
	}

	// politeiad only includes files in its merkle root calc, not the
	// metadata streams. This is why we include the ProposalMetadata
	// as a politeiad file.

	// Setup files
	files := convertPropFilesFromWWW(ep.Files)
	for _, v := range ep.Metadata {
		switch v.Hint {
		case www.HintProposalMetadata:
			files = append(files, convertFileFromMetadata(v))
		}
	}

	// Setup metadata streams
	pg := mdstream.ProposalGeneralV2{
		Version:   mdstream.VersionProposalGeneral,
		Timestamp: time.Now().Unix(),
		PublicKey: ep.PublicKey,
		Signature: ep.Signature,
	}
	pgb, err := mdstream.EncodeProposalGeneralV2(pg)
	if err != nil {
		return nil, err
	}
	mds := []pd.MetadataStream{
		{
			ID:      mdstream.IDProposalGeneral,
			Payload: string(pgb),
		},
	}

	// Setup politeiad request
	challenge, err := util.Random(pd.ChallengeSize)
	if err != nil {
		return nil, err
	}

	e := pd.UpdateRecord{
		Token:       ep.Token,
		Challenge:   hex.EncodeToString(challenge),
		MDOverwrite: mds,
		FilesAdd:    files,
		FilesDel:    filesToDel(cachedProp.Files, ep.Files),
	}

	var pdRoute string
	switch cachedProp.Status {
	case www.PropStatusNotReviewed, www.PropStatusUnreviewedChanges:
		pdRoute = pd.UpdateUnvettedRoute
	case www.PropStatusPublic:
		pdRoute = pd.UpdateVettedRoute
	default:
		return nil, www.UserError{
			ErrorCode: www.ErrorStatusWrongStatus,
		}
	}

	// Send politeiad request
	responseBody, err := p.makeRequest(http.MethodPost, pdRoute, e)
	if err != nil {
		return nil, err
	}

	// Handle response
	var pdReply pd.UpdateRecordReply
	err = json.Unmarshal(responseBody, &pdReply)
	if err != nil {
		return nil, fmt.Errorf("Unmarshal UpdateUnvettedReply: %v", err)
	}

	err = util.VerifyChallenge(p.cfg.Identity, challenge, pdReply.Response)
	if err != nil {
		return nil, err
	}

	// Get proposal from the cache
	updatedProp, err := p.getProp(ep.Token)
	if err != nil {
		return nil, err
	}

	// Fire off edit proposal event
	p.fireEvent(EventTypeProposalEdited,
		EventDataProposalEdited{
			Proposal: updatedProp,
		},
	)

	return &www.EditProposalReply{
		Proposal: *updatedProp,
	}, nil
}

// processAllVetted returns an array of vetted proposals. The maximum number
// of proposals returned is dictated by www.ProposalListPageSize.
func (p *politeiawww) processAllVetted(v www.GetAllVetted) (*www.GetAllVettedReply, error) {
	log.Tracef("processAllVetted")

	// Validate query params
	if (v.Before != "" && !isTokenValid(v.Before)) ||
		(v.After != "" && !isTokenValid(v.After)) {
		return nil, www.UserError{
			ErrorCode: www.ErrorStatusInvalidCensorshipToken,
		}
	}

	// Fetch all proposals from the cache
	all, err := p.getAllProps()
	if err != nil {
		return nil, fmt.Errorf("getAllProps: %v", err)
	}

	// Filter for vetted proposals
	filter := proposalsFilter{
		After:  v.After,
		Before: v.Before,
		StateMap: map[www.PropStateT]bool{
			www.PropStateVetted: true,
		},
	}
	props := filterProps(filter, all)

	// Remove files from proposals
	for i, p := range props {
		p.Files = make([]www.File, 0)
		props[i] = p
	}

	return &www.GetAllVettedReply{
		Proposals: props,
	}, nil
}

// processCommentsGet returns all comments for a given proposal. If the user is
// logged in the user's last access time for the given comments will also be
// returned.
func (p *politeiawww) processCommentsGet(token string, u *user.User) (*www.GetCommentsReply, error) {
	log.Tracef("ProcessCommentGet: %v", token)

	// Fetch proposal comments from cache
	c, err := p.getPropComments(token)
	if err != nil {
		return nil, err
	}

	// Get the last time the user accessed these comments. This is
	// a public route so a user may not exist.
	var accessTime int64
	if u != nil {
		if u.ProposalCommentsAccessTimes == nil {
			u.ProposalCommentsAccessTimes = make(map[string]int64)
		}
		accessTime = u.ProposalCommentsAccessTimes[token]
		u.ProposalCommentsAccessTimes[token] = time.Now().Unix()
		err = p.db.UserUpdate(*u)
		if err != nil {
			return nil, err
		}
	}

	return &www.GetCommentsReply{
		Comments:   c,
		AccessTime: accessTime,
	}, nil
}

// setVoteStatusReply converts a VoteStatusReply to a VoteSummary and stores it
// in memory.  This is to only be used for proposals whose voting period has
// ended so that we don't have to worry about cache invalidation issues.
//
// This function must be called without the lock held.
//
// ** This fuction is to be removed when the deprecated vote status route is
// ** removed.
func (p *politeiawww) setVoteStatusReply(v www.VoteStatusReply) error {
	p.Lock()
	defer p.Unlock()

	endHeight, err := strconv.Atoi(v.EndHeight)
	if err != nil {
		return err
	}

	voteSummary := www.VoteSummary{
		Status:           v.Status,
		EligibleTickets:  uint32(v.NumOfEligibleVotes),
		EndHeight:        uint64(endHeight),
		QuorumPercentage: v.QuorumPercentage,
		PassPercentage:   v.PassPercentage,
		Results:          v.OptionsResult,
	}

	p.voteSummaries[v.Token] = voteSummary

	return nil
}

// getVoteStatusReply retrieves the VoteSummary from the cache for a proposal
// whose voting period has ended and converts it to a VoteStatusReply.
//
// This function must be called without the lock held.
//
// ** This fuction is to be removed when the deprecated vote status route is
// ** removed.
func (p *politeiawww) getVoteStatusReply(token string) (*www.VoteStatusReply, bool) {
	p.RLock()
	vs, ok := p.voteSummaries[token]
	p.RUnlock()

	if !ok {
		return nil, false
	}

	var totalVotes uint64
	for _, or := range vs.Results {
		totalVotes += or.VotesReceived
	}

	voteStatusReply := www.VoteStatusReply{
		Token:              token,
		Status:             vs.Status,
		TotalVotes:         totalVotes,
		OptionsResult:      vs.Results,
		EndHeight:          strconv.Itoa(int(vs.EndHeight)),
		NumOfEligibleVotes: int(vs.EligibleTickets),
		QuorumPercentage:   vs.QuorumPercentage,
		PassPercentage:     vs.PassPercentage,
	}

	return &voteStatusReply, true
}

func (p *politeiawww) voteStatusReply(token string, bestBlock uint64) (*www.VoteStatusReply, error) {
	cachedVsr, ok := p.getVoteStatusReply(token)

	if ok {
		cachedVsr.BestBlock = strconv.Itoa(int(bestBlock))
		return cachedVsr, nil
	}

	// Vote status wasn't in the memory cache
	// so fetch it from the cache database.
	vs, err := p.voteSummaryGet(token, bestBlock)
	if err != nil {
		return nil, err
	}

	var total uint64
	for _, v := range vs.Results {
		total += v.VotesReceived
	}

	voteStatusReply := www.VoteStatusReply{
		Token:              token,
		Status:             vs.Status,
		TotalVotes:         total,
		OptionsResult:      vs.Results,
		EndHeight:          strconv.Itoa(int(vs.EndHeight)),
		BestBlock:          strconv.Itoa(int(bestBlock)),
		NumOfEligibleVotes: int(vs.EligibleTickets),
		QuorumPercentage:   vs.QuorumPercentage,
		PassPercentage:     vs.PassPercentage,
	}

	// If the voting period has ended the vote status
	// is not going to change so add it to the memory
	// cache.
	if voteStatusReply.Status == www.PropVoteStatusFinished {
		err = p.setVoteStatusReply(voteStatusReply)
		if err != nil {
			return nil, err
		}
	}

	return &voteStatusReply, nil
}

// processVoteStatus returns the vote status for a given proposal
func (p *politeiawww) processVoteStatus(token string) (*www.VoteStatusReply, error) {
	log.Tracef("ProcessProposalVotingStatus: %v", token)

	// Ensure proposal is vetted
	pr, err := p.getProp(token)
	if err != nil {
		if err == cache.ErrRecordNotFound {
			err = www.UserError{
				ErrorCode: www.ErrorStatusProposalNotFound,
			}
		}
		return nil, err
	}

	if pr.State != www.PropStateVetted {
		return nil, www.UserError{
			ErrorCode: www.ErrorStatusWrongStatus,
		}
	}

	// Get best block
	bestBlock, err := p.getBestBlock()
	if err != nil {
		return nil, fmt.Errorf("bestBlock: %v", err)
	}

	// Get vote status
	vsr, err := p.voteStatusReply(token, bestBlock)
	if err != nil {
		return nil, fmt.Errorf("voteStatusReply: %v", err)
	}

	return vsr, nil
}

// processGetAllVoteStatus returns the vote status of all public proposals.
func (p *politeiawww) processGetAllVoteStatus() (*www.GetAllVoteStatusReply, error) {
	log.Tracef("processGetAllVoteStatus")

	// We need to determine best block height here in order
	// to set the voting status
	bestBlock, err := p.getBestBlock()
	if err != nil {
		return nil, fmt.Errorf("bestBlock: %v", err)
	}

	// Get all proposals from cache
	all, err := p.getAllProps()
	if err != nil {
		return nil, fmt.Errorf("getAllProps: %v", err)
	}

	// Compile votes statuses
	vrr := make([]www.VoteStatusReply, 0, len(all))
	for _, v := range all {
		// We only need public proposals
		if v.Status != www.PropStatusPublic {
			continue
		}

		// Get vote status for proposal
		vs, err := p.voteStatusReply(v.CensorshipRecord.Token, bestBlock)
		if err != nil {
			return nil, fmt.Errorf("voteStatusReply: %v", err)
		}

		vrr = append(vrr, *vs)
	}

	return &www.GetAllVoteStatusReply{
		VotesStatus: vrr,
	}, nil
}

func (p *politeiawww) processActiveVote() (*www.ActiveVoteReply, error) {
	log.Tracef("processActiveVote")

	// Fetch proposals that are actively being voted on
	bb, err := p.getBestBlock()
	if err != nil {
		return nil, err
	}
	tir, err := p.tokenInventory(bb, false)
	if err != nil {
		return nil, err
	}
	props, err := p.getProps(tir.Active)
	if err != nil {
		return nil, err
	}

	// Compile proposal vote tuples
	pvt := make([]www.ProposalVoteTuple, 0, len(props))
	for _, v := range props {
		// Get vote details from cache
		vdr, err := p.decredVoteDetails(v.CensorshipRecord.Token)
		if err != nil {
			return nil, fmt.Errorf("decredVoteDetails %v: %v",
				v.CensorshipRecord.Token, err)
		}

		// Handle StartVote versioning
		var sv www.StartVote
		switch vdr.StartVote.Version {
		case decredplugin.VersionStartVoteV1:
			b := []byte(vdr.StartVote.Payload)
			dsv, err := decredplugin.DecodeStartVoteV1(b)
			if err != nil {
				return nil, fmt.Errorf("decode StartVoteV1 %v: %v",
					v.CensorshipRecord.Token, err)
			}
			sv = convertStartVoteV1FromDecred(*dsv)

		case decredplugin.VersionStartVoteV2:
			b := []byte(vdr.StartVote.Payload)
			dsv2, err := decredplugin.DecodeStartVoteV2(b)
			if err != nil {
				return nil, fmt.Errorf("decode StartVoteV2 %v: %v",
					v.CensorshipRecord.Token, err)
			}
			sv2 := convertStartVoteV2FromDecred(*dsv2)
			// Convert StartVote v2 to v1 since this route returns
			// a v1 StartVote.
			sv = convertStartVoteV2ToV1(sv2)

		default:
			return nil, fmt.Errorf("invalid StartVote version %v %v",
				v.CensorshipRecord.Token, vdr.StartVote.Version)
		}

		// Create vote tuple
		pvt = append(pvt, www.ProposalVoteTuple{
			Proposal:       v,
			StartVote:      sv,
			StartVoteReply: convertStartVoteReplyFromDecred(vdr.StartVoteReply),
		})
	}

	return &www.ActiveVoteReply{
		Votes: pvt,
	}, nil
}

// processVoteResults returns the vote details for a specific proposal and all
// of the votes that have been cast.
func (p *politeiawww) processVoteResults(token string) (*www.VoteResultsReply, error) {
	log.Tracef("processVoteResults: %v", token)

	// Ensure proposal is vetted
	pr, err := p.getProp(token)
	if err != nil {
		if err == cache.ErrRecordNotFound {
			err = www.UserError{
				ErrorCode: www.ErrorStatusProposalNotFound,
			}
		}
		return nil, err
	}

	if pr.State != www.PropStateVetted {
		return nil, www.UserError{
			ErrorCode: www.ErrorStatusWrongStatus,
		}
	}

	// Get vote details from cache
	vdr, err := p.decredVoteDetails(token)
	if err != nil {
		return nil, fmt.Errorf("decredVoteDetails: %v", err)
	}
	if vdr.StartVoteReply.StartBlockHash == "" {
		// Vote has not been started yet. No need to continue.
		return &www.VoteResultsReply{}, nil
	}

	// Get cast votes from cache
	vrr, err := p.decredProposalVotes(token)
	if err != nil {
		return nil, fmt.Errorf("decredProposalVotes: %v", err)
	}

	// Handle StartVote versioning
	var sv www.StartVote
	switch vdr.StartVote.Version {
	case decredplugin.VersionStartVoteV1:
		b := []byte(vdr.StartVote.Payload)
		dsv1, err := decredplugin.DecodeStartVoteV1(b)
		if err != nil {
			return nil, err
		}
		sv = convertStartVoteV1FromDecred(*dsv1)
	case decredplugin.VersionStartVoteV2:
		b := []byte(vdr.StartVote.Payload)
		dsv2, err := decredplugin.DecodeStartVoteV2(b)
		if err != nil {
			return nil, err
		}
		sv2 := convertStartVoteV2FromDecred(*dsv2)
		// Convert StartVote v2 to v1 since this route returns
		// a v1 StartVote.
		sv = convertStartVoteV2ToV1(sv2)
	default:
		return nil, fmt.Errorf("invalid StartVote version %v %v",
			token, vdr.StartVote.Version)
	}

	return &www.VoteResultsReply{
		StartVote:      sv,
		StartVoteReply: convertStartVoteReplyFromDecred(vdr.StartVoteReply),
		CastVotes:      convertCastVotesFromDecred(vrr.CastVotes),
	}, nil
}

// processCastVotes handles the www.Ballot call
func (p *politeiawww) processCastVotes(ballot *www.Ballot) (*www.BallotReply, error) {
	log.Tracef("processCastVotes")

	challenge, err := util.Random(pd.ChallengeSize)
	if err != nil {
		return nil, err
	}

	payload, err := decredplugin.EncodeBallot(convertBallotFromWWW(*ballot))
	if err != nil {
		return nil, err
	}
	pc := pd.PluginCommand{
		Challenge: hex.EncodeToString(challenge),
		ID:        decredplugin.ID,
		Command:   decredplugin.CmdBallot,
		CommandID: decredplugin.CmdBallot,
		Payload:   string(payload),
	}

	responseBody, err := p.makeRequest(http.MethodPost,
		pd.PluginCommandRoute, pc)
	if err != nil {
		return nil, err
	}

	var reply pd.PluginCommandReply
	err = json.Unmarshal(responseBody, &reply)
	if err != nil {
		return nil, fmt.Errorf("Could not unmarshal "+
			"PluginCommandReply: %v", err)
	}

	// Verify the challenge.
	err = util.VerifyChallenge(p.cfg.Identity, challenge, reply.Response)
	if err != nil {
		return nil, err
	}

	// Decode plugin reply
	br, err := decredplugin.DecodeBallotReply([]byte(reply.Payload))
	if err != nil {
		return nil, err
	}
	brr := convertBallotReplyFromDecredPlugin(*br)
	return &brr, nil
}

// processProposalPaywallDetails returns a proposal paywall that enables the
// the user to purchase proposal credits. The user can only have one paywall
// active at a time.  If no paywall currently exists, a new one is created and
// the user is added to the paywall pool.
func (p *politeiawww) processProposalPaywallDetails(u *user.User) (*www.ProposalPaywallDetailsReply, error) {
	log.Tracef("processProposalPaywallDetails")

	// Ensure paywall is enabled
	if !p.paywallIsEnabled() {
		return &www.ProposalPaywallDetailsReply{}, nil
	}

	// Proposal paywalls cannot be generated until the user has paid their
	// user registration fee.
	if !p.HasUserPaid(u) {
		return nil, www.UserError{
			ErrorCode: www.ErrorStatusUserNotPaid,
		}
	}

	var pp *user.ProposalPaywall
	if p.userHasValidProposalPaywall(u) {
		// Don't create a new paywall if a valid one already exists.
		pp = p.mostRecentProposalPaywall(u)
	} else {
		// Create a new paywall.
		var err error
		pp, err = p.generateProposalPaywall(u)
		if err != nil {
			return nil, err
		}
	}

	return &www.ProposalPaywallDetailsReply{
		CreditPrice:        pp.CreditPrice,
		PaywallAddress:     pp.Address,
		PaywallTxNotBefore: pp.TxNotBefore,
	}, nil
}

// processProposalPaywallPayment checks if the user has a pending paywall
// payment and returns the payment details if one is found.
func (p *politeiawww) processProposalPaywallPayment(u *user.User) (*www.ProposalPaywallPaymentReply, error) {
	log.Tracef("processProposalPaywallPayment")

	var (
		txID          string
		txAmount      uint64
		confirmations uint64
	)

	p.RLock()
	defer p.RUnlock()

	poolMember, ok := p.userPaywallPool[u.ID]
	if ok {
		txID = poolMember.txID
		txAmount = poolMember.txAmount
		confirmations = poolMember.txConfirmations
	}

	return &www.ProposalPaywallPaymentReply{
		TxID:          txID,
		TxAmount:      txAmount,
		Confirmations: confirmations,
	}, nil
}

// validateAuthorizeVote validates the authorize vote fields. A UserError is
// returned if any of the validation fails.
func validateAuthorizeVote(av www.AuthorizeVote, u user.User, pr www.ProposalRecord, vs www.VoteSummary) error {
	// Ensure the public key is the user's active key
	if av.PublicKey != u.PublicKey() {
		return www.UserError{
			ErrorCode: www.ErrorStatusInvalidSigningKey,
		}
	}

	// Validate signature
	msg := av.Token + pr.Version + av.Action
	err := validateSignature(av.PublicKey, av.Signature, msg)
	if err != nil {
		return err
	}

	// Verify record is in the right state and that the authorize
	// vote request is valid. A vote authorization may already
	// exist. We also allow vote authorizations to be revoked.
	switch {
	case pr.Status != www.PropStatusPublic:
		// Record not public
		return www.UserError{
			ErrorCode: www.ErrorStatusWrongStatus,
		}
	case vs.EndHeight != 0:
		// Vote has already started
		return www.UserError{
			ErrorCode: www.ErrorStatusWrongVoteStatus,
		}
	case av.Action != decredplugin.AuthVoteActionAuthorize &&
		av.Action != decredplugin.AuthVoteActionRevoke:
		// Invalid authorize vote action
		return www.UserError{
			ErrorCode: www.ErrorStatusInvalidAuthVoteAction,
		}
	case av.Action == decredplugin.AuthVoteActionAuthorize &&
		vs.Status == www.PropVoteStatusAuthorized:
		// Cannot authorize vote; vote has already been authorized
		return www.UserError{
			ErrorCode: www.ErrorStatusVoteAlreadyAuthorized,
		}
	case av.Action == decredplugin.AuthVoteActionRevoke &&
		vs.Status != www.PropVoteStatusAuthorized:
		// Cannot revoke authorization; vote has not been authorized
		return www.UserError{
			ErrorCode: www.ErrorStatusVoteNotAuthorized,
		}
	}

	return nil
}

// validateAuthorizeVoteRunoff validates the authorize vote for a proposal that
// is participating in a standard vote. A UserError is returned if any of the
// validation fails.
func validateAuthorizeVoteStandard(av www.AuthorizeVote, u user.User, pr www.ProposalRecord, vs www.VoteSummary) error {
	err := validateAuthorizeVote(av, u, pr, vs)
	if err != nil {
		return err
	}

	// The rest of the validation is specific to authorize votes for
	// standard votes.
	switch {
	case isRFPSubmission(pr):
		// Wrong validation function used. Fail with a 500.
		return fmt.Errorf("proposal is a runoff vote submission")
	case pr.PublicKey != av.PublicKey:
		// User is not the author. First make sure the author didn't
		// submit the proposal using an old identity.
		if !isProposalAuthor(pr, u) {
			return www.UserError{
				ErrorCode: www.ErrorStatusUserNotAuthor,
			}
		}
	}

	return nil
}

// validateAuthorizeVoteRunoff validates the authorize vote for a proposal that
// is participating in a runoff vote. A UserError is returned if any of the
// validation fails.
func validateAuthorizeVoteRunoff(av www.AuthorizeVote, u user.User, pr www.ProposalRecord, vs www.VoteSummary) error {
	err := validateAuthorizeVote(av, u, pr, vs)
	if err != nil {
		return err
	}

	// The rest of the validation is specific to authorize votes for
	// runoff votes.
	switch {
	case !u.Admin:
		// User is not an admin
		return www.UserError{
			ErrorCode:    www.ErrorStatusInvalidSigningKey,
			ErrorContext: []string{"user not an admin"},
		}
	}

	return nil
}

// processAuthorizeVote sends the authorizevote command to decred plugin to
// indicate that a proposal has been finalized and is ready to be voted on.
func (p *politeiawww) processAuthorizeVote(av www.AuthorizeVote, u *user.User) (*www.AuthorizeVoteReply, error) {
	log.Tracef("processAuthorizeVote %v", av.Token)

	// Validate the vote authorization
	pr, err := p.getProp(av.Token)
	if err != nil {
		if err == cache.ErrRecordNotFound {
			err = www.UserError{
				ErrorCode: www.ErrorStatusProposalNotFound,
			}
		}
		return nil, err
	}
	bb, err := p.getBestBlock()
	if err != nil {
		return nil, err
	}
	vs, err := p.voteSummaryGet(av.Token, bb)
	if err != nil {
		return nil, err
	}
	err = validateAuthorizeVoteStandard(av, *u, *pr, *vs)
	if err != nil {
		return nil, err
	}

	// Setup plugin command
	challenge, err := util.Random(pd.ChallengeSize)
	if err != nil {
		return nil, fmt.Errorf("Random: %v", err)
	}

	dav := convertAuthorizeVoteToDecred(av)
	payload, err := decredplugin.EncodeAuthorizeVote(dav)
	if err != nil {
		return nil, fmt.Errorf("EncodeAuthorizeVote: %v", err)
	}

	pc := pd.PluginCommand{
		Challenge: hex.EncodeToString(challenge),
		ID:        decredplugin.ID,
		Command:   decredplugin.CmdAuthorizeVote,
		CommandID: decredplugin.CmdAuthorizeVote + " " + av.Token,
		Payload:   string(payload),
	}

	// Send authorizevote plugin request
	responseBody, err := p.makeRequest(http.MethodPost,
		pd.PluginCommandRoute, pc)
	if err != nil {
		return nil, err
	}

	var reply pd.PluginCommandReply
	err = json.Unmarshal(responseBody, &reply)
	if err != nil {
		return nil, fmt.Errorf("Unmarshal PluginCommandReply: %v", err)
	}

	// Verify challenge
	err = util.VerifyChallenge(p.cfg.Identity, challenge, reply.Response)
	if err != nil {
		return nil, fmt.Errorf("VerifyChallenge: %v", err)
	}

	// Decode plugin reply
	avr, err := decredplugin.DecodeAuthorizeVoteReply([]byte(reply.Payload))
	if err != nil {
		return nil, fmt.Errorf("DecodeAuthorizeVoteReply: %v", err)
	}

	if !p.test && avr.Action == decredplugin.AuthVoteActionAuthorize {
		p.fireEvent(EventTypeProposalVoteAuthorized,
			EventDataProposalVoteAuthorized{
				AuthorizeVote: &av,
				User:          u,
			},
		)
	}

	return &www.AuthorizeVoteReply{
		Action:  avr.Action,
		Receipt: avr.Receipt,
	}, nil
}

// validateVoteOptions verifies that the provided vote options
// specify a simple approve/reject vote and nothing else. A UserError is
// returned if this validation fails.
func validateVoteOptions(options []www2.VoteOption) error {
	if len(options) == 0 {
		return www.UserError{
			ErrorCode:    www.ErrorStatusInvalidVoteOptions,
			ErrorContext: []string{"no vote options found"},
		}
	}
	optionIDs := map[string]bool{
		decredplugin.VoteOptionIDApprove: false,
		decredplugin.VoteOptionIDReject:  false,
	}
	for _, vo := range options {
		if _, ok := optionIDs[vo.Id]; !ok {
			e := fmt.Sprintf("invalid vote option id '%v'", vo.Id)
			return www.UserError{
				ErrorCode:    www.ErrorStatusInvalidVoteOptions,
				ErrorContext: []string{e},
			}
		}
		optionIDs[vo.Id] = true
	}
	for k, wasFound := range optionIDs {
		if !wasFound {
			e := fmt.Sprintf("missing vote option id '%v'", k)
			return www.UserError{
				ErrorCode:    www.ErrorStatusInvalidVoteOptions,
				ErrorContext: []string{e},
			}
		}
	}
	return nil
}

func validateStartVote(sv www2.StartVote, u user.User, pr www.ProposalRecord, vs www.VoteSummary, durationMin, durationMax uint32) error {
	if !isTokenValid(sv.Vote.Token) {
		// Sanity check since proposal has already been looked up and
		// passed in to this function.
		return fmt.Errorf("invalid token %v", sv.Vote.Token)
	}

	// Validate vote bits
	for _, v := range sv.Vote.Options {
		err := validateVoteBit(sv.Vote, v.Bits)
		if err != nil {
			log.Debugf("validateStartVote: validateVoteBit '%v': %v",
				v.Id, err)
			return www.UserError{
				ErrorCode: www.ErrorStatusInvalidPropVoteBits,
			}
		}
	}

	// Validate vote options. Only simple yes/no votes are currently
	// allowed.
	err := validateVoteOptions(sv.Vote.Options)
	if err != nil {
		return err
	}

	// Validate vote params
	switch {
	case sv.Vote.Duration < durationMin:
		// Duration not large enough
		e := fmt.Sprintf("vote duration must be >= %v", durationMin)
		return www.UserError{
			ErrorCode:    www.ErrorStatusInvalidPropVoteParams,
			ErrorContext: []string{e},
		}
	case sv.Vote.Duration > durationMax:
		// Duration too large
		e := fmt.Sprintf("vote duration must be <= %v", durationMax)
		return www.UserError{
			ErrorCode:    www.ErrorStatusInvalidPropVoteParams,
			ErrorContext: []string{e},
		}
	case sv.Vote.QuorumPercentage > 100:
		// Quorum too large
		return www.UserError{
			ErrorCode:    www.ErrorStatusInvalidPropVoteParams,
			ErrorContext: []string{"quorum percentage cannot be >100"},
		}
	case sv.Vote.PassPercentage > 100:
		// Pass percentage too large
		return www.UserError{
			ErrorCode:    www.ErrorStatusInvalidPropVoteParams,
			ErrorContext: []string{"pass percentage cannot be >100"},
		}
	}

	// Ensure the public key is the user's active key
	if sv.PublicKey != u.PublicKey() {
		return www.UserError{
			ErrorCode: www.ErrorStatusInvalidSigningKey,
		}
	}

	// Validate signature
	dsv := convertStartVoteV2ToDecred(sv)
	err = dsv.VerifySignature()
	if err != nil {
		log.Debugf("validateStartVote: VerifySignature: %v", err)
		return www.UserError{
			ErrorCode: www.ErrorStatusInvalidSignature,
		}
	}

	// Validate proposal
	votePropVersion := strconv.FormatUint(uint64(sv.Vote.ProposalVersion), 10)
	switch {
	case pr.Version != votePropVersion:
		// Vote is specifying the wrong version
		e := fmt.Sprintf("got %v, want %v", votePropVersion, pr.Version)
		return www.UserError{
			ErrorCode:    www.ErrorStatusInvalidProposalVersion,
			ErrorContext: []string{e},
		}
	case pr.Status != www.PropStatusPublic:
		// Proposal is not public
		return www.UserError{
			ErrorCode:    www.ErrorStatusWrongStatus,
			ErrorContext: []string{"proposal is not public"},
		}
	case vs.EndHeight != 0:
		// Vote has already started
		return www.UserError{
			ErrorCode:    www.ErrorStatusWrongVoteStatus,
			ErrorContext: []string{"vote already started"},
		}
	}

	return nil
}

func validateStartVoteStandard(sv www2.StartVote, u user.User, pr www.ProposalRecord, vs www.VoteSummary, durationMin, durationMax uint32, linkByMin, linkByMax int64) error {
	err := validateStartVote(sv, u, pr, vs, durationMin, durationMax)
	if err != nil {
		return err
	}

	// The remaining validation is specific to a VoteTypeStandard.

	switch {
	case sv.Vote.Type != www2.VoteTypeStandard:
		// Not a standard vote
		e := fmt.Sprintf("vote type must be %v", www2.VoteTypeStandard)
		return www.UserError{
			ErrorCode:    www.ErrorStatusInvalidVoteType,
			ErrorContext: []string{e},
		}
	case vs.Status != www.PropVoteStatusAuthorized:
		// Vote has not been authorized
		return www.UserError{
			ErrorCode:    www.ErrorStatusWrongVoteStatus,
			ErrorContext: []string{"vote not authorized"},
		}
	case isRFPSubmission(pr):
		// The proposal is an an RFP submission. The voting period for
		// RFP submissions can only be started using the StartVoteRunoff
		// route.
		return www.UserError{
			ErrorCode:    www.ErrorStatusWrongProposalType,
			ErrorContext: []string{"cannot be an rfp submission"},
		}
	}

	// Verify the LinkBy deadline for RFP proposals. The LinkBy policy
	// requirements are enforced at the time of starting the vote
	// because their purpose is to ensure that there is enough time for
	// RFP submissions to be submitted.
	if isRFP(pr) {
		min := time.Now().Unix() + linkByMin
		max := time.Now().Unix() + linkByMax
		switch {
		case pr.LinkBy < min:
			e := fmt.Sprintf("linkby period must be at least %v seconds from "+
				"the start of the proposal vote", linkByMin)
			return www.UserError{
				ErrorCode:    www.ErrorStatusInvalidLinkBy,
				ErrorContext: []string{e},
			}
		case pr.LinkBy > max:
			e := fmt.Sprintf("linkby period cannot be more than %v seconds from "+
				"the start of the proposal vote", linkByMax)
			return www.UserError{
				ErrorCode:    www.ErrorStatusInvalidLinkBy,
				ErrorContext: []string{e},
			}
		}

		// If the vote durations does not use the defaults, make sure
		// that RFP submissions will have a minimum of 1 week to be
		// submitted.
		if sv.Vote.Duration != defaultVoteDurationMin {
			var (
				avgBlockTime        int64 = 300    // 5 minutes in seconds
				minSubmissionPeriod int64 = 604800 // 1 week in seconds
				duration                  = avgBlockTime * int64(sv.Vote.Duration)
				submissionPeriod          = pr.LinkBy - time.Now().Unix() - duration
			)
			if submissionPeriod < minSubmissionPeriod {
				e := fmt.Sprintf("linkby period must be at least %v seconds from "+
					"the start of the proposal vote", duration+submissionPeriod)
				return www.UserError{
					ErrorCode:    www.ErrorStatusInvalidLinkBy,
					ErrorContext: []string{e},
				}
			}
		}
	}

	return nil
}

func validateStartVoteRunoff(sv www2.StartVote, u user.User, pr www.ProposalRecord, vs www.VoteSummary, durationMin, durationMax uint32) error {
	err := validateStartVote(sv, u, pr, vs, durationMin, durationMax)
	if err != nil {
		return err
	}

	// The remaining validation is specific to a VoteTypeRunoff.

	token := sv.Vote.Token
	switch {
	case sv.Vote.Type != www2.VoteTypeRunoff:
		// Not a runoff vote
		e := fmt.Sprintf("%v vote type must be %v",
			token, www2.VoteTypeRunoff)
		return www.UserError{
			ErrorCode:    www.ErrorStatusInvalidVoteType,
			ErrorContext: []string{e},
		}

	case !isRFPSubmission(pr):
		// The proposal is not an RFP submission
		e := fmt.Sprintf("%v in not an rfp submission", token)
		return www.UserError{
			ErrorCode:    www.ErrorStatusWrongProposalType,
			ErrorContext: []string{e},
		}

	case vs.Status != www.PropVoteStatusNotAuthorized:
		// Sanity check. This should not be possible.
		return fmt.Errorf("%v got vote status %v, want %v",
			token, vs.Status, www.PropVoteStatusNotAuthorized)
	}

	return nil
}

// processStartVoteV2 starts the voting period on a proposal using the provided
// v2 StartVote. Proposals that are RFP submissions cannot use this route. They
// must sue the StartVoteRunoff route.
func (p *politeiawww) processStartVoteV2(sv www2.StartVote, u *user.User) (*www2.StartVoteReply, error) {
	log.Tracef("processStartVoteV2 %v", sv.Vote.Token)

	// Sanity check
	if !u.Admin {
		return nil, fmt.Errorf("user is not an admin")
	}

	// Fetch proposal and vote summary
	if !isTokenValid(sv.Vote.Token) {
		return nil, www.UserError{
			ErrorCode:    www.ErrorStatusInvalidCensorshipToken,
			ErrorContext: []string{sv.Vote.Token},
		}
	}
	pr, err := p.getProp(sv.Vote.Token)
	if err != nil {
		if err == cache.ErrRecordNotFound {
			err = www.UserError{
				ErrorCode: www.ErrorStatusProposalNotFound,
			}
		}
		return nil, err
	}
	bb, err := p.getBestBlock()
	if err != nil {
		return nil, err
	}
	vs, err := p.voteSummaryGet(sv.Vote.Token, bb)
	if err != nil {
		return nil, err
	}

	// Validate the start vote
	err = validateStartVoteStandard(sv, *u, *pr, *vs,
		p.cfg.VoteDurationMin, p.cfg.VoteDurationMax,
		p.linkByPeriodMin(), p.linkByPeriodMax())
	if err != nil {
		return nil, err
	}

	// Tell decred plugin to start voting
	dsv := convertStartVoteV2ToDecred(sv)
	payload, err := decredplugin.EncodeStartVoteV2(dsv)
	if err != nil {
		return nil, err
	}
	challenge, err := util.Random(pd.ChallengeSize)
	if err != nil {
		return nil, err
	}
	pc := pd.PluginCommand{
		Challenge: hex.EncodeToString(challenge),
		ID:        decredplugin.ID,
		Command:   decredplugin.CmdStartVote,
		CommandID: decredplugin.CmdStartVote + " " + sv.Vote.Token,
		Payload:   string(payload),
	}
	responseBody, err := p.makeRequest(http.MethodPost,
		pd.PluginCommandRoute, pc)
	if err != nil {
		return nil, err
	}

	// Handle reply
	var reply pd.PluginCommandReply
	err = json.Unmarshal(responseBody, &reply)
	if err != nil {
		return nil, fmt.Errorf("could not unmarshal "+
			"PluginCommandReply: %v", err)
	}
	err = util.VerifyChallenge(p.cfg.Identity, challenge, reply.Response)
	if err != nil {
		return nil, err
	}
	dsvr, err := decredplugin.DecodeStartVoteReply([]byte(reply.Payload))
	if err != nil {
		return nil, err
	}
	svr, err := convertStartVoteReplyV2FromDecred(*dsvr)
	if err != nil {
		return nil, err
	}

	// Fire off start vote event
	p.fireEvent(EventTypeProposalVoteStarted,
		EventDataProposalVoteStarted{
			AdminUser: u,
			StartVote: sv,
		},
	)

	return svr, nil
}

// voteIsApproved returns whether the provided VoteSummary met the quorum
// and pass requirements. This function should only be called on simple
// approve/reject votes that use the decredplugin VoteOptionIDApprove.
func voteIsApproved(vs www.VoteSummary) bool {
	if vs.Status != www.PropVoteStatusFinished {
		// Vote has not ended yet
		return false
	}

	var (
		total   uint64
		approve uint64
	)
	for _, v := range vs.Results {
		total += v.VotesReceived
		if v.Option.Id == decredplugin.VoteOptionIDApprove {
			approve = v.VotesReceived
		}
	}
	quorum := uint64(float64(vs.QuorumPercentage) / 100 * float64(vs.EligibleTickets))
	pass := uint64(float64(vs.PassPercentage) / 100 * float64(total))
	switch {
	case total < quorum:
		// Quorum not met
		return false
	case approve < pass:
		// Pass percentage not met
		return false
	}

	return true
}

// processStartVoteRunoffV2 starts the runoff voting process on all public,
// non-abandoned RFP submissions for the provided RFP token. If politeiad fails
// to start the voting period on any of the RFP submissions, all work is
// unwound and an error is returned.
func (p *politeiawww) processStartVoteRunoffV2(sv www2.StartVoteRunoff, u *user.User) (*www2.StartVoteRunoffReply, error) {
	log.Tracef("processStartVoteRunoffV2 %v", sv.Token)

	// Sanity check
	if !u.Admin {
		return nil, fmt.Errorf("user is not an admin")
	}

	bb, err := p.getBestBlock()
	if err != nil {
		return nil, err
	}

	// Ensure authorize votes and start votes match
	auths := make(map[string]www2.AuthorizeVote, len(sv.AuthorizeVotes))
	starts := make(map[string]www2.StartVote, len(sv.StartVotes))
	for _, v := range sv.AuthorizeVotes {
		auths[v.Token] = v
	}
	for _, v := range sv.StartVotes {
		_, ok := auths[v.Vote.Token]
		if !ok {
			e := fmt.Sprintf("start vote found without matching authorize vote %v",
				v.Vote.Token)
			return nil, www.UserError{
				ErrorCode:    www.ErrorStatusInvalidRunoffVote,
				ErrorContext: []string{e},
			}
		}
	}
	for _, v := range sv.StartVotes {
		starts[v.Vote.Token] = v
	}
	for _, v := range sv.AuthorizeVotes {
		_, ok := starts[v.Token]
		if !ok {
			e := fmt.Sprintf("authorize vote found without matching start vote %v",
				v.Token)
			return nil, www.UserError{
				ErrorCode:    www.ErrorStatusInvalidRunoffVote,
				ErrorContext: []string{e},
			}
		}
	}
	if len(auths) == 0 {
		e := fmt.Sprintf("start votes and authorize votes cannot be empty")
		return nil, www.UserError{
			ErrorCode:    www.ErrorStatusInvalidRunoffVote,
			ErrorContext: []string{e},
		}
	}

	// Validate authorize votes and start votes
	for _, v := range sv.StartVotes {
		// Fetch proposal and vote summary
		token := v.Vote.Token
		if !isTokenValid(token) {
			return nil, www.UserError{
				ErrorCode:    www.ErrorStatusInvalidCensorshipToken,
				ErrorContext: []string{token},
			}
		}
		pr, err := p.getProp(token)
		if err != nil {
			if err == cache.ErrRecordNotFound {
				err = www.UserError{
					ErrorCode:    www.ErrorStatusProposalNotFound,
					ErrorContext: []string{token},
				}
			}
			return nil, err
		}
		vs, err := p.voteSummaryGet(token, bb)
		if err != nil {
			return nil, err
		}

		// Validate authorize vote. The validation function requires a v1
		// AuthorizeVote. This is fine. There is no difference between v1
		// and v2.
		av := auths[v.Vote.Token]
		av1 := www.AuthorizeVote{
			Token:     av.Token,
			Action:    av.Action,
			PublicKey: av.PublicKey,
			Signature: av.Signature,
		}
		err = validateAuthorizeVoteRunoff(av1, *u, *pr, *vs)
		if err != nil {
			// Attach the token to the error so the user knows which one
			// failed.
			if ue, ok := err.(*www.UserError); ok {
				ue.ErrorContext = append(ue.ErrorContext, token)
				err = ue
			}
			return nil, err
		}

		// Validate start vote
		err = validateStartVoteRunoff(v, *u, *pr, *vs,
			p.cfg.VoteDurationMin, p.cfg.VoteDurationMax)
		if err != nil {
			// Attach the token to the error so the user knows which one
			// failed.
			if ue, ok := err.(*www.UserError); ok {
				ue.ErrorContext = append(ue.ErrorContext, token)
				err = ue
			}
			return nil, err
		}
	}

	// Validate the RFP proposal
	rfp, err := p.getProp(sv.Token)
	if err != nil {
		if err == cache.ErrRecordNotFound {
			err = www.UserError{
				ErrorCode:    www.ErrorStatusProposalNotFound,
				ErrorContext: []string{sv.Token},
			}
		}
		return nil, err
	}
	switch {
	case rfp.LinkBy > time.Now().Unix() && !p.cfg.TestNet:
		// Vote cannot start on RFP submissions until the RFP linkby
		// deadline has been met. This validation is skipped when on
		// testnet.
		return nil, www.UserError{
			ErrorCode: www.ErrorStatusLinkByDeadlineNotMet,
		}
	case len(rfp.LinkedFrom) == 0:
		return nil, www.UserError{
			ErrorCode: www.ErrorStatusNoLinkedProposals,
		}
	}

	// Compile a list of the public, non-abandoned RFP submissions.
	// This list will be used to ensure a StartVote exists for each
	// of the public, non-abandoned submissions.
	linkedFromProps, err := p.getProps(rfp.LinkedFrom)
	if err != nil {
		return nil, err
	}
	submissions := make(map[string]bool, len(rfp.LinkedFrom)) // [token]startVoteFound
	for _, v := range linkedFromProps {
		// Filter out abandoned submissions. These are not allowed
		// to be included in a runoff vote.
		if v.Status != www.PropStatusPublic {
			continue
		}

		// Set to false for now until we check that a StartVote
		// was included for this proposal.
		submissions[v.CensorshipRecord.Token] = false
	}

	// Verify that a StartVote exists for all public, non-abandoned
	// submissions and that there are no extra StartVotes.
	for _, v := range sv.StartVotes {
		_, ok := submissions[v.Vote.Token]
		if !ok {
			e := fmt.Sprintf("invalid start vote submission: %v",
				v.Vote.Token)
			return nil, www.UserError{
				ErrorCode:    www.ErrorStatusInvalidRunoffVote,
				ErrorContext: []string{e},
			}
		}

		// A StartVote was included for this proposal
		submissions[v.Vote.Token] = true
	}
	for token, startVoteFound := range submissions {
		if !startVoteFound {
			e := fmt.Sprintf("missing start vote for rfp submission: %v",
				token)
			return nil, www.UserError{
				ErrorCode:    www.ErrorStatusInvalidRunoffVote,
				ErrorContext: []string{e},
			}
		}
	}

	// Setup plugin command
	dav := convertAuthorizeVotesV2ToDecred(sv.AuthorizeVotes)
	dsv := convertStartVotesV2ToDecred(sv.StartVotes)
	payload, err := decredplugin.EncodeStartVoteRunoff(
		decredplugin.StartVoteRunoff{
			Token:          sv.Token,
			AuthorizeVotes: dav,
			StartVotes:     dsv,
		})
	if err != nil {
		return nil, err
	}
	challenge, err := util.Random(pd.ChallengeSize)
	if err != nil {
		return nil, err
	}
	pc := pd.PluginCommand{
		Challenge: hex.EncodeToString(challenge),
		ID:        decredplugin.ID,
		Command:   decredplugin.CmdStartVoteRunoff,
		Payload:   string(payload),
	}

	// Send plugin command
	responseBody, err := p.makeRequest(http.MethodPost,
		pd.PluginCommandRoute, pc)
	if err != nil {
		return nil, err
	}

	// Handle response
	var reply pd.PluginCommandReply
	err = json.Unmarshal(responseBody, &reply)
	if err != nil {
		return nil, err
	}
	err = util.VerifyChallenge(p.cfg.Identity, challenge, reply.Response)
	if err != nil {
		return nil, err
	}
	dsvr, err := decredplugin.DecodeStartVoteRunoffReply([]byte(reply.Payload))
	if err != nil {
		return nil, err
	}
	svr, err := convertStartVoteReplyV2FromDecred(dsvr.StartVoteReply)
	if err != nil {
		return nil, err
	}

	// Fire off a start vote events for each rfp submission
	for _, v := range sv.StartVotes {
		p.fireEvent(EventTypeProposalVoteStarted,
			EventDataProposalVoteStarted{
				AdminUser: u,
				StartVote: v,
			},
		)
	}

	return &www2.StartVoteRunoffReply{
		StartBlockHeight: svr.StartBlockHeight,
		StartBlockHash:   svr.StartBlockHash,
		EndBlockHeight:   svr.EndBlockHeight,
		EligibleTickets:  svr.EligibleTickets,
	}, nil
}

// tokenInventory fetches the token inventory from the cache and returns a
// TokenInventoryReply. This call relies on the lazy loaded VoteResults cache
// table. If the VoteResults table is not up-to-date then this function will
// load it before retrying the token inventory call. Since politeiawww only has
// read access to the cache, loading the VoteResults table requires using a
// politeiad decredplugin command.
func (p *politeiawww) tokenInventory(bestBlock uint64, isAdmin bool) (*www.TokenInventoryReply, error) {
	var done bool
	var r www.TokenInventoryReply
	for retries := 0; !done && retries <= 1; retries++ {
		// Both vetted and unvetted tokens should be returned
		// for admins. Only vetted tokens should be returned
		// for non-admins.
		ti, err := p.decredTokenInventory(bestBlock, isAdmin)
		if err != nil {
			if err == cache.ErrRecordNotFound {
				// There are missing entries in the vote
				// results cache table. Load them.
				_, err := p.decredLoadVoteResults(bestBlock)
				if err != nil {
					return nil, err
				}

				// Retry token inventory call
				continue
			}
			return nil, err
		}

		r = convertTokenInventoryReplyFromDecred(*ti)
		done = true
	}

	return &r, nil
}

// processTokenInventory returns the tokens of all proposals in the inventory,
// categorized by stage of the voting process.
func (p *politeiawww) processTokenInventory(isAdmin bool) (*www.TokenInventoryReply, error) {
	log.Tracef("processTokenInventory")

	bb, err := p.getBestBlock()
	if err != nil {
		return nil, err
	}

	return p.tokenInventory(bb, isAdmin)
}

// processVoteDetailsV2 returns the vote details for the given proposal token.
func (p *politeiawww) processVoteDetailsV2(token string) (*www2.VoteDetailsReply, error) {
	log.Tracef("processVoteDetailsV2: %v", token)

	// Validate vote status
	dvdr, err := p.decredVoteDetails(token)
	if err != nil {
		if err == cache.ErrRecordNotFound {
			err = www.UserError{
				ErrorCode: www.ErrorStatusProposalNotFound,
			}
		}
		return nil, err
	}
	if dvdr.StartVoteReply.StartBlockHash == "" {
		return nil, www.UserError{
			ErrorCode:    www.ErrorStatusWrongVoteStatus,
			ErrorContext: []string{"voting has not started yet"},
		}
	}

	// Handle StartVote versioning
	var vdr *www2.VoteDetailsReply
	switch dvdr.StartVote.Version {
	case decredplugin.VersionStartVoteV1:
		b := []byte(dvdr.StartVote.Payload)
		dsv1, err := decredplugin.DecodeStartVoteV1(b)
		if err != nil {
			return nil, err
		}
		vdr, err = convertDecredStartVoteV1ToVoteDetailsReplyV2(*dsv1,
			dvdr.StartVoteReply)
		if err != nil {
			return nil, err
		}
	case decredplugin.VersionStartVoteV2:
		b := []byte(dvdr.StartVote.Payload)
		dsv2, err := decredplugin.DecodeStartVoteV2(b)
		if err != nil {
			return nil, err
		}
		vdr, err = convertDecredStartVoteV2ToVoteDetailsReplyV2(*dsv2,
			dvdr.StartVoteReply)
		if err != nil {
			return nil, err
		}

	default:
		return nil, fmt.Errorf("invalid StartVote version %v %v",
			token, dvdr.StartVote.Version)
	}

	return vdr, nil
}<|MERGE_RESOLUTION|>--- conflicted
+++ resolved
@@ -1236,7 +1236,6 @@
 	}, nil
 }
 
-<<<<<<< HEAD
 // processVersionTimestamps retrieves the timeline of events related to a
 // proposal.
 func (p *politeiawww) processProposalTimeline(pt www.ProposalTimeline) (*www.ProposalTimelineReply, error) {
@@ -1256,7 +1255,8 @@
 	reply := convertProposalTimelineReplyFromDecredPlugin(*ptr)
 
 	return &reply, nil
-=======
+}
+
 // createProposalDetailsReply makes updates to a proposal record based on the
 // user who made the request, and puts it into a ProposalDetailsReply.
 func createProposalDetailsReply(prop *www.ProposalRecord, user *user.User) *www.ProposalDetailsReply {
@@ -1284,7 +1284,6 @@
 	return &www.ProposalDetailsReply{
 		Proposal: *prop,
 	}
->>>>>>> 6c238623
 }
 
 // processProposalDetails fetches a specific proposal version from the records
