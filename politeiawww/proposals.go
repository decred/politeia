// Copyright (c) 2017-2019 The Decred developers
// Use of this source code is governed by an ISC
// license that can be found in the LICENSE file.

package main

import (
	"bytes"
	"crypto/sha256"
	"encoding/base64"
	"encoding/hex"
	"encoding/json"
	"fmt"
	"mime"
	"net/http"
	"regexp"
	"sort"
	"strconv"
	"strings"
	"time"

	"github.com/decred/dcrtime/merkle"
	"github.com/decred/politeia/decredplugin"
	"github.com/decred/politeia/mdstream"
	pd "github.com/decred/politeia/politeiad/api/v1"
	"github.com/decred/politeia/politeiad/api/v1/identity"
	"github.com/decred/politeia/politeiad/cache"
	www "github.com/decred/politeia/politeiawww/api/www/v1"
	www2 "github.com/decred/politeia/politeiawww/api/www/v2"
	"github.com/decred/politeia/politeiawww/user"
	"github.com/decred/politeia/util"
)

const (
<<<<<<< HEAD
	mimeTypeText = "text/plain"
	mimeTypePNG  = "image/png"

	// defaultVoteDuration represents the vote duration (in blocks)
	// that Politeia has historically used as the default duration.
	defaultVoteDuration = 2016
=======
	// indexFile contains the file name of the index file
	indexFile = "index.md"

	// MIME types
	mimeTypeText     = "text/plain"
	mimeTypeTextUTF8 = "text/plain; charset=utf-8"
>>>>>>> 05c1d7b3
)

var (
	validProposalName = regexp.MustCompile(createProposalNameRegex())
)

// proposalStats is used to provide a summary of the number of proposals
// grouped by proposal status.
type proposalsSummary struct {
	Invalid           int
	NotReviewed       int
	Censored          int
	Public            int
	UnreviewedChanges int
	Abandoned         int
}

// proposalsFilter is used to pass filtering parameters into the filterProps
// function.
type proposalsFilter struct {
	After    string
	Before   string
	UserID   string
	StateMap map[www.PropStateT]bool
}

// convertFileFromMetadata converts a v1 Metadata to a politeiad File. User
// specified metadata is store as a file in politeiad so that it is included
// in the merkle root that politeiad calculates.
func convertFileFromMetadata(m www.Metadata) pd.File {
	var name string
	switch m.Hint {
	case www.HintProposalMetadata:
		name = mdstream.FilenameProposalMetadata
	}
	return pd.File{
		Name:    name,
		MIME:    mimeTypeTextUTF8,
		Digest:  m.Digest,
		Payload: m.Payload,
	}
}

// isValidProposalName returns whether the provided string is a valid proposal
// name.
func isValidProposalName(str string) bool {
	return validProposalName.MatchString(str)
}

// createProposalNameRegex returns a regex string for matching the proposal
// name.
func createProposalNameRegex() string {
	var validProposalNameBuffer bytes.Buffer
	validProposalNameBuffer.WriteString("^[")

	for _, supportedChar := range www.PolicyProposalNameSupportedChars {
		if len(supportedChar) > 1 {
			validProposalNameBuffer.WriteString(supportedChar)
		} else {
			validProposalNameBuffer.WriteString(`\` + supportedChar)
		}
	}
	minNameLength := strconv.Itoa(www.PolicyMinProposalNameLength)
	maxNameLength := strconv.Itoa(www.PolicyMaxProposalNameLength)
	validProposalNameBuffer.WriteString("]{")
	validProposalNameBuffer.WriteString(minNameLength + ",")
	validProposalNameBuffer.WriteString(maxNameLength + "}$")

	return validProposalNameBuffer.String()
}

// isProposalAuthor returns whether the provided user is the author of the
// provided proposal.
func isProposalAuthor(pr www.ProposalRecord, u user.User) bool {
	var isAuthor bool
	for _, v := range u.Identities {
		if v.String() == pr.PublicKey {
			isAuthor = true
		}
	}
	return isAuthor
}

// isRFP returns whether the proposal is a Request For Proposals (RFP).
func isRFP(pr www.ProposalRecord) bool {
	return pr.LinkBy != 0
}

func isRFPSubmission(pr www.ProposalRecord) bool {
	// Right now the only proposals that we allow linking to
	// are RFPs so if the linkto is set than this is an RFP
	// submission. This may change in the future, at which
	// point we'll actually have to check the linkto proposal
	// to see if its an RFP.
	return pr.LinkTo != ""
}

// isTokenValid returns whether the provided string is a valid politeiad
// censorship record token.
func isTokenValid(token string) bool {
	b, err := hex.DecodeString(token)
	if err != nil {
		return false
	}
	if len(b) != pd.TokenSize {
		return false
	}
	return true
}

func getInvalidTokens(tokens []string) []string {
	invalidTokens := make([]string, 0, len(tokens))

	for _, token := range tokens {
		if !isTokenValid(token) {
			invalidTokens = append(invalidTokens, token)
		}
	}

	return invalidTokens
}

// validateVoteBit ensures that bit is a valid vote bit.
func validateVoteBit(vote www2.Vote, bit uint64) error {
	if len(vote.Options) == 0 {
		return fmt.Errorf("vote corrupt")
	}
	if bit == 0 {
		return fmt.Errorf("invalid bit 0x%x", bit)
	}
	if vote.Mask&bit != bit {
		return fmt.Errorf("invalid mask 0x%x bit 0x%x",
			vote.Mask, bit)
	}

	for _, v := range vote.Options {
		if v.Bits == bit {
			return nil
		}
	}

	return fmt.Errorf("bit not found 0x%x", bit)
}

<<<<<<< HEAD
func (p *politeiawww) validateProposalData(pd www.ProposalData) error {
	// Validate LinkTo
	if pd.LinkTo != "" {
		if !isTokenValid(pd.LinkTo) {
			return www.UserError{
				ErrorCode:    www.ErrorStatusInvalidLinkTo,
				ErrorContext: []string{"invalid token"},
			}
		}

		// Validate the LinkTo proposal. The only type of proposal
		// that we currently allow linking to is an RFP.
		r, err := p.cache.Record(pd.LinkTo)
		if err != nil {
			if err == cache.ErrRecordNotFound {
				return www.UserError{
					ErrorCode: www.ErrorStatusInvalidLinkTo,
				}
			}
		}
		pr := convertPropFromCache(*r)
		switch {
		case !isRFP(pr):
			return www.UserError{
				ErrorCode:    www.ErrorStatusInvalidLinkTo,
				ErrorContext: []string{"linkto proposal is not an rfp"},
			}
		case time.Now().Unix() > pr.LinkBy:
			return www.UserError{
				ErrorCode:    www.ErrorStatusInvalidLinkTo,
				ErrorContext: []string{"linkto proposal deadline is expired"},
			}
		case pr.State != www.PropStateVetted:
			return www.UserError{
				ErrorCode:    www.ErrorStatusInvalidLinkTo,
				ErrorContext: []string{"linkto proposal is not vetted"},
			}
		case isRFP(pr) && pd.LinkBy != 0:
			return www.UserError{
				ErrorCode:    www.ErrorStatusInvalidLinkTo,
				ErrorContext: []string{"an rfp cannot link to an rfp"},
			}
		}
	}

	// Validate LinkBy
	if pd.LinkBy != 0 {
		min := time.Now().Unix() + www.PolicyLinkByMinPeriod
		max := time.Now().Unix() + www.PolicyLinkByMaxPeriod
		switch {
		case pd.LinkBy < min:
			e := fmt.Sprintf("linkby period cannot be shorter than %v seconds",
				www.PolicyLinkByMinPeriod)
			return www.UserError{
				ErrorCode:    www.ErrorStatusInvalidLinkBy,
				ErrorContext: []string{e},
			}
		case pd.LinkBy > max:
			e := fmt.Sprintf("linkby period cannot be greater than %v seconds",
				www.PolicyLinkByMaxPeriod)
			return www.UserError{
				ErrorCode:    www.ErrorStatusInvalidLinkBy,
				ErrorContext: []string{e},
			}
		}
	}

	return nil
}

// validateProposal ensures that the given new proposal meets the api policy
// requirements. If a proposal data file exists (currently optional) then it is
// parsed and a ProposalData is returned.
func (p *politeiawww) validateProposal(np www.NewProposal, u *user.User) (*www.ProposalData, error) {
	if len(np.Files) == 0 {
		return nil, www.UserError{
			ErrorCode:    www.ErrorStatusProposalMissingFiles,
			ErrorContext: []string{"no files found"},
=======
// validateProposal ensures that a submitted proposal hashes, merkle and
// signarures are valid.
func validateProposal(np www.NewProposal, u *user.User) (*www.ProposalMetadata, error) {
	log.Tracef("validateProposal")

	// Obtain signature
	sig, err := util.ConvertSignature(np.Signature)
	if err != nil {
		return nil, www.UserError{
			ErrorCode: www.ErrorStatusInvalidSignature,
		}
	}

	// Verify public key
	if u.PublicKey() != np.PublicKey {
		return nil, www.UserError{
			ErrorCode: www.ErrorStatusInvalidSigningKey,
		}
	}

	pk, err := identity.PublicIdentityFromBytes(u.ActiveIdentity().Key[:])
	if err != nil {
		return nil, err
	}

	// Check for at least 1 markdown file with a non-empty payload.
	if len(np.Files) == 0 || np.Files[0].Payload == "" {
		return nil, www.UserError{
			ErrorCode: www.ErrorStatusProposalMissingFiles,
>>>>>>> 05c1d7b3
		}
	}

	// Verify the files adhere to all policy requirements
	var (
		countTextFiles  int
		countImageFiles int
		foundIndexFile  bool
		foundDataFile   bool
		proposalData    *www.ProposalData
	)
	filenames := make(map[string]struct{}, len(np.Files))
	digests := make([]*[sha256.Size]byte, 0, len(np.Files))
	for _, v := range np.Files {
<<<<<<< HEAD
		// Validate file name
		_, ok := filenames[v.Name]
		if ok {
			return nil, www.UserError{
				ErrorCode:    www.ErrorStatusProposalDuplicateFilenames,
				ErrorContext: []string{v.Name},
=======
		filenames[v.Name]++
		var (
			data []byte
			err  error
		)
		if strings.HasPrefix(v.MIME, "image/") {
			numImages++
			data, err = base64.StdEncoding.DecodeString(v.Payload)
			if err != nil {
				return nil, err
			}
			if len(data) > www.PolicyMaxImageSize {
				imageExceedsMaxSize = true
>>>>>>> 05c1d7b3
			}
		}
		filenames[v.Name] = struct{}{}

		// Validate file payload
		if v.Payload == "" {
			e := fmt.Sprintf("base64 payload is empty for file '%v'",
				v.Name)
			return nil, www.UserError{
				ErrorCode:    www.ErrorStatusInvalidBase64,
				ErrorContext: []string{e},
			}
		}
		payloadb, err := base64.StdEncoding.DecodeString(v.Payload)
		if err != nil {
			return nil, www.UserError{
				ErrorCode:    www.ErrorStatusInvalidBase64,
				ErrorContext: []string{v.Name},
			}
		}

<<<<<<< HEAD
		// Verify computed file digest matches given file digest
		digest := util.Digest(payloadb)
		d, ok := util.ConvertDigest(v.Digest)
		if !ok {
			return nil, www.UserError{
				ErrorCode:    www.ErrorStatusInvalidFileDigest,
				ErrorContext: []string{v.Name},
=======
			data, err = base64.StdEncoding.DecodeString(v.Payload)
			if err != nil {
				return nil, err
>>>>>>> 05c1d7b3
			}
		}
		if !bytes.Equal(digest, d[:]) {
			e := fmt.Sprintf("computed digest does not match given digest "+
				"for file '%v'", v.Name)
			return nil, www.UserError{
				ErrorCode:    www.ErrorStatusInvalidFileDigest,
				ErrorContext: []string{e},
			}
		}

		// Aggregate file digests for merkle root calc
		digests = append(digests, &d)

		// Verify detected MIME type matches given mime type
		ct := http.DetectContentType(payloadb)
		mimePayload, _, err := mime.ParseMediaType(ct)
		if err != nil {
			return nil, err
		}
		mimeFile, _, err := mime.ParseMediaType(v.MIME)
		if err != nil {
			log.Debugf("validateProposal: ParseMediaType(%v): %v",
				v.MIME, err)
			return nil, www.UserError{
				ErrorCode:    www.ErrorStatusInvalidMIMEType,
				ErrorContext: []string{v.Name},
			}
		}
<<<<<<< HEAD
		if mimeFile != mimePayload {
			e := fmt.Sprintf("detected mime '%v' does not match '%v' for file '%v'",
				mimePayload, mimeFile, v.Name)
			return nil, www.UserError{
				ErrorCode:    www.ErrorStatusInvalidMIMEType,
				ErrorContext: []string{e},
=======
		if len(repeated) > 0 {
			return nil, www.UserError{
				ErrorCode:    www.ErrorStatusProposalDuplicateFilenames,
				ErrorContext: repeated,
>>>>>>> 05c1d7b3
			}
		}

<<<<<<< HEAD
		// Run MIME type specific validation
		switch mimeFile {
		case mimeTypeText:
			countTextFiles++

			// Verify text file size
			if len(payloadb) > www.PolicyMaxMDSize {
				e := fmt.Sprintf("file size %v exceeds max %v for file '%v'",
					len(payloadb), www.PolicyMaxMDSize, v.Name)
				return nil, www.UserError{
					ErrorCode:    www.ErrorStatusMaxMDSizeExceededPolicy,
					ErrorContext: []string{e},
				}
			}

			// The only text files that are allowed are the index markdown
			// file and the data json file.
			switch v.Name {
			case www.PolicyIndexFilename:
				// Index markdown file

				// Only one index file is allowed
				if foundIndexFile {
					e := fmt.Sprintf("more than one %v file found",
						www.PolicyIndexFilename)
					return nil, www.UserError{
						ErrorCode:    www.ErrorStatusMaxMDsExceededPolicy,
						ErrorContext: []string{e},
					}
				}
				foundIndexFile = true

				// Validate proposal name
				name, err := getProposalName(np.Files)
				if err != nil {
					return nil, err
				}
				if !isValidProposalName(name) {
					return nil, www.UserError{
						ErrorCode:    www.ErrorStatusProposalInvalidTitle,
						ErrorContext: []string{createProposalNameRegex()},
					}
				}

			case www.PolicyDataFilename:
				// Data json file

				// Only one data file is allowed
				if foundDataFile {
					e := fmt.Sprintf("more than one %v file found",
						www.PolicyDataFilename)
					return nil, www.UserError{
						ErrorCode:    www.ErrorStatusMaxMDsExceededPolicy,
						ErrorContext: []string{e},
					}
				}
				foundDataFile = true

				// Parse proposal data json. Unknown fields are not allowed.
				d := json.NewDecoder(strings.NewReader(string(payloadb)))
				d.DisallowUnknownFields()

				var pd www.ProposalData
				err = d.Decode(&pd)
				if err != nil {
					log.Debugf("parseProposalDataFile: decode json: %v", err)
					return nil, www.UserError{
						ErrorCode:    www.ErrorStatusInvalidProposalData,
						ErrorContext: []string{"invalid json"},
					}
				}

				err = p.validateProposalData(pd)
				if err != nil {
					return nil, err
				}

				// This value is returned
				proposalData = &pd

			default:
				return nil, www.UserError{
					ErrorCode:    www.ErrorStatusMaxMDsExceededPolicy,
					ErrorContext: []string{v.Name},
				}
			}

		case mimeTypePNG:
			countImageFiles++

			// Verify image file size
			if len(payloadb) > www.PolicyMaxImageSize {
				e := fmt.Sprintf("file size %v exceeds max %v for file '%v'",
					len(payloadb), www.PolicyMaxImageSize, v.Name)
				return nil, www.UserError{
					ErrorCode:    www.ErrorStatusMaxImageSizeExceededPolicy,
					ErrorContext: []string{e},
				}
			}

		default:
			return nil, www.UserError{
				ErrorCode:    www.ErrorStatusInvalidMIMEType,
				ErrorContext: []string{v.MIME},
			}
		}
	}

	// Verify that an index file is present. The data file is
	// currently optional.
	if !foundIndexFile {
		e := fmt.Sprintf("%v file not found", www.PolicyIndexFilename)
		return nil, www.UserError{
			ErrorCode:    www.ErrorStatusProposalMissingFiles,
			ErrorContext: []string{e},
		}
	}

	// Verify file counts are acceptable
	if countTextFiles > www.PolicyMaxMDs {
		e := fmt.Sprintf("got %v text files; max is %v",
			countTextFiles, www.PolicyMaxMDs)
		return nil, www.UserError{
			ErrorCode:    www.ErrorStatusMaxMDsExceededPolicy,
			ErrorContext: []string{e},
		}
	}
	if countImageFiles > www.PolicyMaxImages {
		e := fmt.Sprintf("got %v image files, max is %v",
			countImageFiles, www.PolicyMaxImages)
		return nil, www.UserError{
			ErrorCode:    www.ErrorStatusMaxImagesExceededPolicy,
			ErrorContext: []string{e},
		}
	}

	// Verify signature. The signature message is the merkle root
	// of the proposal files.
	sig, err := util.ConvertSignature(np.Signature)
	if err != nil {
		return nil, www.UserError{
			ErrorCode: www.ErrorStatusInvalidSignature,
		}
	}
	pk, err := identity.PublicIdentityFromBytes(u.ActiveIdentity().Key[:])
	if err != nil {
		return nil, err
	}
	mr := merkle.Root(digests)
	if !pk.VerifyMessage([]byte(hex.EncodeToString(mr[:])), sig) {
		return nil, www.UserError{
			ErrorCode: www.ErrorStatusInvalidSignature,
		}
	}

	// Verify the user signed using their active identity
	if u.PublicKey() != np.PublicKey {
		return nil, www.UserError{
			ErrorCode: www.ErrorStatusInvalidSigningKey,
		}
	}

	return proposalData, nil
=======
	// we expect one index file
	if numIndexFiles == 0 {
		return nil, www.UserError{
			ErrorCode:    www.ErrorStatusProposalMissingFiles,
			ErrorContext: []string{indexFile},
		}
	}

	if numMDs > www.PolicyMaxMDs {
		return nil, www.UserError{
			ErrorCode: www.ErrorStatusMaxMDsExceededPolicy,
		}
	}

	if numImages > www.PolicyMaxImages {
		return nil, www.UserError{
			ErrorCode: www.ErrorStatusMaxImagesExceededPolicy,
		}
	}

	if mdExceedsMaxSize {
		return nil, www.UserError{
			ErrorCode: www.ErrorStatusMaxMDSizeExceededPolicy,
		}
	}

	if imageExceedsMaxSize {
		return nil, www.UserError{
			ErrorCode: www.ErrorStatusMaxImageSizeExceededPolicy,
		}
	}

	// Validate metadata
	var pm *www.ProposalMetadata
	for _, v := range np.Metadata {
		// Decode payload
		b, err := base64.StdEncoding.DecodeString(v.Payload)
		if err != nil {
			e := fmt.Sprintf("invalid base64 for '%v'", v.Hint)
			return nil, www.UserError{
				ErrorCode:    www.ErrorStatusMetadataInvalid,
				ErrorContext: []string{e},
			}
		}
		d := json.NewDecoder(bytes.NewReader(b))
		d.DisallowUnknownFields()

		// Unmarshal payload
		switch v.Hint {
		case www.HintProposalMetadata:
			var p www.ProposalMetadata
			err := d.Decode(&p)
			if err != nil {
				log.Debugf("validateProposal: decode ProposalMetadata: %v", err)
				return nil, www.UserError{
					ErrorCode:    www.ErrorStatusMetadataInvalid,
					ErrorContext: []string{v.Hint},
				}
			}
			pm = &p
		default:
			e := fmt.Sprintf("unknown hint '%v'", v.Hint)
			return nil, www.UserError{
				ErrorCode:    www.ErrorStatusMetadataInvalid,
				ErrorContext: []string{e},
			}
		}

		// Validate digest
		digest := util.Digest(b)
		if v.Digest != hex.EncodeToString(digest) {
			e := fmt.Sprintf("%v got digest %v, want %v",
				v.Hint, v.Digest, hex.EncodeToString(digest))
			return nil, www.UserError{
				ErrorCode:    www.ErrorStatusMetadataDigestInvalid,
				ErrorContext: []string{e},
			}
		}

		// Add to hashes slice for merkle root calc
		var h [sha256.Size]byte
		copy(h[:], digest)
		hashes = append(hashes, &h)
	}
	if pm == nil {
		return nil, www.UserError{
			ErrorCode:    www.ErrorStatusMetadataMissing,
			ErrorContext: []string{www.HintProposalMetadata},
		}
	}

	// Validate ProposalMetadata
	if !isValidProposalName(pm.Name) {
		return nil, www.UserError{
			ErrorCode:    www.ErrorStatusProposalInvalidTitle,
			ErrorContext: []string{createProposalNameRegex()},
		}
	}

	// Note that we need validate the string representation of the merkle
	mr := merkle.Root(hashes)
	if !pk.VerifyMessage([]byte(hex.EncodeToString(mr[:])), sig) {
		return nil, www.UserError{
			ErrorCode: www.ErrorStatusInvalidSignature,
		}
	}

	return pm, nil
>>>>>>> 05c1d7b3
}

func voteStatusFromVoteSummary(r decredplugin.VoteSummaryReply, endHeight, bestBlock uint64) www.PropVoteStatusT {
	switch {
	case !r.Authorized:
		return www.PropVoteStatusNotAuthorized
	case r.Authorized:
		return www.PropVoteStatusAuthorized
	case bestBlock < endHeight:
		return www.PropVoteStatusStarted
	case bestBlock >= endHeight:
		return www.PropVoteStatusFinished
	}

	return www.PropVoteStatusInvalid
}

<<<<<<< HEAD
// getProposalName returns the proposal name based on the index markdown file.
func getProposalName(files []www.File) (string, error) {
	for _, file := range files {
		if file.Name == www.PolicyIndexFilename {
			return parseProposalName(file.Payload)
		}
	}
	return "", nil
}

=======
>>>>>>> 05c1d7b3
// convertWWWPropCreditFromDatabasePropCredit coverts a database proposal
// credit to a v1 proposal credit.
func convertWWWPropCreditFromDatabasePropCredit(credit user.ProposalCredit) www.ProposalCredit {
	return www.ProposalCredit{
		PaywallID:     credit.PaywallID,
		Price:         credit.Price,
		DatePurchased: credit.DatePurchased,
		TxID:          credit.TxID,
	}
}

// getProp gets the most recent verions of the given proposal from the cache
// then fills in any missing fields before returning the proposal.
func (p *politeiawww) getProp(token string) (*www.ProposalRecord, error) {
	log.Tracef("getProp: %v", token)

	r, err := p.cache.Record(token)
	if err != nil {
		return nil, err
	}
	pr, err := convertPropFromCache(*r)
	if err != nil {
		return nil, err
	}

	// Find linked from proposals
	lfr, err := p.decredLinkedFrom([]string{token})
	if err != nil {
		return nil, err
	}
	linkedFrom, ok := lfr.LinkedFrom[token]
	if ok {
		pr.LinkedFrom = linkedFrom
	}

	// Find the number of comments for the proposal
	dc, err := p.decredGetComments(token)
	if err != nil {
		log.Errorf("getProp: decredGetComments failed "+
			"for token %v", token)
	}
	pr.NumComments = uint(len(dc))

	// Fill in proposal author info
	u, err := p.db.UserGetByPubKey(pr.PublicKey)
	if err != nil {
		log.Errorf("getProp: UserGetByPubKey: token:%v "+
			"pubKey:%v err:%v", token, pr.PublicKey, err)
	} else {
		pr.UserId = u.ID.String()
		pr.Username = u.Username
	}

	return pr, nil
}

// getProps returns a [token]www.ProposalRecord map for the provided list of
// censorship tokens. If a proposal is not found, the map will not include an
// entry for the corresponding censorship token. It is the responsibility of
// the caller to ensure that results are returned for all of the provided
// censorship tokens.
func (p *politeiawww) getProps(tokens []string) (map[string]www.ProposalRecord, error) {
	log.Tracef("getProps: %v", tokens)

	// Get the proposals from the cache
	records, err := p.cache.Records(tokens, true)
	if err != nil {
		return nil, err
	}

	// Use pointers for now so the props can be easily updated
	props := make(map[string]*www.ProposalRecord, len(records))
	for _, v := range records {
		pr, err := convertPropFromCache(v)
		if err != nil {
			return nil, fmt.Errorf("convertPropFromCache %v: %v",
				v.CensorshipRecord.Token, err)
		}
		props[v.CensorshipRecord.Token] = pr
	}

	// Get the number of comments for each proposal. Comments
	// are part of decred plugin so this must be fetched from
	// the cache separately.
	dnc, err := p.decredGetNumComments(tokens)
	if err != nil {
		return nil, err
	}
	for token, numComments := range dnc {
		props[token].NumComments = uint(numComments)
	}

	// Find linked from proposals
	lfr, err := p.decredLinkedFrom(tokens)
	if err != nil {
		return nil, err
	}
	for token, linkedFrom := range lfr.LinkedFrom {
		props[token].LinkedFrom = linkedFrom
	}

	// Compile a list of unique proposal author pubkeys. These
	// are needed to lookup the proposal author info.
	pubKeys := make(map[string]struct{})
	for _, pr := range props {
		if _, ok := pubKeys[pr.PublicKey]; !ok {
			pubKeys[pr.PublicKey] = struct{}{}
		}
	}

	// Lookup proposal authors
	pk := make([]string, 0, len(pubKeys))
	for k := range pubKeys {
		pk = append(pk, k)
	}
	users, err := p.db.UsersGetByPubKey(pk)
	if err != nil {
		return nil, err
	}
	if len(users) != len(pubKeys) {
		// A user is missing from the userdb for one
		// or more public keys. We're in trouble!
		notFound := make([]string, 0, len(pubKeys))
		for v := range pubKeys {
			if _, ok := users[v]; !ok {
				notFound = append(notFound, v)
			}
		}
		e := fmt.Sprintf("users not found for pubkeys: %v",
			strings.Join(notFound, ", "))
		panic(e)
	}

	// Fill in proposal author info
	for i, pr := range props {
		props[i].UserId = users[pr.PublicKey].ID.String()
		props[i].Username = users[pr.PublicKey].Username
	}

	// Convert pointers to values
	proposals := make(map[string]www.ProposalRecord, len(props))
	for token, pr := range props {
		proposals[token] = *pr
	}

	return proposals, nil
}

// getPropVersion gets a specific version of a proposal from the cache then
// fills in any misssing fields before returning the proposal.
func (p *politeiawww) getPropVersion(token, version string) (*www.ProposalRecord, error) {
	log.Tracef("getPropVersion: %v %v", token, version)

	r, err := p.cache.RecordVersion(token, version)
	if err != nil {
		return nil, err
	}
	pr, err := convertPropFromCache(*r)
	if err != nil {
		return nil, err
	}

	// Fetch number of comments for proposal from cache
	dc, err := p.decredGetComments(token)
	if err != nil {
		return nil, err
	}
	pr.NumComments = uint(len(dc))

	// Find linked from proposals
	lfr, err := p.decredLinkedFrom([]string{token})
	if err != nil {
		return nil, err
	}
	linkedFrom, ok := lfr.LinkedFrom[token]
	if ok {
		pr.LinkedFrom = linkedFrom
	}

	// Fill in proposal author info
	u, err := p.db.UserGetByPubKey(pr.PublicKey)
	if err != nil {
		return nil, err
	} else {
		pr.UserId = u.ID.String()
		pr.Username = u.Username
	}

	return pr, nil
}

// getAllProps gets the latest version of all proposals from the cache then
// fills any missing fields before returning the proposals.
func (p *politeiawww) getAllProps() ([]www.ProposalRecord, error) {
	log.Tracef("getAllProps")

	// Get proposals from cache
	records, err := p.cache.Inventory()
	if err != nil {
		return nil, err
	}

	// Convert props and fill in missing info
	props := make([]www.ProposalRecord, 0, len(records))
	for _, v := range records {
<<<<<<< HEAD
		pr := convertPropFromCache(v)
		token := pr.CensorshipRecord.Token
=======
		pr, err := convertPropFromCache(v)
		if err != nil {
			return nil, fmt.Errorf("convertPropFromCache %v: %v",
				pr.CensorshipRecord.Token, err)
		}
>>>>>>> 05c1d7b3

		// Fill in num comments
		dc, err := p.decredGetComments(token)
		if err != nil {
			return nil, fmt.Errorf("decredGetComments %v: %v",
				pr.CensorshipRecord.Token, err)
		}
		pr.NumComments = uint(len(dc))

		// Find linked from proposals
		lfr, err := p.decredLinkedFrom([]string{token})
		if err != nil {
			return nil, err
		}
		linkedFrom, ok := lfr.LinkedFrom[token]
		if ok {
			pr.LinkedFrom = linkedFrom
		}

		// Fill in author info
		u, err := p.db.UserGetByPubKey(pr.PublicKey)
		if err != nil {
			return nil, fmt.Errorf("UserGetByPubKey %v %v: %v",
				pr.CensorshipRecord.Token, pr.PublicKey, err)
		} else {
			pr.UserId = u.ID.String()
			pr.Username = u.Username
		}

		props = append(props, *pr)
	}

	return props, nil
}

// filterProps filters the given proposals according to the filtering
// parameters specified by the passed in proposalsFilter.  filterProps will
// only return a single page of proposals regardless of how many proposals are
// passed in.
func filterProps(filter proposalsFilter, all []www.ProposalRecord) []www.ProposalRecord {
	log.Tracef("filterProps")

	sort.Slice(all, func(i, j int) bool {
		// Sort by older timestamp first, if timestamps are different
		// from each other
		if all[i].Timestamp != all[j].Timestamp {
			return all[i].Timestamp < all[j].Timestamp
		}

		// Otherwise sort by token
		return all[i].CensorshipRecord.Token >
			all[j].CensorshipRecord.Token
	})

	// pageStarted stores whether or not it's okay to start adding
	// proposals to the array. If the after or before parameter is
	// supplied, we must find the beginning (or end) of the page first.
	pageStarted := (filter.After == "" && filter.Before == "")
	beforeIdx := -1
	proposals := make([]www.ProposalRecord, 0, len(all))

	// Iterate in reverse order because they're sorted by oldest
	// timestamp first.
	for i := len(all) - 1; i >= 0; i-- {
		proposal := all[i]

		// Filter by user if it's provided.
		if (filter.UserID != "") && (filter.UserID != proposal.UserId) {
			continue
		}

		// Filter by the state.
		if val, ok := filter.StateMap[proposal.State]; !ok || !val {
			continue
		}

		if pageStarted {
			proposals = append(proposals, proposal)
			if len(proposals) >= www.ProposalListPageSize {
				break
			}
		} else if filter.After != "" {
			// The beginning of the page has been found, so
			// the next public proposal is added.
			pageStarted = proposal.CensorshipRecord.Token == filter.After
		} else if filter.Before != "" {
			// The end of the page has been found, so we'll
			// have to iterate in the other direction to
			// add the proposals; save the current index.
			if proposal.CensorshipRecord.Token == filter.Before {
				beforeIdx = i
				break
			}
		}
	}

	// If beforeIdx is set, the caller is asking for vetted proposals
	// whose last result is before the provided proposal.
	if beforeIdx >= 0 {
		for _, proposal := range all[beforeIdx+1:] {
			// Filter by user if it's provided.
			if (filter.UserID != "") && (filter.UserID != proposal.UserId) {
				continue
			}

			// Filter by the state.
			if val, ok := filter.StateMap[proposal.State]; !ok || !val {
				continue
			}

			// The iteration direction is oldest -> newest,
			// so proposals are prepended to the array so
			// the result will be newest -> oldest.
			proposals = append([]www.ProposalRecord{proposal},
				proposals...)
			if len(proposals) >= www.ProposalListPageSize {
				break
			}
		}
	}

	return proposals
}

// getUserProps gets the latest version of all proposals from the cache and
// then filters the proposals according to the specified proposalsFilter, which
// is required to contain a userID.  In addition to a page of filtered user
// proposals, this function also returns summary statistics for all of the
// proposals that the user has submitted grouped by proposal status.
func (p *politeiawww) getUserProps(filter proposalsFilter) ([]www.ProposalRecord, *proposalsSummary, error) {
	log.Tracef("getUserProps: %v", filter.UserID)

	if filter.UserID == "" {
		return nil, nil, fmt.Errorf("filter missing userID")
	}

	// Get the latest version of all proposals from the cache
	all, err := p.getAllProps()
	if err != nil {
		return nil, nil, fmt.Errorf("getAllProps: %v", err)
	}

	// Find proposal summary statistics for the user. This
	// includes statistics on ALL of the proposals that the user
	// has submitted. Not just the single page of proposals that
	// is going to be returned.
	var ps proposalsSummary
	for _, v := range all {
		if v.UserId != filter.UserID {
			continue
		}
		switch v.Status {
		case www.PropStatusNotReviewed:
			ps.NotReviewed++
		case www.PropStatusCensored:
			ps.Censored++
		case www.PropStatusPublic:
			ps.Public++
		case www.PropStatusUnreviewedChanges:
			ps.UnreviewedChanges++
		case www.PropStatusAbandoned:
			ps.Abandoned++
		default:
			ps.Invalid++
		}
	}

	// Filter proposals according to the proposalsFilter. Only
	// a single page of proposals will be returned.
	filtered := filterProps(filter, all)

	return filtered, &ps, nil
}

func (p *politeiawww) getPropComments(token string) ([]www.Comment, error) {
	log.Tracef("getPropComments: %v", token)

	dc, err := p.decredGetComments(token)
	if err != nil {
		return nil, fmt.Errorf("decredGetComments: %v", err)
	}

	// Convert comments and fill in author info
	comments := make([]www.Comment, 0, len(dc))
	for _, v := range dc {
		c := convertCommentFromDecred(v)
		u, err := p.db.UserGetByPubKey(c.PublicKey)
		if err != nil {
			log.Errorf("getPropComments: UserGetByPubKey: "+
				"token:%v commentID:%v pubKey:%v err:%v",
				token, c.CommentID, c.PublicKey, err)
		} else {
			c.UserID = u.ID.String()
			c.Username = u.Username
		}
		comments = append(comments, c)
	}

	// Fill in comment scores
	p.RLock()
	defer p.RUnlock()

	for i, v := range comments {
		votes, ok := p.commentVotes[v.Token+v.CommentID]
		if !ok {
			log.Errorf("getPropComments: comment votes lookup "+
				"failed: token:%v commentID:%v pubKey:%v", v.Token,
				v.CommentID, v.PublicKey)
		}
		comments[i].ResultVotes = int64(votes.up - votes.down)
		comments[i].Upvotes = votes.up
		comments[i].Downvotes = votes.down
	}

	return comments, nil
}

// voteSummariesGet returns a map[string]www.VoteSummary for the given proposal
// tokens. An entry in the returned map will only exist for tokens where a
// proposal record was found.
//
// This function must be called WITHOUT read/write lock held.
func (p *politeiawww) voteSummariesGet(tokens []string, bestBlock uint64) (map[string]www.VoteSummary, error) {
	voteSummaries := make(map[string]www.VoteSummary)
	tokensToLookup := make([]string, 0, len(tokens))

	p.RLock()
	for _, token := range tokens {
		vs, ok := p.voteSummaries[token]
		if ok {
			voteSummaries[token] = vs
		} else {
			tokensToLookup = append(tokensToLookup, token)
		}
	}
	p.RUnlock()

	if len(tokensToLookup) == 0 {
		return voteSummaries, nil
	}

	// Fetch the vote summaries from the cache. This call relies on the
	// lazy loaded VoteResults cache table. If the VoteResults table is
	// not up-to-date then this function will load it before retrying
	// the vote summary call. Since politeiawww only has read access to
	// the cache, loading the VoteResults table requires using a
	// politeiad decredplugin command.
	var (
		done  bool
		err   error
		reply *decredplugin.BatchVoteSummaryReply
	)
	for retries := 0; !done && retries <= 1; retries++ {
		reply, err = p.decredBatchVoteSummary(tokensToLookup, bestBlock)
		if err != nil {
			return nil, err
		}
		if err != nil {
			if err == cache.ErrRecordNotFound {
				// There are missing entries in the VoteResults
				// cache table. Load them.
				_, err := p.decredLoadVoteResults(bestBlock)
				if err != nil {
					return nil, err
				}

				// Retry the vote summaries call
				continue
			}
			return nil, err
		}

		done = true
	}

	for token, v := range reply.Summaries {
		results := convertVoteOptionResultsFromDecred(v.Results)
		votet := convertVoteTypeFromDecred(v.Type)

		// An endHeight will not exist if the proposal has not gone
		// up for vote yet.
		var endHeight uint64
		if v.EndHeight != "" {
			i, err := strconv.ParseUint(v.EndHeight, 10, 64)
			if err != nil {
				return nil, fmt.Errorf("failed to parse end height "+
					"'%v' for %v: %v", v.EndHeight, token, err)
			}
			endHeight = i
		}

		vs := www.VoteSummary{
			Status:           voteStatusFromVoteSummary(v, endHeight, bestBlock),
			Type:             www.VoteT(int(votet)),
			Approved:         v.Approved,
			EligibleTickets:  uint32(v.EligibleTicketCount),
			Duration:         v.Duration,
			EndHeight:        endHeight,
			QuorumPercentage: v.QuorumPercentage,
			PassPercentage:   v.PassPercentage,
			Results:          results,
		}

		voteSummaries[token] = vs

		// If the voting period has ended the vote status
		// is not going to change so add it to the memory
		// cache.
		if vs.Status == www.PropVoteStatusFinished {
			p.voteSummarySet(token, vs)
		}
	}

	return voteSummaries, nil
}

// voteSummaryGet stores the provided VoteSummary in the vote summaries memory
// cache. This is to only be used for proposals whose voting period has ended
// so that we don't have to worry about cache invalidation issues.
//
// This function must be called WITHOUT the read/write lock held.
func (p *politeiawww) voteSummarySet(token string, voteSummary www.VoteSummary) {
	p.Lock()
	defer p.Unlock()

	p.voteSummaries[token] = voteSummary
}

// voteSummaryGet returns the VoteSummary for the given token. A cache
// ErrRecordNotFound error is returned if the token does actually not
// correspond to a proposal.
//
// This function must be called WITHOUT the read/write lock held.
func (p *politeiawww) voteSummaryGet(token string, bestBlock uint64) (*www.VoteSummary, error) {
	s, err := p.voteSummariesGet([]string{token}, bestBlock)
	if err != nil {
		return nil, err
	}
	vs, ok := s[token]
	if !ok {
		return nil, cache.ErrRecordNotFound
	}
	return &vs, nil
}

// processNewProposal tries to submit a new proposal to politeiad.
func (p *politeiawww) processNewProposal(np www.NewProposal, user *user.User) (*www.NewProposalReply, error) {
	log.Tracef("processNewProposal")

	// Pay up sucker!
	if !p.HasUserPaid(user) {
		return nil, www.UserError{
			ErrorCode: www.ErrorStatusUserNotPaid,
		}
	}

	if !p.UserHasProposalCredits(user) {
		return nil, www.UserError{
			ErrorCode: www.ErrorStatusNoProposalCredits,
		}
	}

<<<<<<< HEAD
	// Validate proposal
	proposalData, err := p.validateProposal(np, user)
=======
	pm, err := validateProposal(np, user)
>>>>>>> 05c1d7b3
	if err != nil {
		return nil, err
	}
	if proposalData == nil {
		// A proposal data file is currently optional so make
		// sure we have valid values if one was not found.
		proposalData = &www.ProposalData{}
	}

	// politeiad only includes files in its merkle root calc, not the
	// metadata streams. This is why we include the ProposalMetadata
	// as a politeiad file.

	// Setup politeaid files
	files := convertPropFilesFromWWW(np.Files)
	for _, v := range np.Metadata {
		switch v.Hint {
		case www.HintProposalMetadata:
			files = append(files, convertFileFromMetadata(v))
		}
	}

	// Setup politeiad metadata
	pg := mdstream.ProposalGeneralV2{
		Version:   mdstream.VersionProposalGeneral,
		Timestamp: time.Now().Unix(),
<<<<<<< HEAD
		Name:      name,
		LinkBy:    proposalData.LinkBy,
		LinkTo:    proposalData.LinkTo,
=======
>>>>>>> 05c1d7b3
		PublicKey: np.PublicKey,
		Signature: np.Signature,
	}
	pgb, err := mdstream.EncodeProposalGeneralV2(pg)
	if err != nil {
		return nil, err
	}
	metadata := []pd.MetadataStream{
		{
			ID:      mdstream.IDProposalGeneral,
			Payload: string(pgb),
		},
	}

	// Setup politeiad request
	challenge, err := util.Random(pd.ChallengeSize)
	if err != nil {
		return nil, err
	}
	n := pd.NewRecord{
		Challenge: hex.EncodeToString(challenge),
		Metadata:  metadata,
		Files:     files,
	}

	// Send politeiad request
	responseBody, err := p.makeRequest(http.MethodPost,
		pd.NewRecordRoute, n)
	if err != nil {
		return nil, err
	}

	log.Infof("Submitted proposal name: %v", pm.Name)
	for k, f := range n.Files {
		log.Infof("%02v: %v %v", k, f.Name, f.Digest)
	}

	// Handle response
	var pdReply pd.NewRecordReply
	err = json.Unmarshal(responseBody, &pdReply)
	if err != nil {
		return nil, fmt.Errorf("Unmarshal NewProposalReply: %v", err)
	}

	err = util.VerifyChallenge(p.cfg.Identity, challenge, pdReply.Response)
	if err != nil {
		return nil, err
	}

	cr := convertPropCensorFromPD(pdReply.CensorshipRecord)

	// Deduct proposal credit from user account
	err = p.SpendProposalCredit(user, cr.Token)
	if err != nil {
		return nil, err
	}

	// Fire off new proposal event
	p.fireEvent(EventTypeProposalSubmitted,
		EventDataProposalSubmitted{
			CensorshipRecord: &cr,
			ProposalName:     pm.Name,
			User:             user,
		},
	)

	return &www.NewProposalReply{
		CensorshipRecord: cr,
	}, nil
}

// processProposalDetails fetches a specific proposal version from the records
// cache and returns it.
func (p *politeiawww) processProposalDetails(propDetails www.ProposalsDetails, user *user.User) (*www.ProposalDetailsReply, error) {
	log.Tracef("processProposalDetails")

	// Version is an optional query param. Fetch latest version
	// when query param is not specified.
	var prop *www.ProposalRecord
	var err error
	if propDetails.Version == "" {
		prop, err = p.getProp(propDetails.Token)
	} else {
		prop, err = p.getPropVersion(propDetails.Token, propDetails.Version)
	}
	if err != nil {
		if err == cache.ErrRecordNotFound {
			err = www.UserError{
				ErrorCode: www.ErrorStatusProposalNotFound,
			}
		}
		return nil, err
	}

	// Setup reply
	reply := www.ProposalDetailsReply{
		Proposal: *prop,
	}

	// Vetted proposals are viewable by everyone. The contents of
	// an unvetted proposal is only viewable by admins and the
	// proposal author. Unvetted proposal metadata is viewable by
	// everyone.
	if prop.State == www.PropStateUnvetted {
		var isAuthor bool
		var isAdmin bool
		// This is a public route so a user may not exist
		if user != nil {
			isAdmin = user.Admin
			isAuthor = (prop.UserId == user.ID.String())
		}

		// Strip the non-public proposal contents if user is
		// not the author or an admin
		if !isAuthor && !isAdmin {
			reply.Proposal.Name = ""
			reply.Proposal.Files = make([]www.File, 0)
		}
	}

	return &reply, nil
}

// processBatchVoteSummary returns the vote summaries for the provided list
// of proposals.
func (p *politeiawww) processBatchVoteSummary(batchVoteSummary www.BatchVoteSummary) (*www.BatchVoteSummaryReply, error) {
	log.Tracef("processBatchVoteSummary")

	if len(batchVoteSummary.Tokens) > www.ProposalListPageSize {
		return nil, www.UserError{
			ErrorCode: www.ErrorStatusMaxProposalsExceededPolicy,
		}
	}

	invalidTokens := getInvalidTokens(batchVoteSummary.Tokens)
	if len(invalidTokens) > 0 {
		return nil, www.UserError{
			ErrorCode:    www.ErrorStatusInvalidCensorshipToken,
			ErrorContext: invalidTokens,
		}
	}

	bb, err := p.getBestBlock()
	if err != nil {
		return nil, err
	}

	summaries, err := p.voteSummariesGet(batchVoteSummary.Tokens, bb)
	if err != nil {
		return nil, err
	}

	if len(summaries) != len(batchVoteSummary.Tokens) {
		tokensNotFound := make([]string, 0,
			len(batchVoteSummary.Tokens)-len(summaries))

		for _, token := range batchVoteSummary.Tokens {
			if _, exists := summaries[token]; !exists {
				tokensNotFound = append(tokensNotFound, token)
			}
		}

		return nil, www.UserError{
			ErrorCode:    www.ErrorStatusProposalNotFound,
			ErrorContext: tokensNotFound,
		}
	}

	return &www.BatchVoteSummaryReply{
		BestBlock: bb,
		Summaries: summaries,
	}, nil
}

// processBatchProposals fetches a list of proposals from the records cache
// and returns them. The returned proposals do not include the proposal files.
func (p *politeiawww) processBatchProposals(bp www.BatchProposals, user *user.User) (*www.BatchProposalsReply, error) {
	log.Tracef("processBatchProposals")

	// Validate censorship tokens
	if len(bp.Tokens) > www.ProposalListPageSize {
		return nil, www.UserError{
			ErrorCode: www.ErrorStatusMaxProposalsExceededPolicy,
		}
	}
	for _, v := range bp.Tokens {
		if !isTokenValid(v) {
			return nil, www.UserError{
				ErrorCode:    www.ErrorStatusInvalidCensorshipToken,
				ErrorContext: []string{v},
			}
		}
	}

	// Lookup proposals
	props, err := p.getProps(bp.Tokens)
	if err != nil {
		return nil, err
	}
	if len(props) != len(bp.Tokens) {
		// A proposal was not found for one or more of the
		// provided tokens. Figure out which ones they were.
		notFound := make([]string, 0, len(bp.Tokens))
		for _, v := range bp.Tokens {
			if _, ok := props[v]; !ok {
				notFound = append(notFound, v)
			}
		}
		return nil, www.UserError{
			ErrorCode:    www.ErrorStatusProposalNotFound,
			ErrorContext: notFound,
		}
	}

	for token, pr := range props {
		// Vetted proposals are viewable by everyone. The contents of
		// an unvetted proposal is only viewable by admins and the
		// proposal author. Unvetted proposal metadata is viewable by
		// everyone.
		if pr.State == www.PropStateUnvetted {
			var isAuthor bool
			var isAdmin bool
			// This is a public route so a user may not exist
			if user != nil {
				isAdmin = user.Admin
				isAuthor = (pr.UserId == user.ID.String())
			}

			// Strip the non-public proposal contents if user is
			// not the author or an admin. The files are already
			// not included in this request.
			if !isAuthor && !isAdmin {
				prop := props[token]
				prop.Name = ""
				props[token] = prop
			}
		}
	}

	// Convert proposals map to a slice
	proposals := make([]www.ProposalRecord, 0, len(props))
	for _, v := range props {
		proposals = append(proposals, v)
	}

	return &www.BatchProposalsReply{
		Proposals: proposals,
	}, nil
}

// verifyStatusChange verifies that the proposal status change is a valid
// status transition.  This only applies to manual status transitions that are
// initiated by an admin.  It does not apply to status changes that are caused
// by editing a proposal.
func verifyStatusChange(current, next www.PropStatusT) error {
	var err error
	switch {
	case current == www.PropStatusNotReviewed &&
		(next == www.PropStatusCensored ||
			next == www.PropStatusPublic):
	// allowed; continue
	case current == www.PropStatusUnreviewedChanges &&
		(next == www.PropStatusCensored ||
			next == www.PropStatusPublic):
		// allowed; continue
	case current == www.PropStatusPublic &&
		next == www.PropStatusAbandoned:
		// allowed; continue
	default:
		err = www.UserError{
			ErrorCode: www.ErrorStatusInvalidPropStatusTransition,
		}
	}
	return err
}

// processSetProposalStatus changes the status of an existing proposal.
func (p *politeiawww) processSetProposalStatus(sps www.SetProposalStatus, u *user.User) (*www.SetProposalStatusReply, error) {
	log.Tracef("processSetProposalStatus %v", sps.Token)

	// Ensure the status change message is not blank if the
	// proposal is being censored or abandoned.
	if sps.StatusChangeMessage == "" &&
		(sps.ProposalStatus == www.PropStatusCensored ||
			sps.ProposalStatus == www.PropStatusAbandoned) {
		return nil, www.UserError{
			ErrorCode: www.ErrorStatusChangeMessageCannotBeBlank,
		}
	}

	// Ensure the provided public key is the user's active key.
	if sps.PublicKey != u.PublicKey() {
		return nil, www.UserError{
			ErrorCode: www.ErrorStatusInvalidSigningKey,
		}
	}

	// Validate signature
	msg := sps.Token + strconv.Itoa(int(sps.ProposalStatus)) +
		sps.StatusChangeMessage
	err := validateSignature(sps.PublicKey, sps.Signature, msg)
	if err != nil {
		return nil, err
	}

	// Get proposal from cache
	pr, err := p.getProp(sps.Token)
	if err != nil {
		if err == cache.ErrRecordNotFound {
			err = www.UserError{
				ErrorCode: www.ErrorStatusProposalNotFound,
			}
		}
		return nil, err
	}

	// The only time admins are allowed to change the status of
	// their own proposals is on testnet
	if !p.cfg.TestNet {
		author, err := p.db.UserGetByPubKey(pr.PublicKey)
		if err != nil {
			return nil, err
		}
		if author.ID.String() == u.ID.String() {
			return nil, www.UserError{
				ErrorCode: www.ErrorStatusReviewerAdminEqualsAuthor,
			}
		}
	}

	// Create change record
	newStatus := convertPropStatusFromWWW(sps.ProposalStatus)
	blob, err := mdstream.EncodeRecordStatusChangeV2(
		mdstream.RecordStatusChangeV2{
			Version:             mdstream.VersionRecordStatusChange,
			Timestamp:           time.Now().Unix(),
			NewStatus:           newStatus,
			Signature:           sps.Signature,
			AdminPubKey:         u.PublicKey(),
			StatusChangeMessage: sps.StatusChangeMessage,
		})
	if err != nil {
		return nil, err
	}

	// Create challenge
	challenge, err := util.Random(pd.ChallengeSize)
	if err != nil {
		return nil, err
	}

	// Ensure status change is allowed
	err = verifyStatusChange(pr.Status, sps.ProposalStatus)
	if err != nil {
		return nil, err
	}

	var challengeResponse string
	switch {
	case pr.State == www.PropStateUnvetted:
		// Unvetted status change

		// Setup request
		sus := pd.SetUnvettedStatus{
			Token:     sps.Token,
			Status:    newStatus,
			Challenge: hex.EncodeToString(challenge),
			MDAppend: []pd.MetadataStream{
				{
					ID:      mdstream.IDRecordStatusChange,
					Payload: string(blob),
				},
			},
		}

		// Send unvetted status change request
		responseBody, err := p.makeRequest(http.MethodPost,
			pd.SetUnvettedStatusRoute, sus)
		if err != nil {
			return nil, err
		}

		var susr pd.SetUnvettedStatusReply
		err = json.Unmarshal(responseBody, &susr)
		if err != nil {
			return nil, fmt.Errorf("could not unmarshal "+
				"SetUnvettedStatusReply: %v", err)
		}
		challengeResponse = susr.Response

	case pr.State == www.PropStateVetted:
		// Vetted status change

		// Ensure voting has not been started or authorized yet
		bb, err := p.getBestBlock()
		if err != nil {
			return nil, fmt.Errorf("getBestBlock: %v", err)
		}
		vs, err := p.voteSummaryGet(pr.CensorshipRecord.Token, bb)
		if err != nil {
			return nil, err
		}
		switch {
		case vs.EndHeight != 0:
			return nil, www.UserError{
				ErrorCode:    www.ErrorStatusWrongVoteStatus,
				ErrorContext: []string{"vote has started"},
			}
		case vs.Status == www.PropVoteStatusAuthorized:
			return nil, www.UserError{
				ErrorCode:    www.ErrorStatusWrongVoteStatus,
				ErrorContext: []string{"vote has been authorized"},
			}
		}

		// Setup request
		svs := pd.SetVettedStatus{
			Token:     sps.Token,
			Status:    newStatus,
			Challenge: hex.EncodeToString(challenge),
			MDAppend: []pd.MetadataStream{
				{
					ID:      mdstream.IDRecordStatusChange,
					Payload: string(blob),
				},
			},
		}

		// Send vetted status change request
		responseBody, err := p.makeRequest(http.MethodPost,
			pd.SetVettedStatusRoute, svs)
		if err != nil {
			return nil, err
		}

		var svsr pd.SetVettedStatusReply
		err = json.Unmarshal(responseBody, &svsr)
		if err != nil {
			return nil, fmt.Errorf("could not unmarshal "+
				"SetVettedStatusReply: %v", err)
		}
		challengeResponse = svsr.Response

	default:
		panic(fmt.Sprintf("invalid proposal state %v %v",
			pr.CensorshipRecord.Token, pr.State))
	}

	// Verify the challenge
	err = util.VerifyChallenge(p.cfg.Identity, challenge,
		challengeResponse)
	if err != nil {
		return nil, err
	}

	// Get record from the cache
	updatedProp, err := p.getPropVersion(pr.CensorshipRecord.Token, pr.Version)
	if err != nil {
		return nil, err
	}

	// Fire off proposal status change event
	p.fireEvent(EventTypeProposalStatusChange,
		EventDataProposalStatusChange{
			Proposal:          updatedProp,
			AdminUser:         u,
			SetProposalStatus: &sps,
		},
	)

	return &www.SetProposalStatusReply{
		Proposal: *updatedProp,
	}, nil
}

// filesToDel returns the names of the files that are included in filesOld but
// are not included in filesNew. These are the files that need to be deleted
// from a proposal on update.
func filesToDel(filesOld []www.File, filesNew []www.File) []string {
	newf := make(map[string]struct{}, len(filesOld)) // [name]struct
	for _, v := range filesNew {
		newf[v.Name] = struct{}{}
	}

	del := make([]string, 0, len(filesOld))
	for _, v := range filesOld {
		_, ok := newf[v.Name]
		if !ok {
			del = append(del, v.Name)
		}
	}

	return del
}

// filesAreDifferent returns whether the two sets of files have any
// differences. This can be differences in the number of files, differences
// in the file names, and/or differences in the file payloads.
func filesAreDifferent(files1 []www.File, files2 []www.File) bool {
	if len(files1) != len(files2) {
		return true
	}

	files := make(map[string]string, len(files1)+len(files2)) // [name]payload
	for _, v := range files1 {
		files[v.Name] = v.Payload
	}
	for _, v := range files2 {
		p, ok := files[v.Name]
		if !ok {
			// Found file with a different name
			return true
		}
		if v.Payload != p {
			// Found file with the same name but different payloads
			return true
		}
	}

	return false
}

// processEditProposal attempts to edit a proposal on politeiad.
func (p *politeiawww) processEditProposal(ep www.EditProposal, u *user.User) (*www.EditProposalReply, error) {
	log.Tracef("processEditProposal %v", ep.Token)

	// Validate proposal status
	cachedProp, err := p.getProp(ep.Token)
	if err != nil {
		if err == cache.ErrRecordNotFound {
			err = www.UserError{
				ErrorCode: www.ErrorStatusProposalNotFound,
			}
		}
		return nil, err
	}

	if cachedProp.Status == www.PropStatusCensored ||
		cachedProp.Status == www.PropStatusAbandoned {
		return nil, www.UserError{
			ErrorCode: www.ErrorStatusWrongStatus,
		}
	}

	// Ensure user is the proposal author
	if cachedProp.UserId != u.ID.String() {
		return nil, www.UserError{
			ErrorCode: www.ErrorStatusUserNotAuthor,
		}
	}

	// Validate proposal vote status
	bb, err := p.getBestBlock()
	if err != nil {
		return nil, err
	}
	vs, err := p.voteSummaryGet(ep.Token, bb)
	if err != nil {
		return nil, err
	}
	if vs.Status != www.PropVoteStatusNotAuthorized {
		e := fmt.Sprintf("got vote status %v, want %v",
			vs.Status, www.PropVoteStatusNotAuthorized)
		return nil, www.UserError{
			ErrorCode:    www.ErrorStatusWrongVoteStatus,
			ErrorContext: []string{e},
		}
	}

	// Validate proposal. Convert it to www.NewProposal so that
	// we can reuse the function validateProposal.
	np := www.NewProposal{
		Files:     ep.Files,
		Metadata:  ep.Metadata,
		PublicKey: ep.PublicKey,
		Signature: ep.Signature,
	}
<<<<<<< HEAD
	proposalData, err := p.validateProposal(np, u)
	if err != nil {
		return nil, err
	}
	if proposalData == nil {
		// A proposal data file is currently optional so make
		// sure we have valid values if one was not found.
		proposalData = &www.ProposalData{}
	}

	if cachedProp.State == www.PropStateVetted &&
		cachedProp.LinkTo != proposalData.LinkTo {
		return nil, www.UserError{
			ErrorCode:    www.ErrorStatusInvalidLinkTo,
			ErrorContext: []string{"linkto cannot change once public"},
=======
	_, err = validateProposal(np, u)
	if err != nil {
		return nil, err
	}
	if !filesAreDifferent(cachedProp.Files, ep.Files) {
		return nil, www.UserError{
			ErrorCode: www.ErrorStatusNoProposalChanges,
>>>>>>> 05c1d7b3
		}
	}

	// politeiad only includes files in its merkle root calc, not the
	// metadata streams. This is why we include the ProposalMetadata
	// as a politeiad file.

	// Setup files
	files := convertPropFilesFromWWW(ep.Files)
	for _, v := range ep.Metadata {
		switch v.Hint {
		case www.HintProposalMetadata:
			files = append(files, convertFileFromMetadata(v))
		}
	}

	// Setup metadata streams
	pg := mdstream.ProposalGeneralV2{
		Version:   mdstream.VersionProposalGeneral,
		Timestamp: time.Now().Unix(),
<<<<<<< HEAD
		Name:      name,
		LinkBy:    proposalData.LinkBy,
		LinkTo:    proposalData.LinkTo,
=======
>>>>>>> 05c1d7b3
		PublicKey: ep.PublicKey,
		Signature: ep.Signature,
	}
	pgb, err := mdstream.EncodeProposalGeneralV2(pg)
	if err != nil {
		return nil, err
	}
<<<<<<< HEAD

	mds := []pd.MetadataStream{{
		ID:      mdstream.IDProposalGeneral,
		Payload: string(md),
	}}

	// Check if any files need to be deleted
	var delFiles []string
	for _, v := range cachedProp.Files {
		found := false
		for _, c := range ep.Files {
			if v.Name == c.Name {
				found = true
			}
		}
		if !found {
			delFiles = append(delFiles, v.Name)
		}
	}

	// Check that the proposal has been changed
	var (
		indexFileOld www.File
		indexFileNew www.File
		dataFileOld  www.File
		dataFileNew  www.File
	)
	for _, v := range cachedProp.Files {
		switch v.Name {
		case www.PolicyIndexFilename:
			indexFileOld = v
		case www.PolicyDataFilename:
			dataFileOld = v
		}
	}
	for _, v := range ep.Files {
		switch v.Name {
		case www.PolicyIndexFilename:
			indexFileNew = v
		case www.PolicyDataFilename:
			dataFileNew = v
		}
	}

	if indexFileOld.Payload == indexFileNew.Payload &&
		dataFileOld.Payload == dataFileNew.Payload &&
		len(delFiles) == 0 &&
		len(cachedProp.Files) == len(ep.Files) {
		return nil, www.UserError{
			ErrorCode: www.ErrorStatusNoProposalChanges,
		}
=======
	mds := []pd.MetadataStream{
		{
			ID:      mdstream.IDProposalGeneral,
			Payload: string(pgb),
		},
>>>>>>> 05c1d7b3
	}

	// Setup politeiad request
	challenge, err := util.Random(pd.ChallengeSize)
	if err != nil {
		return nil, err
	}

	e := pd.UpdateRecord{
		Token:       ep.Token,
		Challenge:   hex.EncodeToString(challenge),
		MDOverwrite: mds,
		FilesAdd:    files,
		FilesDel:    filesToDel(cachedProp.Files, ep.Files),
	}

	var pdRoute string
	switch cachedProp.Status {
	case www.PropStatusNotReviewed, www.PropStatusUnreviewedChanges:
		pdRoute = pd.UpdateUnvettedRoute
	case www.PropStatusPublic:
		pdRoute = pd.UpdateVettedRoute
	default:
		return nil, www.UserError{
			ErrorCode: www.ErrorStatusWrongStatus,
		}
	}

	// Send politeiad request
	responseBody, err := p.makeRequest(http.MethodPost, pdRoute, e)
	if err != nil {
		return nil, err
	}

	// Handle response
	var pdReply pd.UpdateRecordReply
	err = json.Unmarshal(responseBody, &pdReply)
	if err != nil {
		return nil, fmt.Errorf("Unmarshal UpdateUnvettedReply: %v", err)
	}

	err = util.VerifyChallenge(p.cfg.Identity, challenge, pdReply.Response)
	if err != nil {
		return nil, err
	}

	// Get proposal from the cache
	updatedProp, err := p.getProp(ep.Token)
	if err != nil {
		return nil, err
	}

	// Fire off edit proposal event
	p.fireEvent(EventTypeProposalEdited,
		EventDataProposalEdited{
			Proposal: updatedProp,
		},
	)

	return &www.EditProposalReply{
		Proposal: *updatedProp,
	}, nil
}

// processAllVetted returns an array of vetted proposals. The maximum number
// of proposals returned is dictated by www.ProposalListPageSize.
func (p *politeiawww) processAllVetted(v www.GetAllVetted) (*www.GetAllVettedReply, error) {
	log.Tracef("processAllVetted")

	// Validate query params
	if (v.Before != "" && !isTokenValid(v.Before)) ||
		(v.After != "" && !isTokenValid(v.After)) {
		return nil, www.UserError{
			ErrorCode: www.ErrorStatusInvalidCensorshipToken,
		}
	}

	// Fetch all proposals from the cache
	all, err := p.getAllProps()
	if err != nil {
		return nil, fmt.Errorf("getAllProps: %v", err)
	}

	// Filter for vetted proposals
	filter := proposalsFilter{
		After:  v.After,
		Before: v.Before,
		StateMap: map[www.PropStateT]bool{
			www.PropStateVetted: true,
		},
	}
	props := filterProps(filter, all)

	// Remove files from proposals
	for i, p := range props {
		p.Files = make([]www.File, 0)
		props[i] = p
	}

	return &www.GetAllVettedReply{
		Proposals: props,
	}, nil
}

// processCommentsGet returns all comments for a given proposal. If the user is
// logged in the user's last access time for the given comments will also be
// returned.
func (p *politeiawww) processCommentsGet(token string, u *user.User) (*www.GetCommentsReply, error) {
	log.Tracef("ProcessCommentGet: %v", token)

	// Fetch proposal comments from cache
	c, err := p.getPropComments(token)
	if err != nil {
		return nil, err
	}

	// Get the last time the user accessed these comments. This is
	// a public route so a user may not exist.
	var accessTime int64
	if u != nil {
		if u.ProposalCommentsAccessTimes == nil {
			u.ProposalCommentsAccessTimes = make(map[string]int64)
		}
		accessTime = u.ProposalCommentsAccessTimes[token]
		u.ProposalCommentsAccessTimes[token] = time.Now().Unix()
		err = p.db.UserUpdate(*u)
		if err != nil {
			return nil, err
		}
	}

	return &www.GetCommentsReply{
		Comments:   c,
		AccessTime: accessTime,
	}, nil
}

// setVoteStatusReply converts a VoteStatusReply to a VoteSummary and stores it
// in memory.  This is to only be used for proposals whose voting period has
// ended so that we don't have to worry about cache invalidation issues.
//
// This function must be called without the lock held.
//
// ** This fuction is to be removed when the deprecated vote status route is
// ** removed.
func (p *politeiawww) setVoteStatusReply(v www.VoteStatusReply) error {
	p.Lock()
	defer p.Unlock()

	endHeight, err := strconv.Atoi(v.EndHeight)
	if err != nil {
		return err
	}

	voteSummary := www.VoteSummary{
		Status:           v.Status,
		EligibleTickets:  uint32(v.NumOfEligibleVotes),
		EndHeight:        uint64(endHeight),
		QuorumPercentage: v.QuorumPercentage,
		PassPercentage:   v.PassPercentage,
		Results:          v.OptionsResult,
	}

	p.voteSummaries[v.Token] = voteSummary

	return nil
}

// getVoteStatusReply retrieves the VoteSummary from the cache for a proposal
// whose voting period has ended and converts it to a VoteStatusReply.
//
// This function must be called without the lock held.
//
// ** This fuction is to be removed when the deprecated vote status route is
// ** removed.
func (p *politeiawww) getVoteStatusReply(token string) (*www.VoteStatusReply, bool) {
	p.RLock()
	vs, ok := p.voteSummaries[token]
	p.RUnlock()

	if !ok {
		return nil, false
	}

	var totalVotes uint64
	for _, or := range vs.Results {
		totalVotes += or.VotesReceived
	}

	voteStatusReply := www.VoteStatusReply{
		Token:              token,
		Status:             vs.Status,
		TotalVotes:         totalVotes,
		OptionsResult:      vs.Results,
		EndHeight:          strconv.Itoa(int(vs.EndHeight)),
		NumOfEligibleVotes: int(vs.EligibleTickets),
		QuorumPercentage:   vs.QuorumPercentage,
		PassPercentage:     vs.PassPercentage,
	}

	return &voteStatusReply, true
}

func (p *politeiawww) voteStatusReply(token string, bestBlock uint64) (*www.VoteStatusReply, error) {
	cachedVsr, ok := p.getVoteStatusReply(token)

	if ok {
		cachedVsr.BestBlock = strconv.Itoa(int(bestBlock))
		return cachedVsr, nil
	}

	// Vote status wasn't in the memory cache
	// so fetch it from the cache database.
	vs, err := p.voteSummaryGet(token, bestBlock)
	if err != nil {
		return nil, err
	}

	var total uint64
	for _, v := range vs.Results {
		total += v.VotesReceived
	}

	voteStatusReply := www.VoteStatusReply{
		Token:              token,
		Status:             vs.Status,
		TotalVotes:         total,
		OptionsResult:      vs.Results,
		EndHeight:          strconv.Itoa(int(vs.EndHeight)),
		BestBlock:          strconv.Itoa(int(bestBlock)),
		NumOfEligibleVotes: int(vs.EligibleTickets),
		QuorumPercentage:   vs.QuorumPercentage,
		PassPercentage:     vs.PassPercentage,
	}

	// If the voting period has ended the vote status
	// is not going to change so add it to the memory
	// cache.
	if voteStatusReply.Status == www.PropVoteStatusFinished {
		err = p.setVoteStatusReply(voteStatusReply)
		if err != nil {
			return nil, err
		}
	}

	return &voteStatusReply, nil
}

// processVoteStatus returns the vote status for a given proposal
func (p *politeiawww) processVoteStatus(token string) (*www.VoteStatusReply, error) {
	log.Tracef("ProcessProposalVotingStatus: %v", token)

	// Ensure proposal is vetted
	pr, err := p.getProp(token)
	if err != nil {
		if err == cache.ErrRecordNotFound {
			err = www.UserError{
				ErrorCode: www.ErrorStatusProposalNotFound,
			}
		}
		return nil, err
	}

	if pr.State != www.PropStateVetted {
		return nil, www.UserError{
			ErrorCode: www.ErrorStatusWrongStatus,
		}
	}

	// Get best block
	bestBlock, err := p.getBestBlock()
	if err != nil {
		return nil, fmt.Errorf("bestBlock: %v", err)
	}

	// Get vote status
	vsr, err := p.voteStatusReply(token, bestBlock)
	if err != nil {
		return nil, fmt.Errorf("voteStatusReply: %v", err)
	}

	return vsr, nil
}

// processGetAllVoteStatus returns the vote status of all public proposals.
func (p *politeiawww) processGetAllVoteStatus() (*www.GetAllVoteStatusReply, error) {
	log.Tracef("processGetAllVoteStatus")

	// We need to determine best block height here in order
	// to set the voting status
	bestBlock, err := p.getBestBlock()
	if err != nil {
		return nil, fmt.Errorf("bestBlock: %v", err)
	}

	// Get all proposals from cache
	all, err := p.getAllProps()
	if err != nil {
		return nil, fmt.Errorf("getAllProps: %v", err)
	}

	// Compile votes statuses
	vrr := make([]www.VoteStatusReply, 0, len(all))
	for _, v := range all {
		// We only need public proposals
		if v.Status != www.PropStatusPublic {
			continue
		}

		// Get vote status for proposal
		vs, err := p.voteStatusReply(v.CensorshipRecord.Token, bestBlock)
		if err != nil {
			return nil, fmt.Errorf("voteStatusReply: %v", err)
		}

		vrr = append(vrr, *vs)
	}

	return &www.GetAllVoteStatusReply{
		VotesStatus: vrr,
	}, nil
}

func (p *politeiawww) processActiveVote() (*www.ActiveVoteReply, error) {
	log.Tracef("processActiveVote")

	// Fetch proposals that are actively being voted on
	bb, err := p.getBestBlock()
	if err != nil {
		return nil, err
	}
	tir, err := p.tokenInventory(bb, false)
	if err != nil {
		return nil, err
	}
	props, err := p.getProps(tir.Active)
	if err != nil {
		return nil, err
	}

	// Compile proposal vote tuples
	pvt := make([]www.ProposalVoteTuple, 0, len(props))
	for _, v := range props {
		// Get vote details from cache
		vdr, err := p.decredVoteDetails(v.CensorshipRecord.Token)
		if err != nil {
			return nil, fmt.Errorf("decredVoteDetails %v: %v",
				v.CensorshipRecord.Token, err)
		}

		// Handle StartVote versioning
		var sv www.StartVote
		switch vdr.StartVote.Version {
		case decredplugin.VersionStartVoteV1:
			b := []byte(vdr.StartVote.Payload)
			dsv, err := decredplugin.DecodeStartVoteV1(b)
			if err != nil {
				return nil, fmt.Errorf("decode StartVoteV1 %v: %v",
					v.CensorshipRecord.Token, err)
			}
			sv = convertStartVoteV1FromDecred(*dsv)

		case decredplugin.VersionStartVoteV2:
			b := []byte(vdr.StartVote.Payload)
			dsv2, err := decredplugin.DecodeStartVoteV2(b)
			if err != nil {
				return nil, fmt.Errorf("decode StartVoteV2 %v: %v",
					v.CensorshipRecord.Token, err)
			}
			sv2 := convertStartVoteV2FromDecred(*dsv2)
			// Convert StartVote v2 to v1 since this route returns
			// a v1 StartVote.
			sv = convertStartVoteV2ToV1(sv2)

		default:
			return nil, fmt.Errorf("invalid StartVote version %v %v",
				v.CensorshipRecord.Token, vdr.StartVote.Version)
		}

		// Create vote tuple
		pvt = append(pvt, www.ProposalVoteTuple{
			Proposal:       v,
			StartVote:      sv,
			StartVoteReply: convertStartVoteReplyFromDecred(vdr.StartVoteReply),
		})
	}

	return &www.ActiveVoteReply{
		Votes: pvt,
	}, nil
}

// processVoteResults returns the vote details for a specific proposal and all
// of the votes that have been cast.
func (p *politeiawww) processVoteResults(token string) (*www.VoteResultsReply, error) {
	log.Tracef("processVoteResults: %v", token)

	// Ensure proposal is vetted
	pr, err := p.getProp(token)
	if err != nil {
		if err == cache.ErrRecordNotFound {
			err = www.UserError{
				ErrorCode: www.ErrorStatusProposalNotFound,
			}
		}
		return nil, err
	}

	if pr.State != www.PropStateVetted {
		return nil, www.UserError{
			ErrorCode: www.ErrorStatusWrongStatus,
		}
	}

	// Get vote details from cache
	vdr, err := p.decredVoteDetails(token)
	if err != nil {
		return nil, fmt.Errorf("decredVoteDetails: %v", err)
	}
	if vdr.StartVoteReply.StartBlockHash == "" {
		// Vote has not been started yet. No need to continue.
		return &www.VoteResultsReply{}, nil
	}

	// Get cast votes from cache
	vrr, err := p.decredProposalVotes(token)
	if err != nil {
		return nil, fmt.Errorf("decredProposalVotes: %v", err)
	}

	// Handle StartVote versioning
	var sv www.StartVote
	switch vdr.StartVote.Version {
	case decredplugin.VersionStartVoteV1:
		b := []byte(vdr.StartVote.Payload)
		dsv1, err := decredplugin.DecodeStartVoteV1(b)
		if err != nil {
			return nil, err
		}
		sv = convertStartVoteV1FromDecred(*dsv1)
	case decredplugin.VersionStartVoteV2:
		b := []byte(vdr.StartVote.Payload)
		dsv2, err := decredplugin.DecodeStartVoteV2(b)
		if err != nil {
			return nil, err
		}
		sv2 := convertStartVoteV2FromDecred(*dsv2)
		// Convert StartVote v2 to v1 since this route returns
		// a v1 StartVote.
		sv = convertStartVoteV2ToV1(sv2)
	default:
		return nil, fmt.Errorf("invalid StartVote version %v %v",
			token, vdr.StartVote.Version)
	}

	return &www.VoteResultsReply{
		StartVote:      sv,
		StartVoteReply: convertStartVoteReplyFromDecred(vdr.StartVoteReply),
		CastVotes:      convertCastVotesFromDecred(vrr.CastVotes),
	}, nil
}

// processCastVotes handles the www.Ballot call
func (p *politeiawww) processCastVotes(ballot *www.Ballot) (*www.BallotReply, error) {
	log.Tracef("processCastVotes")

	challenge, err := util.Random(pd.ChallengeSize)
	if err != nil {
		return nil, err
	}

	payload, err := decredplugin.EncodeBallot(convertBallotFromWWW(*ballot))
	if err != nil {
		return nil, err
	}
	pc := pd.PluginCommand{
		Challenge: hex.EncodeToString(challenge),
		ID:        decredplugin.ID,
		Command:   decredplugin.CmdBallot,
		CommandID: decredplugin.CmdBallot,
		Payload:   string(payload),
	}

	responseBody, err := p.makeRequest(http.MethodPost,
		pd.PluginCommandRoute, pc)
	if err != nil {
		return nil, err
	}

	var reply pd.PluginCommandReply
	err = json.Unmarshal(responseBody, &reply)
	if err != nil {
		return nil, fmt.Errorf("Could not unmarshal "+
			"PluginCommandReply: %v", err)
	}

	// Verify the challenge.
	err = util.VerifyChallenge(p.cfg.Identity, challenge, reply.Response)
	if err != nil {
		return nil, err
	}

	// Decode plugin reply
	br, err := decredplugin.DecodeBallotReply([]byte(reply.Payload))
	if err != nil {
		return nil, err
	}
	brr := convertBallotReplyFromDecredPlugin(*br)
	return &brr, nil
}

// processProposalPaywallDetails returns a proposal paywall that enables the
// the user to purchase proposal credits. The user can only have one paywall
// active at a time.  If no paywall currently exists, a new one is created and
// the user is added to the paywall pool.
func (p *politeiawww) processProposalPaywallDetails(u *user.User) (*www.ProposalPaywallDetailsReply, error) {
	log.Tracef("processProposalPaywallDetails")

	// Ensure paywall is enabled
	if !p.paywallIsEnabled() {
		return &www.ProposalPaywallDetailsReply{}, nil
	}

	// Proposal paywalls cannot be generated until the user has paid their
	// user registration fee.
	if !p.HasUserPaid(u) {
		return nil, www.UserError{
			ErrorCode: www.ErrorStatusUserNotPaid,
		}
	}

	var pp *user.ProposalPaywall
	if p.userHasValidProposalPaywall(u) {
		// Don't create a new paywall if a valid one already exists.
		pp = p.mostRecentProposalPaywall(u)
	} else {
		// Create a new paywall.
		var err error
		pp, err = p.generateProposalPaywall(u)
		if err != nil {
			return nil, err
		}
	}

	return &www.ProposalPaywallDetailsReply{
		CreditPrice:        pp.CreditPrice,
		PaywallAddress:     pp.Address,
		PaywallTxNotBefore: pp.TxNotBefore,
	}, nil
}

// processProposalPaywallPayment checks if the user has a pending paywall
// payment and returns the payment details if one is found.
func (p *politeiawww) processProposalPaywallPayment(u *user.User) (*www.ProposalPaywallPaymentReply, error) {
	log.Tracef("processProposalPaywallPayment")

	var (
		txID          string
		txAmount      uint64
		confirmations uint64
	)

	p.RLock()
	defer p.RUnlock()

	poolMember, ok := p.userPaywallPool[u.ID]
	if ok {
		txID = poolMember.txID
		txAmount = poolMember.txAmount
		confirmations = poolMember.txConfirmations
	}

	return &www.ProposalPaywallPaymentReply{
		TxID:          txID,
		TxAmount:      txAmount,
		Confirmations: confirmations,
	}, nil
}

// validateAuthorizeVote validates the authorize vote fields. A UserError is
// returned if any of the validation fails.
func validateAuthorizeVote(av www.AuthorizeVote, u user.User, pr www.ProposalRecord, vs www.VoteSummary) error {
	// Ensure the public key is the user's active key
	if av.PublicKey != u.PublicKey() {
		return www.UserError{
			ErrorCode: www.ErrorStatusInvalidSigningKey,
		}
	}

	// Validate signature
	msg := av.Token + pr.Version + av.Action
	err := validateSignature(av.PublicKey, av.Signature, msg)
	if err != nil {
		return err
	}

	// Verify record is in the right state and that the authorize
	// vote request is valid. A vote authorization may already
	// exist. We also allow vote authorizations to be revoked.
	switch {
	case pr.Status != www.PropStatusPublic:
		// Record not public
		return www.UserError{
			ErrorCode: www.ErrorStatusWrongStatus,
		}
	case vs.EndHeight != 0:
		// Vote has already started
		return www.UserError{
			ErrorCode: www.ErrorStatusWrongVoteStatus,
		}
	case av.Action != decredplugin.AuthVoteActionAuthorize &&
		av.Action != decredplugin.AuthVoteActionRevoke:
		// Invalid authorize vote action
		return www.UserError{
			ErrorCode: www.ErrorStatusInvalidAuthVoteAction,
		}
	case av.Action == decredplugin.AuthVoteActionAuthorize &&
		vs.Status == www.PropVoteStatusAuthorized:
		// Cannot authorize vote; vote has already been authorized
		return www.UserError{
			ErrorCode: www.ErrorStatusVoteAlreadyAuthorized,
		}
	case av.Action == decredplugin.AuthVoteActionRevoke &&
		vs.Status != www.PropVoteStatusAuthorized:
		// Cannot revoke authorization; vote has not been authorized
		return www.UserError{
			ErrorCode: www.ErrorStatusVoteNotAuthorized,
		}
	}

	return nil
}

// validateAuthorizeVoteRunoff validates the authorize vote for a proposal that
// is participating in a standard vote. A UserError is returned if any of the
// validation fails.
func validateAuthorizeVoteStandard(av www.AuthorizeVote, u user.User, pr www.ProposalRecord, vs www.VoteSummary) error {
	err := validateAuthorizeVote(av, u, pr, vs)
	if err != nil {
		return err
	}

	// The rest of the validation is specific to authorize votes for
	// standard votes.
	switch {
	case isRFPSubmission(pr):
		// Wrong validation function used. Fail with a 500.
		return fmt.Errorf("proposal is a runoff vote submission")
	case pr.PublicKey != av.PublicKey:
		// User is not the author. First make sure the author didn't
		// submit the proposal using an old identity.
		if !isProposalAuthor(pr, u) {
			return www.UserError{
				ErrorCode: www.ErrorStatusUserNotAuthor,
			}
		}
	}

	return nil
}

// validateAuthorizeVoteRunoff validates the authorize vote for a proposal that
// is participating in a runoff vote. A UserError is returned if any of the
// validation fails.
func validateAuthorizeVoteRunoff(av www.AuthorizeVote, u user.User, pr www.ProposalRecord, vs www.VoteSummary) error {
	err := validateAuthorizeVote(av, u, pr, vs)
	if err != nil {
		return err
	}

	// The rest of the validation is specific to authorize votes for
	// runoff votes.
	switch {
	case !isRFPSubmission(pr):
		// Wrong validation function used. Fail with a 500.
		return fmt.Errorf("proposal is not a runoff vote submission")
	case !u.Admin:
		// User is not an admin
		return www.UserError{
			ErrorCode:    www.ErrorStatusInvalidSigningKey,
			ErrorContext: []string{"user not an admin"},
		}
	}

	return nil
}

// processAuthorizeVote sends the authorizevote command to decred plugin to
// indicate that a proposal has been finalized and is ready to be voted on.
func (p *politeiawww) processAuthorizeVote(av www.AuthorizeVote, u *user.User) (*www.AuthorizeVoteReply, error) {
	log.Tracef("processAuthorizeVote %v", av.Token)

	// Validate the vote authorization
	pr, err := p.getProp(av.Token)
	if err != nil {
		if err == cache.ErrRecordNotFound {
			err = www.UserError{
				ErrorCode: www.ErrorStatusProposalNotFound,
			}
		}
		return nil, err
	}
	bb, err := p.getBestBlock()
	if err != nil {
		return nil, err
	}
	vs, err := p.voteSummaryGet(av.Token, bb)
	if err != nil {
		return nil, err
	}
	err = validateAuthorizeVoteStandard(av, *u, *pr, *vs)
	if err != nil {
		return nil, err
	}

	// Setup plugin command
	challenge, err := util.Random(pd.ChallengeSize)
	if err != nil {
		return nil, fmt.Errorf("Random: %v", err)
	}

	dav := convertAuthorizeVoteFromWWW(av)
	payload, err := decredplugin.EncodeAuthorizeVote(dav)
	if err != nil {
		return nil, fmt.Errorf("EncodeAuthorizeVote: %v", err)
	}

	pc := pd.PluginCommand{
		Challenge: hex.EncodeToString(challenge),
		ID:        decredplugin.ID,
		Command:   decredplugin.CmdAuthorizeVote,
		CommandID: decredplugin.CmdAuthorizeVote + " " + av.Token,
		Payload:   string(payload),
	}

	// Send authorizevote plugin request
	responseBody, err := p.makeRequest(http.MethodPost,
		pd.PluginCommandRoute, pc)
	if err != nil {
		return nil, err
	}

	var reply pd.PluginCommandReply
	err = json.Unmarshal(responseBody, &reply)
	if err != nil {
		return nil, fmt.Errorf("Unmarshal PluginCommandReply: %v", err)
	}

	// Verify challenge
	err = util.VerifyChallenge(p.cfg.Identity, challenge, reply.Response)
	if err != nil {
		return nil, fmt.Errorf("VerifyChallenge: %v", err)
	}

	// Decode plugin reply
	avr, err := decredplugin.DecodeAuthorizeVoteReply([]byte(reply.Payload))
	if err != nil {
		return nil, fmt.Errorf("DecodeAuthorizeVoteReply: %v", err)
	}

	if !p.test && avr.Action == decredplugin.AuthVoteActionAuthorize {
		p.fireEvent(EventTypeProposalVoteAuthorized,
			EventDataProposalVoteAuthorized{
				AuthorizeVote: &av,
				User:          u,
			},
		)
	}

	return &www.AuthorizeVoteReply{
		Action:  avr.Action,
		Receipt: avr.Receipt,
	}, nil
}

// validateVoteOptions verifies that the provided vote options
// specify a simple approve/reject vote and nothing else. A UserError is
// returned if this validation fails.
func validateVoteOptions(options []www2.VoteOption) error {
	if len(options) == 0 {
		return www.UserError{
			ErrorCode:    www.ErrorStatusInvalidVoteOptions,
			ErrorContext: []string{"no vote options found"},
		}
	}
	optionIDs := map[string]bool{
		decredplugin.VoteOptionIDApprove: false,
		decredplugin.VoteOptionIDReject:  false,
	}
	for _, vo := range options {
		if _, ok := optionIDs[vo.Id]; !ok {
			e := fmt.Sprintf("invalid vote option id '%v'", vo.Id)
			return www.UserError{
				ErrorCode:    www.ErrorStatusInvalidVoteOptions,
				ErrorContext: []string{e},
			}
		}
		optionIDs[vo.Id] = true
	}
	for k, wasFound := range optionIDs {
		if !wasFound {
			e := fmt.Sprintf("missing vote option id '%v'", k)
			return www.UserError{
				ErrorCode:    www.ErrorStatusInvalidVoteOptions,
				ErrorContext: []string{e},
			}
		}
	}
	return nil
}

func validateStartVote(sv www2.StartVote, u user.User, pr www.ProposalRecord, vs www.VoteSummary, durationMin, durationMax uint32) error {
	if !isTokenValid(sv.Vote.Token) {
		// Sanity check since proposal has already been looked up and
		// passed in to this function.
		return fmt.Errorf("invalid token %v", sv.Vote.Token)
	}

	// Validate vote bits
	for _, v := range sv.Vote.Options {
		err := validateVoteBit(sv.Vote, v.Bits)
		if err != nil {
			log.Debugf("validateStartVote: validateVoteBit '%v': %v",
				v.Id, err)
			return www.UserError{
				ErrorCode: www.ErrorStatusInvalidPropVoteBits,
			}
		}
	}

	// Validate vote options. Only simple yes/no votes are currently
	// allowed.
	err := validateVoteOptions(sv.Vote.Options)
	if err != nil {
		return err
	}

	// Validate vote params
	switch {
	case sv.Vote.Duration < durationMin:
		// Duration not large enough
		e := fmt.Sprintf("vote duration must be >= %v", durationMin)
		return www.UserError{
			ErrorCode:    www.ErrorStatusInvalidPropVoteParams,
			ErrorContext: []string{e},
		}
	case sv.Vote.Duration > durationMax:
		// Duration too large
		e := fmt.Sprintf("vote duration must be <= %v", durationMax)
		return www.UserError{
			ErrorCode:    www.ErrorStatusInvalidPropVoteParams,
			ErrorContext: []string{e},
		}
	case sv.Vote.QuorumPercentage > 100:
		// Quorum too large
		return www.UserError{
			ErrorCode:    www.ErrorStatusInvalidPropVoteParams,
			ErrorContext: []string{"quorum percentage cannot be >100"},
		}
	case sv.Vote.PassPercentage > 100:
		// Pass percentage too large
		return www.UserError{
			ErrorCode:    www.ErrorStatusInvalidPropVoteParams,
			ErrorContext: []string{"pass percentage cannot be >100"},
		}
	}

	// Validate signature
	dsv := convertStartVoteV2ToDecred(sv)
	err = dsv.VerifySignature()
	if err != nil {
		log.Debugf("validateStartVote: VerifySignature: %v", err)
		return www.UserError{
			ErrorCode: www.ErrorStatusInvalidSignature,
		}
	}

	// Ensure the public key is the user's active key
	if sv.PublicKey != u.PublicKey() {
		return www.UserError{
			ErrorCode: www.ErrorStatusInvalidSigningKey,
		}
	}

	// Validate proposal
	votePropVersion := strconv.FormatUint(uint64(sv.Vote.ProposalVersion), 10)
	switch {
	case pr.Version != votePropVersion:
		// Vote is specifying the wrong version
		e := fmt.Sprintf("got %v, want %v", votePropVersion, pr.Version)
		return www.UserError{
			ErrorCode:    www.ErrorStatusInvalidProposalVersion,
			ErrorContext: []string{e},
		}
	case pr.Status != www.PropStatusPublic:
		// Proposal is not public
		return www.UserError{
			ErrorCode:    www.ErrorStatusWrongStatus,
			ErrorContext: []string{"proposal is not public"},
		}
	case vs.EndHeight != 0:
		// Vote has already started
		return www.UserError{
			ErrorCode:    www.ErrorStatusWrongVoteStatus,
			ErrorContext: []string{"vote already started"},
		}
	}

	return nil
}

func validateStartVoteStandard(sv www2.StartVote, u user.User, pr www.ProposalRecord, vs www.VoteSummary, durationMin, durationMax uint32) error {
	err := validateStartVote(sv, u, pr, vs, durationMin, durationMax)
	if err != nil {
		return err
	}

	// The remaining validation is specific to a VoteTypeStandard.

	switch {
	case sv.Vote.Type != www2.VoteTypeStandard:
		// Not a standard vote
		e := fmt.Sprintf("vote type must be %v", www2.VoteTypeStandard)
		return www.UserError{
			ErrorCode:    www.ErrorStatusInvalidVoteType,
			ErrorContext: []string{e},
		}
	case vs.Status != www.PropVoteStatusAuthorized:
		// Vote has not been authorized
		return www.UserError{
			ErrorCode:    www.ErrorStatusWrongVoteStatus,
			ErrorContext: []string{"vote not authorized"},
		}
	case isRFPSubmission(pr):
		// The proposal is an an RFP submission. The voting period for
		// RFP submissions can only be started using the StartVoteRunoff
		// route.
		return www.UserError{
			ErrorCode:    www.ErrorStatusWrongProposalType,
			ErrorContext: []string{"cannot be an rfp submission"},
		}
	}

	// Verify the LinkBy deadline for RFP proposals. The LinkBy policy
	// requirements are enforced at the time of starting the vote
	// because their purpose is to ensure that there is enough time for
	// RFP submissions to be submitted.
	if isRFP(pr) {
		min := time.Now().Unix() + www.PolicyLinkByMinPeriod
		max := time.Now().Unix() + www.PolicyLinkByMaxPeriod
		switch {
		case pr.LinkBy < min:
			e := fmt.Sprintf("linkby period must be at least %v seconds from "+
				"the start of the proposal vote", www.PolicyLinkByMinPeriod)
			return www.UserError{
				ErrorCode:    www.ErrorStatusInvalidLinkBy,
				ErrorContext: []string{e},
			}
		case pr.LinkBy > max:
			e := fmt.Sprintf("linkby period cannot be more than %v seconds from "+
				"the start of the proposal vote", www.PolicyLinkByMaxPeriod)
			return www.UserError{
				ErrorCode:    www.ErrorStatusInvalidLinkBy,
				ErrorContext: []string{e},
			}
		}

		// The LinkBy policies assume a vote duration of 2016 blocks (1
		// week) which is the default vote duration that has historically
		// been used on Politeia. The PolicyLinkByMinPeriod ensures that
		// RFP submissions have a minimum of 1 week to be submitted after
		// the vote ends when the vote duration is 2016 blocks. If the
		// vote duration is not 2016 blocks, verify that RFP submissions
		// will still have at least one week after the vote ends to be
		// submitted.
		if sv.Vote.Duration != defaultVoteDuration {
			var (
				avgBlockTime        int64 = 300    // 5 minutes in seconds
				minSubmissionPeriod int64 = 604800 // 1 week in seconds
				duration                  = avgBlockTime * int64(sv.Vote.Duration)
				submissionPeriod          = pr.LinkBy - time.Now().Unix() - duration
			)
			if submissionPeriod < minSubmissionPeriod {
				e := fmt.Sprintf("linkby period must be at least %v seconds from "+
					"the start of the proposal vote", duration+submissionPeriod)
				return www.UserError{
					ErrorCode:    www.ErrorStatusInvalidLinkBy,
					ErrorContext: []string{e},
				}
			}
		}
	}

	return nil
}

func validateStartVoteRunoff(sv www2.StartVote, u user.User, pr www.ProposalRecord, vs www.VoteSummary, durationMin, durationMax uint32) error {
	err := validateStartVote(sv, u, pr, vs, durationMin, durationMax)
	if err != nil {
		return err
	}

	// The remaining validation is specific to a VoteTypeRunoff.

	token := sv.Vote.Token
	switch {
	case sv.Vote.Type != www2.VoteTypeRunoff:
		// Not a runoff vote
		e := fmt.Sprintf("%v vote type must be %v",
			token, www2.VoteTypeRunoff)
		return www.UserError{
			ErrorCode:    www.ErrorStatusInvalidVoteType,
			ErrorContext: []string{e},
		}

	case !isRFPSubmission(pr):
		// The proposal is not an RFP submission
		e := fmt.Sprintf("%v in not an rfp submission", token)
		return www.UserError{
			ErrorCode:    www.ErrorStatusWrongProposalType,
			ErrorContext: []string{e},
		}

	case vs.Status != www.PropVoteStatusNotAuthorized:
		// Sanity check. This should not be possible.
		return fmt.Errorf("%v got vote status %v, want %v",
			token, vs.Status, www.PropVoteStatusNotAuthorized)
	}

	return nil
}

// processStartVoteV2 starts the voting period on a proposal using the provided
// v2 StartVote. Proposals that are RFP submissions cannot use this route. They
// must sue the StartVoteRunoff route.
func (p *politeiawww) processStartVoteV2(sv www2.StartVote, u *user.User) (*www2.StartVoteReply, error) {
	log.Tracef("processStartVoteV2 %v", sv.Vote.Token)

	// Sanity check
	if !u.Admin {
		return nil, fmt.Errorf("user is not an admin")
	}

	// Fetch proposal and vote summary
	if !isTokenValid(sv.Vote.Token) {
		return nil, www.UserError{
			ErrorCode:    www.ErrorStatusInvalidCensorshipToken,
			ErrorContext: []string{sv.Vote.Token},
		}
	}
	pr, err := p.getProp(sv.Vote.Token)
	if err != nil {
		if err == cache.ErrRecordNotFound {
			err = www.UserError{
				ErrorCode: www.ErrorStatusProposalNotFound,
			}
		}
		return nil, err
	}
	bb, err := p.getBestBlock()
	if err != nil {
		return nil, err
	}
	vs, err := p.voteSummaryGet(sv.Vote.Token, bb)
	if err != nil {
		return nil, err
	}

	// Validate the start vote
	err = validateStartVoteStandard(sv, *u, *pr, *vs,
		p.cfg.VoteDurationMin, p.cfg.VoteDurationMax)
	if err != nil {
		return nil, err
	}

	// Tell decred plugin to start voting
	dsv := convertStartVoteV2ToDecred(sv)
	payload, err := decredplugin.EncodeStartVoteV2(dsv)
	if err != nil {
		return nil, err
	}
	challenge, err := util.Random(pd.ChallengeSize)
	if err != nil {
		return nil, err
	}
	pc := pd.PluginCommand{
		Challenge: hex.EncodeToString(challenge),
		ID:        decredplugin.ID,
		Command:   decredplugin.CmdStartVote,
		CommandID: decredplugin.CmdStartVote + " " + sv.Vote.Token,
		Payload:   string(payload),
	}
	responseBody, err := p.makeRequest(http.MethodPost,
		pd.PluginCommandRoute, pc)
	if err != nil {
		return nil, err
	}

	// Handle reply
	var reply pd.PluginCommandReply
	err = json.Unmarshal(responseBody, &reply)
	if err != nil {
		return nil, fmt.Errorf("could not unmarshal "+
			"PluginCommandReply: %v", err)
	}
	err = util.VerifyChallenge(p.cfg.Identity, challenge, reply.Response)
	if err != nil {
		return nil, err
	}
	dsvr, err := decredplugin.DecodeStartVoteReply([]byte(reply.Payload))
	if err != nil {
		return nil, err
	}
	svr, err := convertStartVoteReplyV2FromDecred(*dsvr)
	if err != nil {
		return nil, err
	}

	// Fire off start vote event
	p.fireEvent(EventTypeProposalVoteStarted,
		EventDataProposalVoteStarted{
			AdminUser: u,
			StartVote: sv,
		},
	)

	return svr, nil
}

// voteIsApproved returns whether the provided VoteSummary met the quorum
// and pass requirements. This function should only be called on simple
// approve/reject votes that use the decredplugin VoteOptionIDApprove.
func voteIsApproved(vs www.VoteSummary) bool {
	if vs.Status != www.PropVoteStatusFinished {
		// Vote has not ended yet
		return false
	}

	var (
		total   uint64
		approve uint64
	)
	for _, v := range vs.Results {
		total += v.VotesReceived
		if v.Option.Id == decredplugin.VoteOptionIDApprove {
			approve = v.VotesReceived
		}
	}
	quorum := uint64(float64(vs.QuorumPercentage) / 100 * float64(vs.EligibleTickets))
	pass := uint64(float64(vs.PassPercentage) / 100 * float64(total))
	switch {
	case total < quorum:
		// Quorum not met
		return false
	case approve < pass:
		// Pass percentage not met
		return false
	}

	return true
}

// processStartVoteRunoffV2 starts the runoff voting process on all public,
// non-abandoned RFP submissions for the provided RFP token. If politeiad fails
// to start the voting period on any of the RFP submissions, all work is
// unwound and an error is returned.
func (p *politeiawww) processStartVoteRunoffV2(sv www2.StartVoteRunoff, u *user.User) (*www2.StartVoteRunoffReply, error) {
	log.Tracef("processStartVoteRFP %v", sv.Token)

	// Sanity check
	if !u.Admin {
		return nil, fmt.Errorf("user is not an admin")
	}

	bb, err := p.getBestBlock()
	if err != nil {
		return nil, err
	}

	// Ensure authorize votes and start votes match
	auths := make(map[string]www2.AuthorizeVote, len(sv.AuthorizeVotes))
	starts := make(map[string]www2.StartVote, len(sv.StartVotes))
	for _, v := range sv.AuthorizeVotes {
		auths[v.Token] = v
	}
	for _, v := range sv.StartVotes {
		_, ok := auths[v.Vote.Token]
		if !ok {
			e := fmt.Sprintf("start vote found without matching authorize vote %v",
				v.Vote.Token)
			return nil, www.UserError{
				ErrorCode:    www.ErrorStatusInvalidRunoffVote,
				ErrorContext: []string{e},
			}
		}
	}
	for _, v := range sv.StartVotes {
		starts[v.Vote.Token] = v
	}
	for _, v := range sv.AuthorizeVotes {
		_, ok := starts[v.Token]
		if !ok {
			e := fmt.Sprintf("authorize vote found without matching start vote %v",
				v.Token)
			return nil, www.UserError{
				ErrorCode:    www.ErrorStatusInvalidRunoffVote,
				ErrorContext: []string{e},
			}
		}
	}
	if len(auths) == 0 {
		e := fmt.Sprintf("start votes and authorize votes cannot be empty")
		return nil, www.UserError{
			ErrorCode:    www.ErrorStatusInvalidRunoffVote,
			ErrorContext: []string{e},
		}
	}

	// Validate authorize votes and start votes
	for _, v := range sv.StartVotes {
		// Fetch proposal and vote summary
		token := v.Vote.Token
		if !isTokenValid(token) {
			return nil, www.UserError{
				ErrorCode:    www.ErrorStatusInvalidCensorshipToken,
				ErrorContext: []string{token},
			}
		}
		pr, err := p.getProp(token)
		if err != nil {
			if err == cache.ErrRecordNotFound {
				err = www.UserError{
					ErrorCode:    www.ErrorStatusProposalNotFound,
					ErrorContext: []string{token},
				}
			}
			return nil, err
		}
		vs, err := p.voteSummaryGet(token, bb)
		if err != nil {
			return nil, err
		}

		// Validate authorize vote. The validation function requires a v1
		// AuthorizeVote. This is fine. There is no difference between v1
		// and v2.
		av := auths[v.Vote.Token]
		av1 := www.AuthorizeVote{
			Token:     av.Token,
			Action:    av.Action,
			PublicKey: av.PublicKey,
			Signature: av.Signature,
		}
		err = validateAuthorizeVoteRunoff(av1, *u, *pr, *vs)
		if err != nil {
			// Attach the token to the error so the user knows which one
			// failed.
			if ue, ok := err.(*www.UserError); ok {
				ue.ErrorContext = append(ue.ErrorContext, token)
				err = ue
			}
			return nil, err
		}

		// Validate start vote
		err = validateStartVoteRunoff(v, *u, *pr, *vs,
			p.cfg.VoteDurationMin, p.cfg.VoteDurationMax)
		if err != nil {
			// Attach the token to the error so the user knows which one
			// failed.
			if ue, ok := err.(*www.UserError); ok {
				ue.ErrorContext = append(ue.ErrorContext, token)
				err = ue
			}
			return nil, err
		}
	}

	// Validate the RFP proposal
	rfp, err := p.getProp(sv.Token)
	if err != nil {
		if err == cache.ErrRecordNotFound {
			err = www.UserError{
				ErrorCode:    www.ErrorStatusProposalNotFound,
				ErrorContext: []string{sv.Token},
			}
		}
		return nil, err
	}
	rfpVoteSummary, err := p.voteSummaryGet(sv.Token, bb)
	if err != nil {
		return nil, err
	}

	switch {
	case !voteIsApproved(*rfpVoteSummary):
		// The RFP submissions can only be voted on if the RFP
		// proposal itself has been voted on and approved.
		return nil, www.UserError{
			ErrorCode:    www.ErrorStatusWrongVoteResult,
			ErrorContext: []string{"rfp proposal vote did not pass"},
		}
	case rfp.LinkBy > time.Now().Unix():
		// Vote cannot start on RFP submissions until the RFP
		// linkby deadline has been met.
		return nil, www.UserError{
			ErrorCode:    www.ErrorStatusLinkByDeadlineNotMet,
			ErrorContext: []string{"linkby deadline not met"},
		}
	case len(rfp.LinkedFrom) == 0:
		return nil, www.UserError{
			ErrorCode:    www.ErrorStatusNoLinkedProposals,
			ErrorContext: []string{"no rfp submissions found"},
		}
	}

	// Compile a list of the public, non-abandoned RFP submissions.
	// This list will be used to ensure a StartVote exists for each
	// of the public, non-abandoned submissions.
	linkedFromProps, err := p.getProps(rfp.LinkedFrom)
	if err != nil {
		return nil, err
	}
	submissions := make(map[string]bool, len(rfp.LinkedFrom)) // [token]startVoteFound
	for _, v := range linkedFromProps {
		// Filter out abandoned submissions. These are not allowed
		// to be included in a runoff vote.
		if v.Status != www.PropStatusPublic {
			continue
		}

		// Set to false for now until we check that a StartVote
		// was included for this proposal.
		submissions[v.CensorshipRecord.Token] = false
	}

	// Verify that a StartVote exists for all public, non-abandoned
	// submissions and that there are no extra StartVotes.
	for _, v := range sv.StartVotes {
		_, ok := submissions[v.Vote.Token]
		if !ok {
			e := fmt.Sprintf("invalid start vote submission: %v",
				v.Vote.Token)
			return nil, www.UserError{
				ErrorCode:    www.ErrorStatusInvalidRunoffVote,
				ErrorContext: []string{e},
			}
		}

		// A StartVote was included for this proposal
		submissions[v.Vote.Token] = true
	}
	for token, startVoteFound := range submissions {
		if !startVoteFound {
			e := fmt.Sprintf("missing start vote for rfp submission: %v",
				token)
			return nil, www.UserError{
				ErrorCode:    www.ErrorStatusInvalidRunoffVote,
				ErrorContext: []string{e},
			}
		}
	}

	// Setup plugin command
	dsv := convertStartVotesV2ToDecred(sv.StartVotes)
	payload, err := decredplugin.EncodeStartVoteRunoff(
		decredplugin.StartVoteRunoff{
			Token:      sv.Token,
			StartVotes: dsv,
		})
	if err != nil {
		return nil, err
	}
	challenge, err := util.Random(pd.ChallengeSize)
	if err != nil {
		return nil, err
	}
	pc := pd.PluginCommand{
		Challenge: hex.EncodeToString(challenge),
		ID:        decredplugin.ID,
		Command:   decredplugin.CmdStartVoteRunoff,
		Payload:   string(payload),
	}

	// Send plugin command
	responseBody, err := p.makeRequest(http.MethodPost,
		pd.PluginCommandRoute, pc)
	if err != nil {
		return nil, err
	}

	// Handle response
	var reply pd.PluginCommandReply
	err = json.Unmarshal(responseBody, &reply)
	if err != nil {
		return nil, err
	}
	err = util.VerifyChallenge(p.cfg.Identity, challenge, reply.Response)
	if err != nil {
		return nil, err
	}
	dsvr, err := decredplugin.DecodeStartVoteRunoffReply([]byte(reply.Payload))
	if err != nil {
		return nil, err
	}
	svr, err := convertStartVoteReplyV2FromDecred(dsvr.StartVoteReply)
	if err != nil {
		return nil, err
	}

	// Fire off a start vote events for each rfp submission
	for _, v := range sv.StartVotes {
		p.fireEvent(EventTypeProposalVoteStarted,
			EventDataProposalVoteStarted{
				AdminUser: u,
				StartVote: v,
			},
		)
	}

	return &www2.StartVoteRunoffReply{
		StartBlockHeight: svr.StartBlockHeight,
		StartBlockHash:   svr.StartBlockHash,
		EndBlockHeight:   svr.EndBlockHeight,
		EligibleTickets:  svr.EligibleTickets,
	}, nil
}

// tokenInventory fetches the token inventory from the cache and returns a
// TokenInventoryReply. This call relies on the lazy loaded VoteResults cache
// table. If the VoteResults table is not up-to-date then this function will
// load it before retrying the token inventory call. Since politeiawww only has
// read access to the cache, loading the VoteResults table requires using a
// politeiad decredplugin command.
func (p *politeiawww) tokenInventory(bestBlock uint64, isAdmin bool) (*www.TokenInventoryReply, error) {
	var done bool
	var r www.TokenInventoryReply
	for retries := 0; !done && retries <= 1; retries++ {
		// Both vetted and unvetted tokens should be returned
		// for admins. Only vetted tokens should be returned
		// for non-admins.
		ti, err := p.decredTokenInventory(bestBlock, isAdmin)
		if err != nil {
			if err == cache.ErrRecordNotFound {
				// There are missing entries in the vote
				// results cache table. Load them.
				_, err := p.decredLoadVoteResults(bestBlock)
				if err != nil {
					return nil, err
				}

				// Retry token inventory call
				continue
			}
			return nil, err
		}

		r = convertTokenInventoryReplyFromDecred(*ti)
		done = true
	}

	return &r, nil
}

// processTokenInventory returns the tokens of all proposals in the inventory,
// categorized by stage of the voting process.
func (p *politeiawww) processTokenInventory(isAdmin bool) (*www.TokenInventoryReply, error) {
	log.Tracef("processTokenInventory")

	bb, err := p.getBestBlock()
	if err != nil {
		return nil, err
	}

	return p.tokenInventory(bb, isAdmin)
}

// processVoteDetailsV2 returns the vote details for the given proposal token.
func (p *politeiawww) processVoteDetailsV2(token string) (*www2.VoteDetailsReply, error) {
	log.Tracef("processVoteDetailsV2: %v", token)

	// Validate vote status
	dvdr, err := p.decredVoteDetails(token)
	if err != nil {
		if err == cache.ErrRecordNotFound {
			err = www.UserError{
				ErrorCode: www.ErrorStatusProposalNotFound,
			}
		}
		return nil, err
	}
	if dvdr.StartVoteReply.StartBlockHash == "" {
		return nil, www.UserError{
			ErrorCode:    www.ErrorStatusWrongVoteStatus,
			ErrorContext: []string{"voting has not started yet"},
		}
	}

	// Handle StartVote versioning
	var vdr *www2.VoteDetailsReply
	switch dvdr.StartVote.Version {
	case decredplugin.VersionStartVoteV1:
		b := []byte(dvdr.StartVote.Payload)
		dsv1, err := decredplugin.DecodeStartVoteV1(b)
		if err != nil {
			return nil, err
		}
		vdr, err = convertDecredStartVoteV1ToVoteDetailsReplyV2(*dsv1,
			dvdr.StartVoteReply)
		if err != nil {
			return nil, err
		}
	case decredplugin.VersionStartVoteV2:
		b := []byte(dvdr.StartVote.Payload)
		dsv2, err := decredplugin.DecodeStartVoteV2(b)
		if err != nil {
			return nil, err
		}
		vdr, err = convertDecredStartVoteV2ToVoteDetailsReplyV2(*dsv2,
			dvdr.StartVoteReply)
		if err != nil {
			return nil, err
		}

	default:
		return nil, fmt.Errorf("invalid StartVote version %v %v",
			token, dvdr.StartVote.Version)
	}

	return vdr, nil
}<|MERGE_RESOLUTION|>--- conflicted
+++ resolved
@@ -32,21 +32,14 @@
 )
 
 const (
-<<<<<<< HEAD
-	mimeTypeText = "text/plain"
-	mimeTypePNG  = "image/png"
+	// MIME types
+	mimeTypeText     = "text/plain"
+	mimeTypeTextUTF8 = "text/plain; charset=utf-8"
+	mimeTypePNG      = "image/png"
 
 	// defaultVoteDuration represents the vote duration (in blocks)
 	// that Politeia has historically used as the default duration.
 	defaultVoteDuration = 2016
-=======
-	// indexFile contains the file name of the index file
-	indexFile = "index.md"
-
-	// MIME types
-	mimeTypeText     = "text/plain"
-	mimeTypeTextUTF8 = "text/plain; charset=utf-8"
->>>>>>> 05c1d7b3
 )
 
 var (
@@ -191,7 +184,8 @@
 	return fmt.Errorf("bit not found 0x%x", bit)
 }
 
-<<<<<<< HEAD
+/*
+// TODO
 func (p *politeiawww) validateProposalData(pd www.ProposalData) error {
 	// Validate LinkTo
 	if pd.LinkTo != "" {
@@ -262,45 +256,82 @@
 	return nil
 }
 
+	// Validate metadata
+	var pm *www.ProposalMetadata
+	for _, v := range np.Metadata {
+		// Decode payload
+		b, err := base64.StdEncoding.DecodeString(v.Payload)
+		if err != nil {
+			e := fmt.Sprintf("invalid base64 for '%v'", v.Hint)
+			return nil, www.UserError{
+				ErrorCode:    www.ErrorStatusMetadataInvalid,
+				ErrorContext: []string{e},
+			}
+		}
+		d := json.NewDecoder(bytes.NewReader(b))
+		d.DisallowUnknownFields()
+
+		// Unmarshal payload
+		switch v.Hint {
+		case www.HintProposalMetadata:
+			var p www.ProposalMetadata
+			err := d.Decode(&p)
+			if err != nil {
+				log.Debugf("validateProposal: decode ProposalMetadata: %v", err)
+				return nil, www.UserError{
+					ErrorCode:    www.ErrorStatusMetadataInvalid,
+					ErrorContext: []string{v.Hint},
+				}
+			}
+			pm = &p
+		default:
+			e := fmt.Sprintf("unknown hint '%v'", v.Hint)
+			return nil, www.UserError{
+				ErrorCode:    www.ErrorStatusMetadataInvalid,
+				ErrorContext: []string{e},
+			}
+		}
+
+		// Validate digest
+		digest := util.Digest(b)
+		if v.Digest != hex.EncodeToString(digest) {
+			e := fmt.Sprintf("%v got digest %v, want %v",
+				v.Hint, v.Digest, hex.EncodeToString(digest))
+			return nil, www.UserError{
+				ErrorCode:    www.ErrorStatusMetadataDigestInvalid,
+				ErrorContext: []string{e},
+			}
+		}
+
+		// Add to hashes slice for merkle root calc
+		var h [sha256.Size]byte
+		copy(h[:], digest)
+		hashes = append(hashes, &h)
+	}
+	if pm == nil {
+		return nil, www.UserError{
+			ErrorCode:    www.ErrorStatusMetadataMissing,
+			ErrorContext: []string{www.HintProposalMetadata},
+		}
+	}
+
+	// Validate ProposalMetadata
+	if !isValidProposalName(pm.Name) {
+		return nil, www.UserError{
+			ErrorCode:    www.ErrorStatusProposalInvalidTitle,
+			ErrorContext: []string{createProposalNameRegex()},
+		}
+	}
+*/
+
 // validateProposal ensures that the given new proposal meets the api policy
 // requirements. If a proposal data file exists (currently optional) then it is
 // parsed and a ProposalData is returned.
-func (p *politeiawww) validateProposal(np www.NewProposal, u *user.User) (*www.ProposalData, error) {
+func (p *politeiawww) validateProposal(np www.NewProposal, u *user.User) (*www.ProposalMetadata, error) {
 	if len(np.Files) == 0 {
 		return nil, www.UserError{
 			ErrorCode:    www.ErrorStatusProposalMissingFiles,
 			ErrorContext: []string{"no files found"},
-=======
-// validateProposal ensures that a submitted proposal hashes, merkle and
-// signarures are valid.
-func validateProposal(np www.NewProposal, u *user.User) (*www.ProposalMetadata, error) {
-	log.Tracef("validateProposal")
-
-	// Obtain signature
-	sig, err := util.ConvertSignature(np.Signature)
-	if err != nil {
-		return nil, www.UserError{
-			ErrorCode: www.ErrorStatusInvalidSignature,
-		}
-	}
-
-	// Verify public key
-	if u.PublicKey() != np.PublicKey {
-		return nil, www.UserError{
-			ErrorCode: www.ErrorStatusInvalidSigningKey,
-		}
-	}
-
-	pk, err := identity.PublicIdentityFromBytes(u.ActiveIdentity().Key[:])
-	if err != nil {
-		return nil, err
-	}
-
-	// Check for at least 1 markdown file with a non-empty payload.
-	if len(np.Files) == 0 || np.Files[0].Payload == "" {
-		return nil, www.UserError{
-			ErrorCode: www.ErrorStatusProposalMissingFiles,
->>>>>>> 05c1d7b3
 		}
 	}
 
@@ -315,28 +346,12 @@
 	filenames := make(map[string]struct{}, len(np.Files))
 	digests := make([]*[sha256.Size]byte, 0, len(np.Files))
 	for _, v := range np.Files {
-<<<<<<< HEAD
 		// Validate file name
 		_, ok := filenames[v.Name]
 		if ok {
 			return nil, www.UserError{
 				ErrorCode:    www.ErrorStatusProposalDuplicateFilenames,
 				ErrorContext: []string{v.Name},
-=======
-		filenames[v.Name]++
-		var (
-			data []byte
-			err  error
-		)
-		if strings.HasPrefix(v.MIME, "image/") {
-			numImages++
-			data, err = base64.StdEncoding.DecodeString(v.Payload)
-			if err != nil {
-				return nil, err
-			}
-			if len(data) > www.PolicyMaxImageSize {
-				imageExceedsMaxSize = true
->>>>>>> 05c1d7b3
 			}
 		}
 		filenames[v.Name] = struct{}{}
@@ -358,7 +373,6 @@
 			}
 		}
 
-<<<<<<< HEAD
 		// Verify computed file digest matches given file digest
 		digest := util.Digest(payloadb)
 		d, ok := util.ConvertDigest(v.Digest)
@@ -366,11 +380,6 @@
 			return nil, www.UserError{
 				ErrorCode:    www.ErrorStatusInvalidFileDigest,
 				ErrorContext: []string{v.Name},
-=======
-			data, err = base64.StdEncoding.DecodeString(v.Payload)
-			if err != nil {
-				return nil, err
->>>>>>> 05c1d7b3
 			}
 		}
 		if !bytes.Equal(digest, d[:]) {
@@ -400,23 +409,15 @@
 				ErrorContext: []string{v.Name},
 			}
 		}
-<<<<<<< HEAD
 		if mimeFile != mimePayload {
 			e := fmt.Sprintf("detected mime '%v' does not match '%v' for file '%v'",
 				mimePayload, mimeFile, v.Name)
 			return nil, www.UserError{
 				ErrorCode:    www.ErrorStatusInvalidMIMEType,
 				ErrorContext: []string{e},
-=======
-		if len(repeated) > 0 {
-			return nil, www.UserError{
-				ErrorCode:    www.ErrorStatusProposalDuplicateFilenames,
-				ErrorContext: repeated,
->>>>>>> 05c1d7b3
-			}
-		}
-
-<<<<<<< HEAD
+			}
+		}
+
 		// Run MIME type specific validation
 		switch mimeFile {
 		case mimeTypeText:
@@ -461,41 +462,44 @@
 					}
 				}
 
-			case www.PolicyDataFilename:
-				// Data json file
-
-				// Only one data file is allowed
-				if foundDataFile {
-					e := fmt.Sprintf("more than one %v file found",
-						www.PolicyDataFilename)
-					return nil, www.UserError{
-						ErrorCode:    www.ErrorStatusMaxMDsExceededPolicy,
-						ErrorContext: []string{e},
-					}
-				}
-				foundDataFile = true
-
-				// Parse proposal data json. Unknown fields are not allowed.
-				d := json.NewDecoder(strings.NewReader(string(payloadb)))
-				d.DisallowUnknownFields()
-
-				var pd www.ProposalData
-				err = d.Decode(&pd)
-				if err != nil {
-					log.Debugf("parseProposalDataFile: decode json: %v", err)
-					return nil, www.UserError{
-						ErrorCode:    www.ErrorStatusInvalidProposalData,
-						ErrorContext: []string{"invalid json"},
-					}
-				}
-
-				err = p.validateProposalData(pd)
-				if err != nil {
-					return nil, err
-				}
-
-				// This value is returned
-				proposalData = &pd
+				/*
+						TODO
+					case www.PolicyDataFilename:
+						// Data json file
+
+						// Only one data file is allowed
+						if foundDataFile {
+							e := fmt.Sprintf("more than one %v file found",
+								www.PolicyDataFilename)
+							return nil, www.UserError{
+								ErrorCode:    www.ErrorStatusMaxMDsExceededPolicy,
+								ErrorContext: []string{e},
+							}
+						}
+						foundDataFile = true
+
+						// Parse proposal data json. Unknown fields are not allowed.
+						d := json.NewDecoder(strings.NewReader(string(payloadb)))
+						d.DisallowUnknownFields()
+
+						var pd www.ProposalData
+						err = d.Decode(&pd)
+						if err != nil {
+							log.Debugf("parseProposalDataFile: decode json: %v", err)
+							return nil, www.UserError{
+								ErrorCode:    www.ErrorStatusInvalidProposalData,
+								ErrorContext: []string{"invalid json"},
+							}
+						}
+
+						err = p.validateProposalData(pd)
+						if err != nil {
+							return nil, err
+						}
+
+						// This value is returned
+						proposalData = &pd
+				*/
 
 			default:
 				return nil, www.UserError{
@@ -579,117 +583,7 @@
 		}
 	}
 
-	return proposalData, nil
-=======
-	// we expect one index file
-	if numIndexFiles == 0 {
-		return nil, www.UserError{
-			ErrorCode:    www.ErrorStatusProposalMissingFiles,
-			ErrorContext: []string{indexFile},
-		}
-	}
-
-	if numMDs > www.PolicyMaxMDs {
-		return nil, www.UserError{
-			ErrorCode: www.ErrorStatusMaxMDsExceededPolicy,
-		}
-	}
-
-	if numImages > www.PolicyMaxImages {
-		return nil, www.UserError{
-			ErrorCode: www.ErrorStatusMaxImagesExceededPolicy,
-		}
-	}
-
-	if mdExceedsMaxSize {
-		return nil, www.UserError{
-			ErrorCode: www.ErrorStatusMaxMDSizeExceededPolicy,
-		}
-	}
-
-	if imageExceedsMaxSize {
-		return nil, www.UserError{
-			ErrorCode: www.ErrorStatusMaxImageSizeExceededPolicy,
-		}
-	}
-
-	// Validate metadata
-	var pm *www.ProposalMetadata
-	for _, v := range np.Metadata {
-		// Decode payload
-		b, err := base64.StdEncoding.DecodeString(v.Payload)
-		if err != nil {
-			e := fmt.Sprintf("invalid base64 for '%v'", v.Hint)
-			return nil, www.UserError{
-				ErrorCode:    www.ErrorStatusMetadataInvalid,
-				ErrorContext: []string{e},
-			}
-		}
-		d := json.NewDecoder(bytes.NewReader(b))
-		d.DisallowUnknownFields()
-
-		// Unmarshal payload
-		switch v.Hint {
-		case www.HintProposalMetadata:
-			var p www.ProposalMetadata
-			err := d.Decode(&p)
-			if err != nil {
-				log.Debugf("validateProposal: decode ProposalMetadata: %v", err)
-				return nil, www.UserError{
-					ErrorCode:    www.ErrorStatusMetadataInvalid,
-					ErrorContext: []string{v.Hint},
-				}
-			}
-			pm = &p
-		default:
-			e := fmt.Sprintf("unknown hint '%v'", v.Hint)
-			return nil, www.UserError{
-				ErrorCode:    www.ErrorStatusMetadataInvalid,
-				ErrorContext: []string{e},
-			}
-		}
-
-		// Validate digest
-		digest := util.Digest(b)
-		if v.Digest != hex.EncodeToString(digest) {
-			e := fmt.Sprintf("%v got digest %v, want %v",
-				v.Hint, v.Digest, hex.EncodeToString(digest))
-			return nil, www.UserError{
-				ErrorCode:    www.ErrorStatusMetadataDigestInvalid,
-				ErrorContext: []string{e},
-			}
-		}
-
-		// Add to hashes slice for merkle root calc
-		var h [sha256.Size]byte
-		copy(h[:], digest)
-		hashes = append(hashes, &h)
-	}
-	if pm == nil {
-		return nil, www.UserError{
-			ErrorCode:    www.ErrorStatusMetadataMissing,
-			ErrorContext: []string{www.HintProposalMetadata},
-		}
-	}
-
-	// Validate ProposalMetadata
-	if !isValidProposalName(pm.Name) {
-		return nil, www.UserError{
-			ErrorCode:    www.ErrorStatusProposalInvalidTitle,
-			ErrorContext: []string{createProposalNameRegex()},
-		}
-	}
-
-	// Note that we need validate the string representation of the merkle
-	mr := merkle.Root(hashes)
-	if !pk.VerifyMessage([]byte(hex.EncodeToString(mr[:])), sig) {
-		return nil, www.UserError{
-			ErrorCode: www.ErrorStatusInvalidSignature,
-		}
-	}
-
-	return pm, nil
->>>>>>> 05c1d7b3
+	return www.ProposalMetadata{}, nil
 }
 
 func voteStatusFromVoteSummary(r decredplugin.VoteSummaryReply, endHeight, bestBlock uint64) www.PropVoteStatusT {
@@ -707,19 +601,6 @@
 	return www.PropVoteStatusInvalid
 }
 
-<<<<<<< HEAD
-// getProposalName returns the proposal name based on the index markdown file.
-func getProposalName(files []www.File) (string, error) {
-	for _, file := range files {
-		if file.Name == www.PolicyIndexFilename {
-			return parseProposalName(file.Payload)
-		}
-	}
-	return "", nil
-}
-
-=======
->>>>>>> 05c1d7b3
 // convertWWWPropCreditFromDatabasePropCredit coverts a database proposal
 // credit to a v1 proposal credit.
 func convertWWWPropCreditFromDatabasePropCredit(credit user.ProposalCredit) www.ProposalCredit {
@@ -925,16 +806,13 @@
 	// Convert props and fill in missing info
 	props := make([]www.ProposalRecord, 0, len(records))
 	for _, v := range records {
-<<<<<<< HEAD
 		pr := convertPropFromCache(v)
-		token := pr.CensorshipRecord.Token
-=======
 		pr, err := convertPropFromCache(v)
 		if err != nil {
 			return nil, fmt.Errorf("convertPropFromCache %v: %v",
 				pr.CensorshipRecord.Token, err)
 		}
->>>>>>> 05c1d7b3
+		token := pr.CensorshipRecord.Token
 
 		// Fill in num comments
 		dc, err := p.decredGetComments(token)
@@ -1297,19 +1175,9 @@
 		}
 	}
 
-<<<<<<< HEAD
-	// Validate proposal
-	proposalData, err := p.validateProposal(np, user)
-=======
-	pm, err := validateProposal(np, user)
->>>>>>> 05c1d7b3
-	if err != nil {
-		return nil, err
-	}
-	if proposalData == nil {
-		// A proposal data file is currently optional so make
-		// sure we have valid values if one was not found.
-		proposalData = &www.ProposalData{}
+	pm, err := p.validateProposal(np, user)
+	if err != nil {
+		return nil, err
 	}
 
 	// politeiad only includes files in its merkle root calc, not the
@@ -1329,12 +1197,6 @@
 	pg := mdstream.ProposalGeneralV2{
 		Version:   mdstream.VersionProposalGeneral,
 		Timestamp: time.Now().Unix(),
-<<<<<<< HEAD
-		Name:      name,
-		LinkBy:    proposalData.LinkBy,
-		LinkTo:    proposalData.LinkTo,
-=======
->>>>>>> 05c1d7b3
 		PublicKey: np.PublicKey,
 		Signature: np.Signature,
 	}
@@ -1912,33 +1774,27 @@
 		PublicKey: ep.PublicKey,
 		Signature: ep.Signature,
 	}
-<<<<<<< HEAD
-	proposalData, err := p.validateProposal(np, u)
-	if err != nil {
-		return nil, err
-	}
-	if proposalData == nil {
-		// A proposal data file is currently optional so make
-		// sure we have valid values if one was not found.
-		proposalData = &www.ProposalData{}
-	}
-
-	if cachedProp.State == www.PropStateVetted &&
-		cachedProp.LinkTo != proposalData.LinkTo {
-		return nil, www.UserError{
-			ErrorCode:    www.ErrorStatusInvalidLinkTo,
-			ErrorContext: []string{"linkto cannot change once public"},
-=======
-	_, err = validateProposal(np, u)
+
+	_, err = p.validateProposal(np, u)
 	if err != nil {
 		return nil, err
 	}
 	if !filesAreDifferent(cachedProp.Files, ep.Files) {
 		return nil, www.UserError{
 			ErrorCode: www.ErrorStatusNoProposalChanges,
->>>>>>> 05c1d7b3
-		}
-	}
+		}
+	}
+
+	/*
+		// TODO
+		if cachedProp.State == www.PropStateVetted &&
+			cachedProp.LinkTo != proposalData.LinkTo {
+			return nil, www.UserError{
+				ErrorCode:    www.ErrorStatusInvalidLinkTo,
+				ErrorContext: []string{"linkto cannot change once public"},
+			}
+		}
+	*/
 
 	// politeiad only includes files in its merkle root calc, not the
 	// metadata streams. This is why we include the ProposalMetadata
@@ -1957,12 +1813,6 @@
 	pg := mdstream.ProposalGeneralV2{
 		Version:   mdstream.VersionProposalGeneral,
 		Timestamp: time.Now().Unix(),
-<<<<<<< HEAD
-		Name:      name,
-		LinkBy:    proposalData.LinkBy,
-		LinkTo:    proposalData.LinkTo,
-=======
->>>>>>> 05c1d7b3
 		PublicKey: ep.PublicKey,
 		Signature: ep.Signature,
 	}
@@ -1970,65 +1820,11 @@
 	if err != nil {
 		return nil, err
 	}
-<<<<<<< HEAD
-
-	mds := []pd.MetadataStream{{
-		ID:      mdstream.IDProposalGeneral,
-		Payload: string(md),
-	}}
-
-	// Check if any files need to be deleted
-	var delFiles []string
-	for _, v := range cachedProp.Files {
-		found := false
-		for _, c := range ep.Files {
-			if v.Name == c.Name {
-				found = true
-			}
-		}
-		if !found {
-			delFiles = append(delFiles, v.Name)
-		}
-	}
-
-	// Check that the proposal has been changed
-	var (
-		indexFileOld www.File
-		indexFileNew www.File
-		dataFileOld  www.File
-		dataFileNew  www.File
-	)
-	for _, v := range cachedProp.Files {
-		switch v.Name {
-		case www.PolicyIndexFilename:
-			indexFileOld = v
-		case www.PolicyDataFilename:
-			dataFileOld = v
-		}
-	}
-	for _, v := range ep.Files {
-		switch v.Name {
-		case www.PolicyIndexFilename:
-			indexFileNew = v
-		case www.PolicyDataFilename:
-			dataFileNew = v
-		}
-	}
-
-	if indexFileOld.Payload == indexFileNew.Payload &&
-		dataFileOld.Payload == dataFileNew.Payload &&
-		len(delFiles) == 0 &&
-		len(cachedProp.Files) == len(ep.Files) {
-		return nil, www.UserError{
-			ErrorCode: www.ErrorStatusNoProposalChanges,
-		}
-=======
 	mds := []pd.MetadataStream{
 		{
 			ID:      mdstream.IDProposalGeneral,
 			Payload: string(pgb),
 		},
->>>>>>> 05c1d7b3
 	}
 
 	// Setup politeiad request
