// Copyright (c) 2017-2020 The Decred developers
// Use of this source code is governed by an ISC
// license that can be found in the LICENSE file.

package main

import (
	"bufio"
	"bytes"
	"crypto/elliptic"
	"crypto/tls"
	_ "encoding/gob"
	"encoding/json"
	"fmt"
	"io/ioutil"
	"net/http"
	"os"
	"os/signal"
	"path/filepath"
	"runtime/debug"
	"strings"
	"syscall"
	"text/template"
	"time"

	"github.com/decred/politeia/mdstream"
	"github.com/decred/politeia/politeiad/cache"
	cachedb "github.com/decred/politeia/politeiad/cache/cockroachdb"
	cms "github.com/decred/politeia/politeiawww/api/cms/v1"
	www "github.com/decred/politeia/politeiawww/api/www/v1"
	database "github.com/decred/politeia/politeiawww/cmsdatabase"
	cmsdb "github.com/decred/politeia/politeiawww/cmsdatabase/cockroachdb"
	"github.com/decred/politeia/politeiawww/user"
	userdb "github.com/decred/politeia/politeiawww/user/cockroachdb"
	"github.com/decred/politeia/politeiawww/user/localdb"
	"github.com/decred/politeia/util"
	"github.com/decred/politeia/util/version"
	"github.com/google/uuid"
	"github.com/gorilla/csrf"
	"github.com/gorilla/mux"
	"github.com/robfig/cron"
)

type permission uint

const (
	permissionPublic permission = iota
	permissionLogin
	permissionAdmin

	csrfKeyLength = 32
)

// Fetch remote identity
func (p *politeiawww) getIdentity() error {
	id, err := util.RemoteIdentity(false, p.cfg.RPCHost, p.cfg.RPCCert)
	if err != nil {
		return err
	}

	// Pretty print identity.
	log.Infof("Identity fetched from politeiad")
	log.Infof("Key        : %x", id.Key)
	log.Infof("Fingerprint: %v", id.Fingerprint())

	if p.cfg.Interactive != allowInteractive {
		// Ask user if we like this identity
		log.Infof("Press enter to save to %v or ctrl-c to abort",
			p.cfg.RPCIdentityFile)
		scanner := bufio.NewScanner(os.Stdin)
		scanner.Scan()
		if err = scanner.Err(); err != nil {
			return err
		}
	} else {
		log.Infof("Saving identity to %v", p.cfg.RPCIdentityFile)
	}

	// Save identity
	err = os.MkdirAll(filepath.Dir(p.cfg.RPCIdentityFile), 0700)
	if err != nil {
		return err
	}
	err = id.SavePublicIdentity(p.cfg.RPCIdentityFile)
	if err != nil {
		return err
	}
	log.Infof("Identity saved to: %v", p.cfg.RPCIdentityFile)

	return nil
}

// userErrorStatus retrieves the human readable error message for an error
// status code. The status code can be from either the pi or cms api.
func userErrorStatus(e www.ErrorStatusT) string {
	s, ok := www.ErrorStatus[e]
	if ok {
		return s
	}
	s, ok = cms.ErrorStatus[e]
	if ok {
		return s
	}
	return ""
}

// RespondWithError returns an HTTP error status to the client. If it's a user
// error, it returns a 4xx HTTP status and the specific user error code. If it's
// an internal server error, it returns 500 and an error code which is also
// outputted to the logs so that it can be correlated later if the user
// files a complaint.
func RespondWithError(w http.ResponseWriter, r *http.Request, userHttpCode int, format string, args ...interface{}) {
	// XXX this function needs to get an error in and a format + args
	// instead of what it is doing now.
	// So inError error, format string, args ...interface{}
	// if err == nil -> internal error using format + args
	// if err != nil -> if defined error -> return defined error + log.Errorf format+args
	// if err != nil -> if !defined error -> return + log.Errorf format+args
	if userErr, ok := args[0].(www.UserError); ok {
		if userHttpCode == 0 {
			userHttpCode = http.StatusBadRequest
		}

		if len(userErr.ErrorContext) == 0 {
			log.Errorf("RespondWithError: %v %v %v",
				remoteAddr(r),
				int64(userErr.ErrorCode),
				userErrorStatus(userErr.ErrorCode))
		} else {
			log.Errorf("RespondWithError: %v %v %v: %v",
				remoteAddr(r),
				int64(userErr.ErrorCode),
				userErrorStatus(userErr.ErrorCode),
				strings.Join(userErr.ErrorContext, ", "))
		}

		util.RespondWithJSON(w, userHttpCode,
			www.ErrorReply{
				ErrorCode:    int64(userErr.ErrorCode),
				ErrorContext: userErr.ErrorContext,
			})
		return
	}

	if pdError, ok := args[0].(www.PDError); ok {
		pdErrorCode := convertErrorStatusFromPD(pdError.ErrorReply.ErrorCode)
		if pdErrorCode == www.ErrorStatusInvalid {
			errorCode := time.Now().Unix()
			log.Errorf("%v %v %v %v Internal error %v: error "+
				"code from politeiad: %v", remoteAddr(r),
				r.Method, r.URL, r.Proto, errorCode,
				pdError.ErrorReply.ErrorCode)
			util.RespondWithJSON(w, http.StatusInternalServerError,
				www.ErrorReply{
					ErrorCode: errorCode,
				})
			return
		}

		util.RespondWithJSON(w, pdError.HTTPCode,
			www.ErrorReply{
				ErrorCode:    int64(pdErrorCode),
				ErrorContext: pdError.ErrorReply.ErrorContext,
			})
		return
	}

	errorCode := time.Now().Unix()
	ec := fmt.Sprintf("%v %v %v %v Internal error %v: ", remoteAddr(r),
		r.Method, r.URL, r.Proto, errorCode)
	log.Errorf(ec+format, args...)
	log.Errorf("Stacktrace (NOT A REAL CRASH): %s", debug.Stack())

	util.RespondWithJSON(w, http.StatusInternalServerError,
		www.ErrorReply{
			ErrorCode: errorCode,
		})
}

// addRoute sets up a handler for a specific method+route. If method is not
// specified it adds a websocket. The routeVersion should be in the format
// "/v1".
func (p *politeiawww) addRoute(method string, routeVersion string, route string, handler http.HandlerFunc, perm permission) {
	fullRoute := routeVersion + route

	switch perm {
	case permissionAdmin:
		handler = logging(p.isLoggedInAsAdmin(handler))
	case permissionLogin:
		handler = logging(p.isLoggedIn(handler))
	default:
		handler = logging(handler)
	}

	// All handlers need to close the body
	handler = closeBody(handler)

	if method == "" {
		// Websocket
		log.Tracef("Adding websocket: %v", fullRoute)
		p.router.StrictSlash(true).HandleFunc(fullRoute, handler)
	} else {
		p.router.StrictSlash(true).HandleFunc(fullRoute, handler).Methods(method)
	}
}

// makeRequest makes an http request to the method and route provided,
// serializing the provided object as the request body.
//
// XXX doesn't belong in this file but stuff it here for now.
func (p *politeiawww) makeRequest(method string, route string, v interface{}) ([]byte, error) {
	var (
		requestBody []byte
		err         error
	)
	if v != nil {
		requestBody, err = json.Marshal(v)
		if err != nil {
			return nil, err
		}
	}

	fullRoute := p.cfg.RPCHost + route

	if p.client == nil {
		p.client, err = util.NewClient(false, p.cfg.RPCCert)
		if err != nil {
			return nil, err
		}
	}

	req, err := http.NewRequest(method, fullRoute,
		bytes.NewReader(requestBody))
	if err != nil {
		return nil, err
	}
	req.SetBasicAuth(p.cfg.RPCUser, p.cfg.RPCPass)
	r, err := p.client.Do(req)
	if err != nil {
		return nil, err
	}
	defer r.Body.Close()

	if r.StatusCode != http.StatusOK {
		var pdErrorReply www.PDErrorReply
		decoder := json.NewDecoder(r.Body)
		if err := decoder.Decode(&pdErrorReply); err != nil {
			return nil, err
		}

		return nil, www.PDError{
			HTTPCode:   r.StatusCode,
			ErrorReply: pdErrorReply,
		}
	}

	responseBody := util.ConvertBodyToByteArray(r.Body, false)
	return responseBody, nil
}

func _main() error {
	// Load configuration and parse command line.  This function also
	// initializes logging and configures it accordingly.
	loadedCfg, _, err := loadConfig()
	if err != nil {
		return fmt.Errorf("Could not load configuration file: %v", err)
	}
	defer func() {
		if logRotator != nil {
			logRotator.Close()
		}
	}()

	log.Infof("Version : %v", version.String())
	log.Infof("Build Version: %v", version.BuildMainVersion())
	log.Infof("Network : %v", activeNetParams.Params.Name)
	log.Infof("Home dir: %v", loadedCfg.HomeDir)

	// Issue a warning if pi was builded locally and does not
	// have the main module info available.
	if version.BuildMainVersion() == "(devel)" {
		log.Warnf("Warning: no build information available")
	}

	if loadedCfg.PaywallAmount != 0 && loadedCfg.PaywallXpub != "" {
		paywallAmountInDcr := float64(loadedCfg.PaywallAmount) / 1e8
		log.Infof("Paywall : %v DCR", paywallAmountInDcr)
	} else if loadedCfg.PaywallAmount == 0 && loadedCfg.PaywallXpub == "" {
		log.Infof("Paywall : DISABLED")
	} else {
		return fmt.Errorf("Paywall settings invalid, both an amount " +
			"and public key MUST be set")
	}

	if loadedCfg.MailHost == "" {
		log.Infof("Email   : DISABLED")
	}

	// Create the data directory in case it does not exist.
	err = os.MkdirAll(loadedCfg.DataDir, 0700)
	if err != nil {
		return err
	}

	// Generate the TLS cert and key file if both don't already
	// exist.
	if !fileExists(loadedCfg.HTTPSKey) &&
		!fileExists(loadedCfg.HTTPSCert) {
		log.Infof("Generating HTTPS keypair...")

		err := util.GenCertPair(elliptic.P256(), "politeiadwww",
			loadedCfg.HTTPSCert, loadedCfg.HTTPSKey)
		if err != nil {
			return fmt.Errorf("unable to create https keypair: %v",
				err)
		}

		log.Infof("HTTPS keypair created...")
	}

	// Setup application context.
	p := &politeiawww{
		cfg:       loadedCfg,
		ws:        make(map[string]map[string]*wsContext),
		templates: make(map[string]*template.Template),

		// XXX reevaluate where this goes
		userEmails:      make(map[string]uuid.UUID),
		userPaywallPool: make(map[uuid.UUID]paywallPoolMember),
		commentVotes:    make(map[string]counters),
		voteSummaries:   make(map[string]www.VoteSummary),
		params:          activeNetParams.Params,
	}

	// Check if this command is being run to fetch the identity.
	if p.cfg.FetchIdentity {
		return p.getIdentity()
	}

	// Setup email
	smtp, err := newSMTP(p.cfg.MailHost, p.cfg.MailUser,
		p.cfg.MailPass, p.cfg.MailAddress, p.cfg.SystemCerts,
		p.cfg.SMTPSkipVerify)
	if err != nil {
		return fmt.Errorf("unable to initialize SMTP client: %v",
			err)
	}
	p.smtp = smtp

	// Setup user database
	switch p.cfg.UserDB {
	case userDBLevel:
		// localdb.UseLogger(localdbLog)
		db, err := localdb.New(p.cfg.DataDir)
		if err != nil {
			return err
		}
		p.db = db
	case userDBCockroach:
		// If old encryption key is set it means that we need
		// to open a db connection using the old key and then
		// rotate keys.
		var encryptionKey string
		if p.cfg.OldEncryptionKey != "" {
			encryptionKey = p.cfg.OldEncryptionKey
		} else {
			encryptionKey = p.cfg.EncryptionKey
		}

		// Setup logging
		userdb.UseLogger(cockroachdbLog)

		// Open db connection
		network := filepath.Base(p.cfg.DataDir)
		db, err := userdb.New(p.cfg.DBHost, network, p.cfg.DBRootCert,
			p.cfg.DBCert, p.cfg.DBKey, encryptionKey)
		if err != nil {
			return fmt.Errorf("new cockroachdb: %v", err)
		}
		p.db = db

		// Rotate keys
		if p.cfg.OldEncryptionKey != "" {
			err = db.RotateKeys(p.cfg.EncryptionKey)
			if err != nil {
				return fmt.Errorf("rotate userdb keys: %v", err)
			}
		}
	default:
		return fmt.Errorf("no user db option found")
	}

	// Get plugins from politeiad
	p.plugins, err = p.getPluginInventory()
	if err != nil {
		return fmt.Errorf("getPluginInventory: %v", err)
	}

	// Setup cache connection
	cachedb.UseLogger(cockroachdbLog)
	net := filepath.Base(p.cfg.DataDir)
	p.cache, err = cachedb.New(cachedb.UserPoliteiawww, p.cfg.DBHost,
		net, p.cfg.DBRootCert, p.cfg.DBCert, p.cfg.DBKey)
	if err != nil {
		switch err {
		case cache.ErrNoVersionRecord:
			err = fmt.Errorf("cache version record not found; " +
				"start politeiad to setup the cache")
		case cache.ErrWrongVersion:
			err = fmt.Errorf("wrong cache version found; " +
				"restart politeiad to rebuild the cache")
		}
		return fmt.Errorf("cachedb new: %v", err)
	}

	// Register plugins with cache
	for _, v := range p.plugins {
		cp := convertPluginToCache(v)
		err = p.cache.RegisterPlugin(cp)
		if err != nil {
			switch err {
			case cache.ErrNoVersionRecord:
				err = fmt.Errorf("version record not found;" +
					"start politeiad to setup the cache")
			case cache.ErrWrongVersion:
				err = fmt.Errorf("wrong version found; " +
					"restart politeiad to rebuild the cache")
			}
			return fmt.Errorf("cache register plugin '%v': %v",
				v.ID, err)
		}

		log.Infof("Registered cache plugin: %v", v.ID)
	}

	// Setup email-userID map
	err = p.initUserEmailsCache()
	if err != nil {
		return err
	}

<<<<<<< HEAD
	// Set up the code that checks for paywall payments.
=======
	// Setup comment scores map
	err = p.initCommentScores()
	if err != nil {
		return fmt.Errorf("initCommentScore: %v", err)
	}

	// Setup VoteResults cache table
	log.Infof("Loading vote results cache table")
	err = p.initVoteResults()
	if err != nil {
		return err
	}

	// Setup the code that checks for paywall payments.
>>>>>>> 719109bd
	if p.cfg.Mode == "piwww" {
		err = p.initPaywallChecker()
		if err != nil {
			return err
		}
		p.initEventManager()
	} else if p.cfg.Mode == "cmswww" {
		p.initCMSEventManager()
	}

	// Load or create new CSRF key
	log.Infof("Load CSRF key")
	csrfKeyFilename := filepath.Join(p.cfg.DataDir, "csrf.key")
	fCSRF, err := os.Open(csrfKeyFilename)
	if err != nil {
		if os.IsNotExist(err) {
			key, err := util.Random(csrfKeyLength)
			if err != nil {
				return err
			}

			// Persist key
			fCSRF, err = os.OpenFile(csrfKeyFilename,
				os.O_RDWR|os.O_CREATE|os.O_TRUNC, 0600)
			if err != nil {
				return err
			}
			_, err = fCSRF.Write(key)
			if err != nil {
				return err
			}
			_, err = fCSRF.Seek(0, 0)
			if err != nil {
				return err
			}
		} else {
			return err
		}
	}
	csrfKey := make([]byte, csrfKeyLength)
	r, err := fCSRF.Read(csrfKey)
	if err != nil {
		return err
	}
	if r != csrfKeyLength {
		return fmt.Errorf("CSRF key corrupt")
	}
	fCSRF.Close()

	csrfHandle := csrf.Protect(
		csrfKey,
		csrf.Path("/"),
		csrf.MaxAge(sessionMaxAge),
	)

	p.router = mux.NewRouter()
	p.router.Use(recoverMiddleware)

	// Setup dcrdata websocket connection
	ws, err := newWSDcrdata(p.dcrdataHostWS())
	if err != nil {
		return fmt.Errorf("new wsDcrdata: %v", err)
	}
	p.wsDcrdata = ws

	switch p.cfg.Mode {
	case politeiaWWWMode:
		p.setPoliteiaWWWRoutes()
		// XXX setup user routes
		p.setUserWWWRoutes()
		err = p.setupPiDcrdataWSSubs()
		if err != nil {
			// Politeiawww can run without a dcrdata subscription, but this
			// should be logged.
			log.Errorf("Unable to setup pi dcrdata subs: %v", err)
		}
	case cmsWWWMode:
		pluginFound := false
		for _, plugin := range p.plugins {
			if plugin.ID == "cms" {
				pluginFound = true
				break
			}
		}
		if !pluginFound {
			return fmt.Errorf("must start politeiad in cmswww mode, cms plugin not found")
		}

		p.setCMSWWWRoutes()
		// XXX setup user routes
		p.setCMSUserWWWRoutes()

		// Setup cmsdb
		cmsdb.UseLogger(cockroachdbLog)
		net := filepath.Base(p.cfg.DataDir)
		p.cmsDB, err = cmsdb.New(p.cfg.DBHost, net, p.cfg.DBRootCert,
			p.cfg.DBCert, p.cfg.DBKey)
		if err == database.ErrNoVersionRecord || err == database.ErrWrongVersion {
			// The cmsdb version record was either not found or
			// is the wrong version which means that the cmsdb
			// needs to be built/rebuilt.
			p.cfg.BuildCMSDB = true
		} else if err != nil {
			return err
		}
		err = p.cmsDB.Setup()
		if err != nil {
			return fmt.Errorf("cmsdb setup: %v", err)
		}

		// Build the cms database
		if p.cfg.BuildCMSDB {
			// Fetch all versions of all records from the inventory and
			// use them to build the cache.
			vetted, err := p.cache.Inventory()
			if err != nil {
				return fmt.Errorf("backend inventory: %v", err)
			}

			dbInvs := make([]database.Invoice, 0, len(vetted))
			dbDCCs := make([]database.DCC, 0, len(vetted))
			for _, r := range vetted {
				for _, m := range r.Metadata {
					switch m.ID {
					case mdstream.IDInvoiceGeneral:
						i, err := convertCacheToDatabaseInvoice(r)
						if err != nil {
							log.Errorf("convertCacheToDatabaseInvoice: %v", err)
							break
						}
						u, err := p.db.UserGetByPubKey(i.PublicKey)
						if err != nil {
							log.Errorf("usergetbypubkey: %v %v", err, i.PublicKey)
							break
						}
						i.UserID = u.ID.String()
						i.Username = u.Username
						dbInvs = append(dbInvs, *i)
					case mdstream.IDDCCGeneral:
						d, err := convertCacheToDatabaseDCC(r)
						if err != nil {
							log.Errorf("convertCacheToDatabaseDCC: %v", err)
							break
						}
						dbDCCs = append(dbDCCs, *d)
					}
				}
			}

			// Build the cache
			err = p.cmsDB.Build(dbInvs, dbDCCs)
			if err != nil {
				return fmt.Errorf("build cache: %v", err)
			}
		}
		// Register cms userdb plugin
		plugin := user.Plugin{
			ID:      user.CMSPluginID,
			Version: user.CMSPluginVersion,
		}
		err = p.db.RegisterPlugin(plugin)
		if err != nil {
			return fmt.Errorf("register userdb plugin: %v", err)
		}

		// Setup invoice notifications
		p.cron = cron.New()
		p.checkInvoiceNotifications()

		p.setupCMSAddressWatcher()
		err = p.restartCMSAddressesWatching()
		if err != nil {
			log.Errorf("error restarting address watcher %v", err)
		}

	default:
		return fmt.Errorf("unknown mode: %v", p.cfg.Mode)
	}
	// Persist session cookies.
	var cookieKey []byte
	if cookieKey, err = ioutil.ReadFile(p.cfg.CookieKeyFile); err != nil {
		log.Infof("Cookie key not found, generating one...")
		cookieKey, err = util.Random(32)
		if err != nil {
			return err
		}
		err = ioutil.WriteFile(p.cfg.CookieKeyFile, cookieKey, 0400)
		if err != nil {
			return err
		}
		log.Infof("Cookie key generated.")
	}
	sessionsDir := filepath.Join(p.cfg.DataDir, "sessions")
	err = os.MkdirAll(sessionsDir, 0700)
	if err != nil {
		return err
	}
	p.sessions = NewSessionStore(p.db, sessionMaxAge, cookieKey)

	// Bind to a port and pass our router in
	listenC := make(chan error)
	for _, listener := range loadedCfg.Listeners {
		listen := listener
		go func() {
			cfg := &tls.Config{
				MinVersion: tls.VersionTLS12,
				CurvePreferences: []tls.CurveID{
					tls.CurveP256, // BLAME CHROME, NOT ME!
					tls.CurveP521,
					tls.X25519},
				PreferServerCipherSuites: true,
				CipherSuites: []uint16{
					tls.TLS_ECDHE_ECDSA_WITH_AES_128_CBC_SHA256,
					tls.TLS_ECDHE_ECDSA_WITH_AES_128_GCM_SHA256,
					tls.TLS_ECDHE_ECDSA_WITH_AES_256_GCM_SHA384,
					tls.TLS_ECDHE_ECDSA_WITH_CHACHA20_POLY1305,
				},
			}
			srv := &http.Server{
				Handler:   csrfHandle(p.router),
				Addr:      listen,
				TLSConfig: cfg,
				TLSNextProto: make(map[string]func(*http.Server,
					*tls.Conn, http.Handler)),
			}

			log.Infof("Listen: %v", listen)
			listenC <- srv.ListenAndServeTLS(loadedCfg.HTTPSCert,
				loadedCfg.HTTPSKey)
		}()
	}

	// Tell user we are ready to go.
	log.Infof("Start of day")

	// Setup OS signals
	sigs := make(chan os.Signal, 1)
	signal.Notify(sigs, syscall.SIGINT, syscall.SIGTERM)
	signal.Notify(sigs, syscall.SIGINT, syscall.SIGINT)
	for {
		select {
		case sig := <-sigs:
			log.Infof("Terminating with %v", sig)
			goto done
		case err := <-listenC:
			log.Errorf("%v", err)
			goto done
		}
	}
done:

	log.Infof("Exiting")

	// Close user db connection
	p.db.Close()

	// Shutdown all dcrdata websockets
	if p.wsDcrdata != nil {
		p.wsDcrdata.close()
	}

	return nil
}

func main() {
	err := _main()
	if err != nil {
		fmt.Fprintf(os.Stderr, "%v\n", err)
		os.Exit(1)
	}
}<|MERGE_RESOLUTION|>--- conflicted
+++ resolved
@@ -439,15 +439,6 @@
 		return err
 	}
 
-<<<<<<< HEAD
-	// Set up the code that checks for paywall payments.
-=======
-	// Setup comment scores map
-	err = p.initCommentScores()
-	if err != nil {
-		return fmt.Errorf("initCommentScore: %v", err)
-	}
-
 	// Setup VoteResults cache table
 	log.Infof("Loading vote results cache table")
 	err = p.initVoteResults()
@@ -456,7 +447,6 @@
 	}
 
 	// Setup the code that checks for paywall payments.
->>>>>>> 719109bd
 	if p.cfg.Mode == "piwww" {
 		err = p.initPaywallChecker()
 		if err != nil {
