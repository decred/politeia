--- conflicted
+++ resolved
@@ -6,11 +6,7 @@
 
 import (
 	"bufio"
-<<<<<<< HEAD
-=======
-	"bytes"
 	"context"
->>>>>>> 8382293d
 	"crypto/elliptic"
 	"crypto/tls"
 	_ "encoding/gob"
@@ -558,7 +554,6 @@
 	}
 }
 
-<<<<<<< HEAD
 func (p *politeiawww) setupPi() error {
 	// Setup routes
 	p.setPoliteiaWWWRoutes()
@@ -580,22 +575,6 @@
 		// Invalid paywall setting
 		return fmt.Errorf("paywall settings invalid, both an amount " +
 			"and public key MUST be set")
-=======
-// makeRequest makes an http request to the method and route provided,
-// serializing the provided object as the request body.
-//
-// XXX doesn't belong in this file but stuff it here for now.
-func (p *politeiawww) makeRequest(ctx context.Context, method string, route string, v interface{}) ([]byte, error) {
-	var (
-		requestBody []byte
-		err         error
-	)
-	if v != nil {
-		requestBody, err = json.Marshal(v)
-		if err != nil {
-			return nil, err
-		}
->>>>>>> 8382293d
 	}
 
 	// Setup paywall pool
@@ -643,7 +622,6 @@
 		return fmt.Errorf("politeiad plugin 'cms' not found")
 	}
 
-<<<<<<< HEAD
 	// Setup cmsdb
 	net := filepath.Base(p.cfg.DataDir)
 	p.cmsDB, err = cmsdb.New(p.cfg.DBHost, net, p.cfg.DBRootCert,
@@ -655,12 +633,6 @@
 		p.cfg.BuildCMSDB = true
 	} else if err != nil {
 		return err
-=======
-	req, err := http.NewRequestWithContext(ctx, method, fullRoute,
-		bytes.NewReader(requestBody))
-	if err != nil {
-		return nil, err
->>>>>>> 8382293d
 	}
 	err = p.cmsDB.Setup()
 	if err != nil {
@@ -690,7 +662,8 @@
 				VettedStart:  uint(index),
 			}
 
-			responseBody, err := p.makeRequest(http.MethodPost,
+			ctx := context.Background()
+			responseBody, err := p.makeRequest(ctx, http.MethodPost,
 				pd.InventoryRoute, pdCommand)
 			if err != nil {
 				return err
@@ -869,7 +842,6 @@
 		return fmt.Errorf("invalid userdb '%v'", loadedCfg.UserDB)
 	}
 
-<<<<<<< HEAD
 	// Setup sessions store
 	var cookieKey []byte
 	if cookieKey, err = ioutil.ReadFile(loadedCfg.CookieKeyFile); err != nil {
@@ -890,11 +862,6 @@
 	smtp, err := newSMTP(loadedCfg.MailHost, loadedCfg.MailUser,
 		loadedCfg.MailPass, loadedCfg.MailAddress, loadedCfg.SystemCerts,
 		loadedCfg.SMTPSkipVerify)
-=======
-	// Get plugins from politeiad
-	ctx := context.Background()
-	p.plugins, err = p.getPluginInventory(ctx)
->>>>>>> 8382293d
 	if err != nil {
 		return fmt.Errorf("newSMTP: %v", err)
 	}
@@ -931,16 +898,10 @@
 		return err
 	}
 
-<<<<<<< HEAD
 	// Perform application specific setup
 	switch p.cfg.Mode {
 	case politeiaWWWMode:
 		err = p.setupPi()
-=======
-	// Setup the code that checks for paywall payments.
-	if p.cfg.Mode == "piwww" {
-		err = p.initPaywallChecker(ctx)
->>>>>>> 8382293d
 		if err != nil {
 			return fmt.Errorf("setupPi: %v", err)
 		}
@@ -998,206 +959,6 @@
 		csrf.MaxAge(sessionMaxAge),
 	)
 
-<<<<<<< HEAD
-=======
-	p.router = mux.NewRouter()
-	p.router.Use(recoverMiddleware)
-
-	// Setup dcrdata websocket connection
-	ws, err := wsdcrdata.New(p.dcrdataHostWS())
-	if err != nil {
-		// Continue even if a websocket connection was not able to be
-		// made. The application specific websocket setup (pi, cms, etc)
-		// can decide whether to attempt reconnection or to exit.
-		log.Errorf("wsdcrdata New: %v", err)
-	}
-	p.wsDcrdata = ws
-
-	switch p.cfg.Mode {
-	case politeiaWWWMode:
-		// Setup routes
-		p.setPoliteiaWWWRoutes()
-		p.setUserWWWRoutes()
-
-		// Setup dcrdata websocket subscriptions and monitoring. This is
-		// done in a go routine so politeiawww startup will continue in
-		// the event that a dcrdata websocket connection was not able to
-		// be made during client initialization and reconnection attempts
-		// are required.
-		go func() {
-			p.setupWSDcrdataPi(ctx)
-		}()
-
-		// Setup VoteResults cache table
-		log.Infof("Loading vote results cache table")
-		err = p.initVoteResults(ctx)
-		if err != nil {
-			return err
-		}
-
-	case cmsWWWMode:
-		pluginFound := false
-		for _, plugin := range p.plugins {
-			if plugin.ID == "cms" {
-				pluginFound = true
-				break
-			}
-		}
-		if !pluginFound {
-			return fmt.Errorf("must start politeiad in cmswww mode, cms plugin not found")
-		}
-
-		p.setCMSWWWRoutes()
-		// XXX setup user routes
-		p.setCMSUserWWWRoutes()
-
-		// Setup cmsdb
-		net := filepath.Base(p.cfg.DataDir)
-		p.cmsDB, err = cmsdb.New(p.cfg.DBHost, net, p.cfg.DBRootCert,
-			p.cfg.DBCert, p.cfg.DBKey)
-		if errors.Is(err, database.ErrNoVersionRecord) || errors.Is(err, database.ErrWrongVersion) {
-			// The cmsdb version record was either not found or
-			// is the wrong version which means that the cmsdb
-			// needs to be built/rebuilt.
-			p.cfg.BuildCMSDB = true
-		} else if err != nil {
-			return err
-		}
-		err = p.cmsDB.Setup()
-		if err != nil {
-			return fmt.Errorf("cmsdb setup: %v", err)
-		}
-
-		// Build the cms database
-		if p.cfg.BuildCMSDB {
-			index := 0
-			// Do pagination since we can't handle the full payload
-			count := 200
-			dbInvs := make([]database.Invoice, 0, 2048)
-			dbDCCs := make([]database.DCC, 0, 2048)
-			for {
-				log.Infof("requesting record inventory index %v of count %v", index, count)
-				// Request full record inventory from backend
-				challenge, err := util.Random(pd.ChallengeSize)
-				if err != nil {
-					return err
-				}
-
-				pdCommand := pd.Inventory{
-					Challenge:    hex.EncodeToString(challenge),
-					IncludeFiles: true,
-					AllVersions:  true,
-					VettedCount:  uint(count),
-					VettedStart:  uint(index),
-				}
-
-				responseBody, err := p.makeRequest(ctx, http.MethodPost,
-					pd.InventoryRoute, pdCommand)
-				if err != nil {
-					return err
-				}
-
-				var pdReply pd.InventoryReply
-				err = json.Unmarshal(responseBody, &pdReply)
-				if err != nil {
-					return fmt.Errorf("Could not unmarshal InventoryReply: %v",
-						err)
-				}
-
-				// Verify the UpdateVettedMetadata challenge.
-				err = util.VerifyChallenge(p.cfg.Identity, challenge, pdReply.Response)
-				if err != nil {
-					return err
-				}
-
-				vetted := pdReply.Vetted
-				for _, r := range vetted {
-					for _, m := range r.Metadata {
-						switch m.ID {
-						case mdstream.IDInvoiceGeneral:
-							i, err := convertRecordToDatabaseInvoice(r)
-							if err != nil {
-								log.Errorf("convertRecordToDatabaseInvoice: %v", err)
-								break
-							}
-							u, err := p.db.UserGetByPubKey(i.PublicKey)
-							if err != nil {
-								log.Errorf("usergetbypubkey: %v %v", err, i.PublicKey)
-								break
-							}
-							i.UserID = u.ID.String()
-							i.Username = u.Username
-							dbInvs = append(dbInvs, *i)
-						case mdstream.IDDCCGeneral:
-							d, err := convertRecordToDatabaseDCC(r)
-							if err != nil {
-								log.Errorf("convertRecordToDatabaseDCC: %v", err)
-								break
-							}
-							dbDCCs = append(dbDCCs, *d)
-						}
-					}
-				}
-				if len(vetted) < count {
-					break
-				}
-				index += count
-			}
-
-			// Build the cache
-			err = p.cmsDB.Build(dbInvs, dbDCCs)
-			if err != nil {
-				return fmt.Errorf("build cache: %v", err)
-			}
-		}
-		// Register cms userdb plugin
-		plugin := user.Plugin{
-			ID:      user.CMSPluginID,
-			Version: user.CMSPluginVersion,
-		}
-		err = p.db.RegisterPlugin(plugin)
-		if err != nil {
-			return fmt.Errorf("register userdb plugin: %v", err)
-		}
-
-		// Setup invoice notifications
-		p.cron = cron.New()
-		p.checkInvoiceNotifications()
-
-		// Setup dcrdata websocket subscriptions and monitoring. This is
-		// done in a go routine so cmswww startup will continue in
-		// the event that a dcrdata websocket connection was not able to
-		// be made during client initialization and reconnection attempts
-		// are required.
-		go func() {
-			p.setupCMSAddressWatcher(ctx)
-		}()
-
-	default:
-		return fmt.Errorf("unknown mode: %v", p.cfg.Mode)
-	}
-	// Persist session cookies.
-	var cookieKey []byte
-	if cookieKey, err = ioutil.ReadFile(p.cfg.CookieKeyFile); err != nil {
-		log.Infof("Cookie key not found, generating one...")
-		cookieKey, err = util.Random(32)
-		if err != nil {
-			return err
-		}
-		err = ioutil.WriteFile(p.cfg.CookieKeyFile, cookieKey, 0400)
-		if err != nil {
-			return err
-		}
-		log.Infof("Cookie key generated.")
-	}
-	sessionsDir := filepath.Join(p.cfg.DataDir, "sessions")
-	err = os.MkdirAll(sessionsDir, 0700)
-	if err != nil {
-		return err
-	}
-	p.sessions = NewSessionStore(p.db, sessionMaxAge, cookieKey)
-
->>>>>>> 8382293d
 	// Bind to a port and pass our router in
 	listenC := make(chan error)
 	for _, listener := range loadedCfg.Listeners {
