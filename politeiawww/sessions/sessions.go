--- conflicted
+++ resolved
@@ -122,11 +122,7 @@
 
 	case strings.Contains(err.Error(), "expired timestamp"):
 		// The session has expired. It's not possible anymore
-<<<<<<< HEAD
-		// retreive the encoded session ID from the session,
-=======
 		// retrieve the encoded session ID from the session,
->>>>>>> be5a17f2
 		// which also means it's not possible to retrieve the
 		// encoded session values from the database. A new
 		// session with empty values is returned.
