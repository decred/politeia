// Copyright (c) 2022 The Decred developers
// Use of this source code is governed by an ISC
// license that can be found in the LICENSE file.

package main

import (
	"context"
	"encoding/json"
	"fmt"
	"net/http"
	"net/http/httputil"
	"time"

	"github.com/decred/politeia/app"
	v3 "github.com/decred/politeia/politeiawww/api/http/v3"
	"github.com/decred/politeia/politeiawww/logger"
	"github.com/decred/politeia/util"
	"github.com/gorilla/csrf"
)

// handleNotFound handles all invalid routes and returns a 404 to the client.
func (p *politeiawww) handleNotFound(w http.ResponseWriter, r *http.Request) {
	// Log incoming connection
	log.Debugf("Invalid route: %v %v %v %v",
		util.RemoteAddr(r), r.Method, r.URL, r.Proto)

	// Trace incoming request
	log.Tracef("%v", logger.NewLogClosure(func() string {
		trace, err := httputil.DumpRequest(r, true)
		if err != nil {
			trace = []byte(fmt.Sprintf("handleNotFound: DumpRequest %v", err))
		}
		return string(trace)
	}))

	util.RespondWithJSON(w, http.StatusNotFound, nil)
}

// handleVersion is the request handler for the http v3 VersionRoute.
func (p *politeiawww) handleVersion(w http.ResponseWriter, r *http.Request) {
	log.Tracef("handleVersion")

	// Set the CSRF header. This is the only route
	// that sets the CSRF header.
	w.Header().Set(v3.CSRFTokenHeader, csrf.Token(r))

	vr := v3.VersionReply{
		APIVersion:   v3.APIVersion,
		BuildVersion: version.String(),
	}

<<<<<<< HEAD
	respondWithOK(w, vr)
=======
	util.RespondWithJSON(w, http.StatusOK,
		v3.VersionReply{
			APIVersion:   v3.APIVersion,
			BuildVersion: p.cfg.Version,
			Plugins:      plugins,
		})
>>>>>>> be5a17f2
}

// handlePolicy is the request handler for the http v3 PolicyRoute.
func (p *politeiawww) handlePolicy(w http.ResponseWriter, r *http.Request) {
	log.Tracef("handlePolicy")

	pr := v3.PolicyReply{
		ReadBatchLimit: p.cfg.PluginBatchLimit,
	}

	respondWithOK(w, pr)
}

// handleWrite is the request handler for the http v3 WriteRoute.
func (p *politeiawww) handleWrite(w http.ResponseWriter, r *http.Request) {
	log.Tracef("handleWrite")

	// Decode the request body
	var cmd v3.Cmd
	decoder := json.NewDecoder(r.Body)
	if err := decoder.Decode(&cmd); err != nil {
		respondWithUserError(w, r, v3.ErrCodeInvalidInput, "")
		return
	}

	// Verify the plugin command
	cs := cmdStr(cmd.Plugin, cmd.Version, cmd.Name)
	_, ok := p.cmds[cs]
	if !ok {
		respondWithUserError(w, r, v3.ErrCodeInvalidPluginCmd, "")
		return
	}

	// Extract the session data from the request cookies
	s, err := p.extractSession(r)
	if err != nil {
		respondWithInternalError(w, r, err)
		return
	}
	as := app.NewSession(s.Values)

	// Execute the plugin command
	reply, err := p.writeCmd(r.Context(), as, cmd)
	if err != nil {
		respondWithInternalError(w, r, err)
		return
	}

	log.Infof("Executed write %v", cs)

	// Save any updates that were made to the session
	p.UpdateSession(r, w, s, as)

	// Send the response
	respondWithOK(w, reply)
}

// handleRead is the request handler for the http v3 ReadRoute.
func (p *politeiawww) handleRead(w http.ResponseWriter, r *http.Request) {
	log.Tracef("handleRead")

	// Decode the request body
	var cmd v3.Cmd
	decoder := json.NewDecoder(r.Body)
	if err := decoder.Decode(&cmd); err != nil {
		respondWithUserError(w, r, v3.ErrCodeInvalidInput, "")
		return
	}

	// Verify the plugin command
	cs := cmdStr(cmd.Plugin, cmd.Version, cmd.Name)
	_, ok := p.cmds[cs]
	if !ok {
		respondWithUserError(w, r, v3.ErrCodeInvalidPluginCmd, "")
		return
	}

	// Extract the session data from the request cookies
	s, err := p.extractSession(r)
	if err != nil {
		respondWithInternalError(w, r, err)
		return
	}
	as := app.NewSession(s.Values)

	// Execute the plugin command
	reply, err := p.readCmd(r.Context(), *as, cmd)
	if err != nil {
		respondWithInternalError(w, r, err)
		return
	}

	log.Infof("Executed read %v", cs)

	// Read commands aren't allowed to update the
	// user session, so we don't need to check.

	// Send the response
	respondWithOK(w, reply)
}

// cmdStr returns a string representation of a plugin command.
func cmdStr(pluginID string, version uint32, cmdName string) string {
	c := app.CmdDetails{
		Plugin:  pluginID,
		Version: version,
		Name:    cmdName,
	}
	return c.String()
}

/*
// handleReadBatch is the request handler for the http v3 ReadBatchRoute.
func (p *politeiawww) handleReadBatch(w http.ResponseWriter, r *http.Request) {
	log.Tracef("handleReadBatch")

	// Decode the request body
	var batch v3.Batch
	decoder := json.NewDecoder(r.Body)
	if err := decoder.Decode(&batch); err != nil {
		respondWithUserError(w, r, v3.ErrCodeInvalidInput, "")
		return
	}

	// Verify the batched commands
	if len(batch.Cmds) > int(p.cfg.PluginBatchLimit) {
		c := fmt.Sprintf("max number of batch cmds is %v", p.cfg.PluginBatchLimit)
		respondWithUserError(w, r, v3.ErrCodeBatchLimitExceeded, c)
		return
	}
	notFound := make([]string, 0, len(batch.Cmds))
	for _, cmd := range batch.Cmds {
		_, ok := p.plugins[cmd.Plugin]
		if !ok {
			notFound = append(notFound, cmd.Plugin)
		}
	}
	if len(notFound) > 0 {
		c := strings.Join(notFound, ", ")
		respondWithUserError(w, r, v3.ErrCodePluginNotFound, c)
		return
	}

	// Extract the session data from the request cookies
	s, err := p.extractSession(r)
	if err != nil {
		respondWithInternalError(w, r, err)
		return
	}

	// Execute the plugin commands
	var (
		pluginSession = convertSession(s)
		replies       = make([]v3.CmdReply, len(batch.Cmds))
	)
	for i, cmd := range batch.Cmds {
		pluginCmd := convertCmd(cmd)
		pluginReply, err := p.readCmd(r.Context(), pluginSession, pluginCmd)
		if err != nil {
			respondWithInternalError(w, r, err)
			return
		}

		replies[i] = convertReplyToHTTP(pluginCmd, *pluginReply)
	}

	// Read commands aren't allowed to update the
	// user session, so we don't need to check.

	// Send the response
	respondWithOK(w, v3.BatchReply{Replies: replies})
}
*/

// respondWithOK responses to the client request with a 200 http status code
// and the JSON encoded body.
func respondWithOK(w http.ResponseWriter, body interface{}) {
	util.RespondWithJSON(w, http.StatusOK, body)
}

// respondWithUserError responds to the client request with a 400 http status
// code and a JSON encoded v3 UserError in the response body.
func respondWithUserError(w http.ResponseWriter, r *http.Request, errCode v3.ErrCode, errContext string) {
	m := fmt.Sprintf("%v User error: %v %v",
		util.RemoteAddr(r), errCode, v3.ErrCodes[errCode])
	if errContext != "" {
		m += fmt.Sprintf("- %v", errContext)
	}
	log.Infof(m)

	util.RespondWithJSON(w, http.StatusBadRequest,
		v3.UserError{
			ErrorCode:    errCode,
			ErrorContext: errContext,
		})
}

// respondWithInternalError responds to the client request with a 500 http
// status code and a JSON encoded v3 InternalError in the response body.
func respondWithInternalError(w http.ResponseWriter, r *http.Request, err error) {
	// Check if the client dropped the connection. There
	// is no need to send a response if the client dropped
	// the connection.
	if err := r.Context().Err(); err == context.Canceled {
		log.Infof("%v %v %v %v client aborted connection",
			util.RemoteAddr(r), r.Method, r.URL, r.Proto)
		return
	}

	// Log an internal server error
	t := time.Now().Unix()
	log.Errorf("%v %v %v %v Internal error %v: %v",
		util.RemoteAddr(r), r.Method, r.URL, r.Proto, t, err)

	// If this is a pkg/errors error then we can pull the
	// stack trace out of the error, otherwise, we use the
	// stack trace of this function invocation.
	stack, ok := util.StackTrace(err)
	if ok {
		log.Errorf("Stacktrace (NOT A REAL CRASH): %v", stack)
	}

	util.RespondWithJSON(w, http.StatusInternalServerError,
		v3.InternalError{
			ErrorCode: t,
		})
}<|MERGE_RESOLUTION|>--- conflicted
+++ resolved
@@ -16,6 +16,7 @@
 	v3 "github.com/decred/politeia/politeiawww/api/http/v3"
 	"github.com/decred/politeia/politeiawww/logger"
 	"github.com/decred/politeia/util"
+	"github.com/decred/politeia/util/version"
 	"github.com/gorilla/csrf"
 )
 
@@ -47,19 +48,10 @@
 
 	vr := v3.VersionReply{
 		APIVersion:   v3.APIVersion,
-		BuildVersion: version.String(),
-	}
-
-<<<<<<< HEAD
+		BuildVersion: version.Version,
+	}
+
 	respondWithOK(w, vr)
-=======
-	util.RespondWithJSON(w, http.StatusOK,
-		v3.VersionReply{
-			APIVersion:   v3.APIVersion,
-			BuildVersion: p.cfg.Version,
-			Plugins:      plugins,
-		})
->>>>>>> be5a17f2
 }
 
 // handlePolicy is the request handler for the http v3 PolicyRoute.
