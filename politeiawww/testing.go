--- conflicted
+++ resolved
@@ -698,12 +698,7 @@
 	p := politeiawww{
 		cfg:             cfg,
 		db:              db,
-<<<<<<< HEAD
-		params:          &chaincfg.TestNet3Params,
-=======
-		cache:           testcache.New(),
 		params:          chaincfg.TestNet3Params(),
->>>>>>> 21aba43e
 		router:          mux.NewRouter(),
 		sessions:        newSessionStore(db, sessionMaxAge, cookieKey),
 		smtp:            smtp,
@@ -808,12 +803,7 @@
 	p := politeiawww{
 		cfg:             cfg,
 		db:              db,
-<<<<<<< HEAD
-		params:          &chaincfg.TestNet3Params,
-=======
-		cache:           testcache.New(),
 		params:          chaincfg.TestNet3Params(),
->>>>>>> 21aba43e
 		router:          mux.NewRouter(),
 		sessions:        newSessionStore(db, sessionMaxAge, cookieKey),
 		smtp:            smtp,
