// Copyright (c) 2018-2020 The Decred developers
// Use of this source code is governed by an ISC
// license that can be found in the LICENSE file.

package main

import (
	"bytes"
	"context"
	crand "crypto/rand"
	"crypto/tls"
	"crypto/x509"
	"encoding/base64"
	"encoding/hex"
	"encoding/json"
	"flag"
	"fmt"
	"io"
	"io/ioutil"
	"math/big"
	"math/rand"
	"net/http"
	"net/http/cookiejar"
	"net/url"
	"os"
	"path/filepath"
	"strconv"
	"strings"
	"sync"
	"time"

	pb "decred.org/dcrwallet/rpc/walletrpc"
	"github.com/decred/dcrd/blockchain/stake/v3"
	"github.com/decred/dcrd/chaincfg/chainhash"
	"github.com/decred/dcrd/chaincfg/v3"
	"github.com/decred/dcrd/dcrec/secp256k1/v3/ecdsa"
	"github.com/decred/dcrd/dcrutil/v3"
	"github.com/decred/dcrd/wire"
	"github.com/decred/politeia/politeiad/api/v1/identity"
	piv1 "github.com/decred/politeia/politeiawww/api/pi/v1"
	rcv1 "github.com/decred/politeia/politeiawww/api/records/v1"
	tkv1 "github.com/decred/politeia/politeiawww/api/ticketvote/v1"
	v1 "github.com/decred/politeia/politeiawww/api/www/v1"
	"github.com/decred/politeia/politeiawww/client"
	"github.com/decred/politeia/util"
	"github.com/gorilla/schema"
	"golang.org/x/crypto/ssh/terminal"
	"golang.org/x/net/publicsuffix"
	"google.golang.org/grpc"
	"google.golang.org/grpc/credentials"
)

const (
	failedJournal  = "failed.json"
	successJournal = "success.json"
	workJournal    = "work.json"
)

func generateSeed() (int64, error) {
	var seedBytes [8]byte
	_, err := crand.Read(seedBytes[:])
	if err != nil {
		return 0, err
	}
	return new(big.Int).SetBytes(seedBytes[:]).Int64(), nil
}

func usage() {
	fmt.Fprintf(os.Stderr, "usage: politeiavoter [flags] <action> [arguments]\n")
	fmt.Fprintf(os.Stderr, " flags:\n")
	flag.PrintDefaults()
	fmt.Fprintf(os.Stderr, "\n actions:\n")
	fmt.Fprintf(os.Stderr, "  inventory - Retrieve all proposals"+
		" that are being voted on\n")
	fmt.Fprintf(os.Stderr, "  vote      - Vote on a proposal\n")
	fmt.Fprintf(os.Stderr, "  tally     - Tally votes on a proposal\n")
	fmt.Fprintf(os.Stderr, "  verify    - Verify votes on a proposal\n")
	//fmt.Fprintf(os.Stderr, "  startvote          - Instruct vote to start "+
	//	"(admin only)\n")
	fmt.Fprintf(os.Stderr, "\n")
}

// walletPassphrase returns the wallet passphrase from the config if one was
// provided or prompts the user for their wallet passphrase if one was not
// provided.
func (p *piv) walletPassphrase() ([]byte, error) {
	if p.cfg.WalletPassphrase != "" {
		return []byte(p.cfg.WalletPassphrase), nil
	}

	prompt := "Enter the private passphrase of your wallet: "
	for {
		fmt.Print(prompt)
		pass, err := terminal.ReadPassword(int(os.Stdin.Fd()))
		if err != nil {
			return nil, err
		}
		fmt.Print("\n")
		pass = bytes.TrimSpace(pass)
		if len(pass) == 0 {
			continue
		}

		return pass, nil
	}
}

// verifyMessage verifies a message is properly signed.
// Copied from https://github.com/decred/dcrd/blob/0fc55252f912756c23e641839b1001c21442c38a/rpcserver.go#L5605
func verifyMessage(params *chaincfg.Params, address, message, signature string) (bool, error) {
	// Decode the provided address.
	addr, err := dcrutil.DecodeAddress(address, params)
	if err != nil {
		return false, fmt.Errorf("Could not decode address: %v",
			err)
	}

	// Only P2PKH addresses are valid for signing.
	if _, ok := addr.(*dcrutil.AddressPubKeyHash); !ok {
		return false, fmt.Errorf("Address is not a pay-to-pubkey-hash "+
			"address: %v", address)
	}

	// Decode base64 signature.
	sig, err := base64.StdEncoding.DecodeString(signature)
	if err != nil {
		return false, fmt.Errorf("Malformed base64 encoding: %v", err)
	}

	// Validate the signature - this just shows that it was valid at all.
	// we will compare it with the key next.
	var buf bytes.Buffer
	wire.WriteVarString(&buf, 0, "Decred Signed Message:\n")
	wire.WriteVarString(&buf, 0, message)
	expectedMessageHash := chainhash.HashB(buf.Bytes())
	pk, wasCompressed, err := ecdsa.RecoverCompact(sig,
		expectedMessageHash)
	if err != nil {
		// Mirror Bitcoin Core behavior, which treats error in
		// RecoverCompact as invalid signature.
		return false, nil
	}

	// Reconstruct the pubkey hash.
	dcrPK := pk
	var serializedPK []byte
	if wasCompressed {
		serializedPK = dcrPK.SerializeCompressed()
	} else {
		serializedPK = dcrPK.SerializeUncompressed()
	}
	a, err := dcrutil.NewAddressSecpPubKey(serializedPK, activeNetParams.Params)
	if err != nil {
		// Again mirror Bitcoin Core behavior, which treats error in
		// public key reconstruction as invalid signature.
		return false, nil
	}

	// Return boolean if addresses match.
	return a.Address() == address, nil
}

// piv is the client context.
type piv struct {
	sync.RWMutex                       // retryQ lock
	ballotResults []tkv1.CastVoteReply // results of voting

	run time.Time // when this run started

	cfg *config // application config

	// https
	client    *http.Client
	id        *identity.PublicIdentity
	userAgent string

	// wallet grpc
	ctx    context.Context
	cancel context.CancelFunc
	creds  credentials.TransportCredentials
	conn   *grpc.ClientConn
	wallet pb.WalletServiceClient
}

func newPiVoter(shutdownCtx context.Context, cfg *config) (*piv, error) {
	tlsConfig := &tls.Config{
		InsecureSkipVerify: cfg.SkipVerify,
	}
	tr := &http.Transport{
		TLSClientConfig: tlsConfig,
		Dial:            cfg.dial,
	}
	if cfg.Proxy != "" {
		tr.MaxConnsPerHost = 1
		tr.DisableKeepAlives = true
	}
	jar, err := cookiejar.New(&cookiejar.Options{
		PublicSuffixList: publicsuffix.List,
	})
	if err != nil {
		return nil, err
	}

	// Wallet GRPC
	serverCAs := x509.NewCertPool()
	serverCert, err := ioutil.ReadFile(cfg.WalletCert)
	if err != nil {
		return nil, err
	}
	if !serverCAs.AppendCertsFromPEM(serverCert) {
		return nil, fmt.Errorf("no certificates found in %s",
			cfg.WalletCert)
	}
	keypair, err := tls.LoadX509KeyPair(cfg.ClientCert, cfg.ClientKey)
	if err != nil {
		return nil, fmt.Errorf("read client keypair: %v", err)
	}
	creds := credentials.NewTLS(&tls.Config{
		Certificates: []tls.Certificate{keypair},
		RootCAs:      serverCAs,
	})

	conn, err := grpc.Dial(cfg.WalletHost,
		grpc.WithTransportCredentials(creds))
	if err != nil {
		return nil, err
	}
	wallet := pb.NewWalletServiceClient(conn)

	// return context
	return &piv{
		run:    time.Now(),
		ctx:    shutdownCtx,
		creds:  creds,
		conn:   conn,
		wallet: wallet,
		cfg:    cfg,
		client: &http.Client{
			Transport: tr,
			Jar:       jar,
		},
		userAgent: fmt.Sprintf("politeiavoter/%s", cfg.Version),
	}, nil
}

type JSONTime struct {
	Time string `json:"time"`
}

func (p *piv) jsonLog(filename, token string, work ...interface{}) error {
	dir := filepath.Join(p.cfg.voteDir, token)
	os.MkdirAll(dir, 0700)

	p.Lock()
	defer p.Unlock()

	f := filepath.Join(dir, fmt.Sprintf("%v.%v", filename, p.run.Unix()))
	fh, err := os.OpenFile(f, os.O_WRONLY|os.O_CREATE|os.O_APPEND, 0600)
	if err != nil {
		return err
	}
	defer fh.Close()

	e := json.NewEncoder(fh)
	e.SetIndent("", "  ")
	err = e.Encode(JSONTime{
		Time: time.Now().Format(time.StampNano),
	})
	if err != nil {
		return err
	}
	for _, v := range work {
		err = e.Encode(v)
		if err != nil {
			return err
		}
	}

	return nil
}

func convertTicketHashes(h []string) ([][]byte, error) {
	hashes := make([][]byte, 0, len(h))
	for _, v := range h {
		hh, err := chainhash.NewHashFromStr(v)
		if err != nil {
			return nil, err
		}
		hashes = append(hashes, hh[:])
	}
	return hashes, nil
}

func (p *piv) testMaybeFail(b interface{}) ([]byte, error) {
	switch p.cfg.testingMode {
	case testFailUnrecoverable:
		return nil, fmt.Errorf("%v, %v %v", http.StatusBadRequest,
			255, "fake")
	default:
	}
	// Fail every 3rd vote
	p.Lock()
	p.cfg.testingCounter++
	if p.cfg.testingCounter%3 == 0 {
		p.Unlock()
		return nil, ErrRetry{
			At:   "FAKE r.StatusCode != http.StatusOK",
			Err:  fmt.Errorf("fake error"),
			Body: []byte{},
			Code: http.StatusRequestTimeout,
		}
	}
	p.Unlock()

	// Fake out CastBallotReply. We cast b to CastBallot but this
	// may have to change in the future if we add additional
	// functionality here.
	cbr := tkv1.CastBallotReply{
		Receipts: []tkv1.CastVoteReply{
			{
				Ticket:  b.(*tkv1.CastBallot).Votes[0].Ticket,
				Receipt: "receipt",
				//ErrorCode:    tkv1.VoteErrorInternalError,
				//ErrorContext: "testing",
			},
		},
	}
	jcbr, err := json.Marshal(cbr)
	if err != nil {
		return nil, fmt.Errorf("TEST FAILED: %v", err)
	}
	return jcbr, nil
}

func (p *piv) makeRequest(method, api, route string, b interface{}) ([]byte, error) {
	var requestBody []byte
	var queryParams string
	if b != nil {
		if method == http.MethodGet {
			// GET requests don't have a request body; instead we will populate
			// the query params.
			form := url.Values{}
			err := schema.NewEncoder().Encode(b, form)
			if err != nil {
				return nil, err
			}

			queryParams = "?" + form.Encode()
		} else {
			var err error
			requestBody, err = json.Marshal(b)
			if err != nil {
				return nil, err
			}
		}
	}

	fullRoute := p.cfg.PoliteiaWWW + api + route + queryParams
	log.Debugf("Request: %v %v", method, fullRoute)
	if len(requestBody) != 0 {
		log.Tracef("%v  ", string(requestBody))
	}

	// This is a hack to test this code.
	if p.cfg.testing {
		return p.testMaybeFail(b)
	}
	req, err := http.NewRequestWithContext(p.ctx, method, fullRoute,
		bytes.NewReader(requestBody))
	if err != nil {
		return nil, err
	}

	req.Header.Set("User-Agent", p.userAgent)
	r, err := p.client.Do(req)
	if err != nil {
		return nil, ErrRetry{
			At:  "p.client.Do(req)",
			Err: err,
		}
	}
	defer func() {
		r.Body.Close()
	}()

	responseBody := util.ConvertBodyToByteArray(r.Body, false)
	log.Tracef("Response: %v %v", r.StatusCode, string(responseBody))

	switch r.StatusCode {
	case http.StatusOK:
		// Nothing to do. Continue.
	case http.StatusBadRequest:
		// The error was caused by the client. These will result in
		// the same error every time so should not be retried.
		var ue tkv1.UserErrorReply
		err = json.Unmarshal(responseBody, &ue)
		if err == nil && ue.ErrorCode != 0 {
			return nil, fmt.Errorf("%v, %v %v", r.StatusCode,
				tkv1.ErrorCodes[ue.ErrorCode], ue.ErrorContext)
		}
	default:
		// Retry all other errors
		return nil, ErrRetry{
			At:   "r.StatusCode != http.StatusOK",
			Err:  err,
			Body: responseBody,
			Code: r.StatusCode,
		}
	}

	return responseBody, nil
}

// getVersion retursn the server side version structure.
func (p *piv) getVersion() (*v1.VersionReply, error) {
	responseBody, err := p.makeRequest(http.MethodGet,
		v1.PoliteiaWWWAPIRoute, v1.RouteVersion, nil)
	if err != nil {
		return nil, err
	}

	var v v1.VersionReply
	err = json.Unmarshal(responseBody, &v)
	if err != nil {
		return nil, fmt.Errorf("Could not unmarshal version: %v", err)
	}

	return &v, nil
}

// firstContact connect to the wallet and it obtains the version structure from
// the politeia server.
func firstContact(shutdownCtx context.Context, cfg *config) (*piv, error) {
	// Always hit / first for to obtain the server identity and api version
	p, err := newPiVoter(shutdownCtx, cfg)
	if err != nil {
		return nil, err
	}
	version, err := p.getVersion()
	if err != nil {
		return nil, err
	}
	log.Debugf("Version: %v", version.Version)
	log.Debugf("Route  : %v", version.Route)
	log.Debugf("Pubkey : %v", version.PubKey)

	p.id, err = identity.PublicIdentityFromString(version.PubKey)
	if err != nil {
		return nil, err
	}

	return p, nil
}

// eligibleVotes takes a vote result reply that contains the full list of the
// votes already cast along with a committed tickets response from wallet which
// consists of a list of tickets the wallet is aware of and returns a list of
// tickets that the wallet is actually able to sign and vote with.
//
// When a ticket has already voted, the signature is also checked to ensure it
// is valid.  In the case it is invalid, and the wallet can sign it, the ticket
// is included so it may be resubmitted.  This could be caused by bad data on
// the server or if the server is lying to the client.
func (p *piv) eligibleVotes(rr *tkv1.ResultsReply, ctres *pb.CommittedTicketsResponse) ([]*pb.CommittedTicketsResponse_TicketAddress, error) {
	// Put cast votes into a map to filter in linear time
	castVotes := make(map[string]tkv1.CastVoteDetails)
	for _, v := range rr.Votes {
		castVotes[v.Ticket] = v
	}

	// Filter out tickets that have already voted. If a ticket has
	// voted but the signature is invalid, resubmit the vote. This
	// could be caused by bad data on the server or if the server is
	// lying to the client.
	eligible := make([]*pb.CommittedTicketsResponse_TicketAddress, 0,
		len(ctres.TicketAddresses))
	for _, t := range ctres.TicketAddresses {
		h, err := chainhash.NewHash(t.Ticket)
		if err != nil {
			return nil, err
		}

		// Filter out tickets tracked by imported xpub accounts.
		r, err := p.wallet.GetTransaction(context.TODO(), &pb.GetTransactionRequest{
			TransactionHash: h[:],
		})
		if err != nil {
			log.Error(err)
			continue
		}
		tx := new(wire.MsgTx)
		err = tx.Deserialize(bytes.NewReader(r.Transaction.Transaction))
		if err != nil {
			log.Error(err)
			continue
		}
		addr, err := stake.AddrFromSStxPkScrCommitment(tx.TxOut[1].PkScript, activeNetParams.Params)
		if err != nil {
			log.Error(err)
			continue
		}
		vr, err := p.wallet.ValidateAddress(context.TODO(), &pb.ValidateAddressRequest{
			Address: addr.String(),
		})
		if err != nil {
			log.Error(err)
			continue
		}
		if vr.AccountNumber >= 1<<31-1 { // imported xpub account
			// do not append to filtered.
			continue
		}

		_, ok := castVotes[h.String()]
		if !ok {
			eligible = append(eligible, t)
		}
	}

	return eligible, nil
}

func (p *piv) _inventory(i tkv1.Inventory) (*tkv1.InventoryReply, error) {
	responseBody, err := p.makeRequest(http.MethodPost,
		tkv1.APIRoute, tkv1.RouteInventory, i)
	if err != nil {
		return nil, err
	}

	var ar tkv1.InventoryReply
	err = json.Unmarshal(responseBody, &ar)
	if err != nil {
		return nil, fmt.Errorf("Could not unmarshal InventoryReply: %v",
			err)
	}

	return &ar, nil
}

// voteDetails sends a ticketvote API Details request, then verifies and
// returns the reply.
func (p *piv) voteDetails(token, serverPubKey string) (*tkv1.DetailsReply, error) {
	d := tkv1.Details{
		Token: token,
	}
	responseBody, err := p.makeRequest(http.MethodPost,
		tkv1.APIRoute, tkv1.RouteDetails, d)
	if err != nil {
		return nil, err
	}

	var dr tkv1.DetailsReply
	err = json.Unmarshal(responseBody, &dr)
	if err != nil {
		return nil, fmt.Errorf("Could not unmarshal DetailsReply: %v",
			err)
	}

	// Verify VoteDetails.
	err = client.VoteDetailsVerify(*dr.Vote, serverPubKey)
	if err != nil {
		return nil, err
	}

	return &dr, nil
}

func (p *piv) voteResults(token, serverPubKey string) (*tkv1.ResultsReply, error) {
	r := tkv1.Results{
		Token: token,
	}
	responseBody, err := p.makeRequest(http.MethodPost,
		tkv1.APIRoute, tkv1.RouteResults, r)
	if err != nil {
		return nil, err
	}

	var rr tkv1.ResultsReply
	err = json.Unmarshal(responseBody, &rr)
	if err != nil {
		return nil, fmt.Errorf("Could not unmarshal ResultsReply: %v", err)
	}

	// Verify CastVoteDetails.
	for _, cvd := range rr.Votes {
		err = client.CastVoteDetailsVerify(cvd, serverPubKey)
		if err != nil {
			return nil, err
		}
	}

	return &rr, nil
}

<<<<<<< HEAD
// records sends a records API Records request and returns the reply.
func (c *ctx) records(tokens []string, serverPubKey string) (*rcv1.RecordsReply, error) {
	// Prepare request
	reqs := make([]rcv1.RecordRequest, 0, len(tokens))
	for _, t := range tokens {
		reqs = append(reqs, rcv1.RecordRequest{
			Token: t,
			Filenames: []string{
				piv1.FileNameProposalMetadata,
			},
		})
	}

	// Send request
	responseBody, err := c.makeRequest(http.MethodPost, rcv1.APIRoute,
		rcv1.RouteRecords, rcv1.Records{
			Requests: reqs,
		})
	if err != nil {
		return nil, err
	}

	var rsr rcv1.RecordsReply
	err = json.Unmarshal(responseBody, &rsr)
	if err != nil {
		return nil, fmt.Errorf("Could not unmarshal RecordsReply: %v",
			err)
	}

	return &rsr, nil
}

func (c *ctx) inventory() error {
=======
func (p *piv) inventory() error {
>>>>>>> 7c4fba1f
	// Get server public key to verify replies.
	version, err := p.getVersion()
	if err != nil {
		return err
	}
	serverPubKey := version.PubKey
	// Inventory route is paginated, therefore we keep fetching
	// until we receive a patch with number of records smaller than the
	// ticketvote's declared page size.
	page := uint32(1)
	var tokens []string
	for {
		ir, err := p._inventory(tkv1.Inventory{
			Page:   page,
			Status: tkv1.VoteStatusStarted,
		})
		if err != nil {
			return err
		}
		pageTokens := ir.Vetted[tkv1.VoteStatuses[tkv1.VoteStatusStarted]]
		tokens = append(tokens, pageTokens...)
		if uint32(len(pageTokens)) < tkv1.InventoryPageSize {
			break
		}
		page++
	}

	// Print empty message in case no active votes found.
	if len(tokens) == 0 {
		fmt.Printf("No active votes found.\n")
		return nil
	}

	// Retrieve the proposals metadata and store proposal names in a
	// map[token] => name.
	names := make(map[string]string, len(tokens))
	remainingTokens := tokens
	// As the records API Records route is paged, we need to fetch the proposals
	// metadata page by page.
	for len(remainingTokens) != 0 {
		var page []string
		if len(remainingTokens) > rcv1.RecordsPageSize {
			// If the number of remaining tokens to fetch exceeds the page size, we
			// get the next page and keep the rest for the next iteration.
			page = remainingTokens[:rcv1.RecordsPageSize]
			remainingTokens = remainingTokens[rcv1.RecordsPageSize:]
		} else {
			// If the number of remaining tokens to fetch is equal or smaller than
			// the page size then that's the last page.
			page = remainingTokens
			remainingTokens = []string{}
		}

		// Fetch page of records
		reply, err := c.records(page, serverPubKey)
		if err != nil {
			return err
		}

		// Get proposal metadata and store proposal name in map.
		for token, record := range reply.Records {
			md, err := client.ProposalMetadataDecode(record.Files)
			if err != nil {
				return nil
			}
			names[token] = md.Name
		}
	}

	for _, t := range tokens {
		// Get vote details.
		dr, err := p.voteDetails(t, serverPubKey)
		if err != nil {
			return err
		}

		// Ensure eligibility
		tix, err := convertTicketHashes(dr.Vote.EligibleTickets)
		if err != nil {
			fmt.Printf("Ticket pool corrupt: %v %v\n",
				dr.Vote.Params.Token, err)
			continue
		}
		ctres, err := p.wallet.CommittedTickets(p.ctx,
			&pb.CommittedTicketsRequest{
				Tickets: tix,
			})
		if err != nil {
			fmt.Printf("Ticket pool verification: %v %v\n",
				dr.Vote.Params.Token, err)
			continue
		}

		// Bail if there are no eligible tickets
		if len(ctres.TicketAddresses) == 0 {
			fmt.Printf("No eligible tickets: %v\n", dr.Vote.Params.Token)
		}

		// voteResults provides a list of the votes that have already been cast.
		// Use these to filter out the tickets that have already voted.
		rr, err := p.voteResults(dr.Vote.Params.Token, serverPubKey)
		if err != nil {
			fmt.Printf("Failed to obtain vote results for %v: %v\n",
				dr.Vote.Params.Token, err)
			continue
		}

		// Filter out tickets that have already voted or are otherwise
		// ineligible for the wallet to sign.  Note that tickets that have
		// already voted, but have an invalid signature are included so they
		// may be resubmitted.
		eligible, err := p.eligibleVotes(rr, ctres)
		if err != nil {
			fmt.Printf("Eligible vote filtering error: %v %v\n",
				dr.Vote.Params, err)
			continue
		}

		// Display vote bits
		fmt.Printf("Vote: %v\n", dr.Vote.Params.Token)
		fmt.Printf("  Proposal        : %v\n", names[t])
		fmt.Printf("  Start block     : %v\n", dr.Vote.StartBlockHeight)
		fmt.Printf("  End block       : %v\n", dr.Vote.EndBlockHeight)
		fmt.Printf("  Mask            : %v\n", dr.Vote.Params.Mask)
		fmt.Printf("  Eligible tickets: %v\n", len(ctres.TicketAddresses))
		fmt.Printf("  Eligible votes  : %v\n", len(eligible))
		for _, vo := range dr.Vote.Params.Options {
			fmt.Printf("  Vote Option:\n")
			fmt.Printf("    Id                   : %v\n", vo.ID)
			fmt.Printf("    Description          : %v\n",
				vo.Description)
			fmt.Printf("    Bit                  : %v\n", vo.Bit)
			fmt.Printf("    To choose this option: "+
				"politeiavoter vote %v %v\n", dr.Vote.Params.Token,
				vo.ID)
		}
	}

	return nil
}

type ErrRetry struct {
	At   string      `json:"at"`   // where in the code
	Body []byte      `json:"body"` // http body if we have one
	Code int         `json:"code"` // http code
	Err  interface{} `json:"err"`  // underlying error
}

func (e ErrRetry) Error() string {
	return fmt.Sprintf("retry error: %v (%v) %v", e.Code, e.At, e.Err)
}

// sendVoteFail isa test function that will fail a Ballot call with a retryable
// error.
func (p *piv) sendVoteFail(ballot *tkv1.CastBallot) (*tkv1.CastVoteReply, error) {
	return nil, ErrRetry{
		At: "sendVoteFail",
	}
}

func (p *piv) sendVote(ballot *tkv1.CastBallot) (*tkv1.CastVoteReply, error) {
	if len(ballot.Votes) != 1 {
		return nil, fmt.Errorf("sendVote: only one vote allowed")
	}

	responseBody, err := p.makeRequest(http.MethodPost,
		tkv1.APIRoute, tkv1.RouteCastBallot, ballot)
	if err != nil {
		return nil, err
	}

	var vr tkv1.CastBallotReply
	err = json.Unmarshal(responseBody, &vr)
	if err != nil {
		return nil, fmt.Errorf("Could not unmarshal "+
			"CastVoteReply: %v", err)
	}
	if len(vr.Receipts) != 1 {
		// Should be impossible
		return nil, fmt.Errorf("sendVote: invalid receipt count %v",
			len(vr.Receipts))
	}

	return &vr.Receipts[0], nil
}

// dumpComplete dumps the completed votes in this run.
func (p *piv) dumpComplete() {
	p.RLock()
	defer p.RUnlock()

	fmt.Printf("Completed votes (%v):\n", len(p.ballotResults))
	for _, v := range p.ballotResults {
		fmt.Printf("  %v %v\n", v.Ticket, v.ErrorCode)
	}
}

func (p *piv) dumpQueue() {
	p.RLock()
	defer p.RUnlock()

	panic("dumpQueue")
}

// dumpTogo dumps the votes that have not been casrt yet.
func (p *piv) dumpTogo() {
	p.RLock()
	defer p.RUnlock()

	panic("dumpTogo")
}

func (p *piv) _vote(token, voteID string) error {
	passphrase, err := p.walletPassphrase()
	if err != nil {
		return err
	}
	// This assumes the account is an HD account.
	_, err = p.wallet.GetAccountExtendedPrivKey(p.ctx,
		&pb.GetAccountExtendedPrivKeyRequest{
			AccountNumber: 0, // TODO: make a config flag
			Passphrase:    passphrase,
		})
	if err != nil {
		return err
	}

	seed, err := generateSeed()
	if err != nil {
		return err
	}

	// Verify vote is still active
	sr, err := p._summary(token)
	if err != nil {
		return err
	}
	vs, ok := sr.Summaries[token]
	if !ok {
		return fmt.Errorf("proposal does not exist: %v", token)
	}
	if vs.Status != tkv1.VoteStatusStarted {
		return fmt.Errorf("proposal vote is not active: %v", vs.Status)
	}
	bestBlock := vs.BestBlock

	// Get server public key by calling version request.
	v, err := p.getVersion()
	if err != nil {
		return err
	}

	// Get vote details.
	dr, err := p.voteDetails(token, v.PubKey)
	if err != nil {
		return err
	}

	// Validate voteId
	var (
		voteBit string
		found   bool
	)
	for _, vv := range dr.Vote.Params.Options {
		if vv.ID == voteID {
			found = true
			voteBit = strconv.FormatUint(vv.Bit, 16)
			break
		}
	}
	if !found {
		return fmt.Errorf("vote id not found: %v", voteID)
	}

	// Find eligble tickets
	tix, err := convertTicketHashes(dr.Vote.EligibleTickets)
	if err != nil {
		return fmt.Errorf("ticket pool corrupt: %v %v",
			token, err)
	}
	ctres, err := p.wallet.CommittedTickets(p.ctx,
		&pb.CommittedTicketsRequest{
			Tickets: tix,
		})
	if err != nil {
		return fmt.Errorf("ticket pool verification: %v %v",
			token, err)
	}
	if len(ctres.TicketAddresses) == 0 {
		return fmt.Errorf("no eligible tickets found")
	}

	// voteResults a list of the votes that have already been cast. We use these
	// to filter out the tickets that have already voted.
	rr, err := p.voteResults(token, v.PubKey)
	if err != nil {
		return err
	}

	// Filter out tickets that have already voted or are otherwise ineligible
	// for the wallet to sign.  Note that tickets that have already voted, but
	// have an invalid signature are included so they may be resubmitted.
	eligible, err := p.eligibleVotes(rr, ctres)
	if err != nil {
		return err
	}

	eligibleLen := len(eligible)
	if eligibleLen == 0 {
		return fmt.Errorf("no eligible tickets found")
	}
	r := rand.New(rand.NewSource(seed))
	// Fisher-Yates shuffle the ticket addresses.
	for i := 0; i < eligibleLen; i++ {
		// Pick a number between current index and the end.
		j := r.Intn(eligibleLen-i) + i
		eligible[i], eligible[j] = eligible[j], eligible[i]
	}
	ctres.TicketAddresses = eligible

	// Sign all tickets
	sm := &pb.SignMessagesRequest{
		Passphrase: passphrase,
		Messages: make([]*pb.SignMessagesRequest_Message, 0,
			len(ctres.TicketAddresses)),
	}
	for _, v := range ctres.TicketAddresses {
		h, err := chainhash.NewHash(v.Ticket)
		if err != nil {
			return err
		}
		msg := token + h.String() + voteBit
		sm.Messages = append(sm.Messages, &pb.SignMessagesRequest_Message{
			Address: v.Address,
			Message: msg,
		})
	}
	smr, err := p.wallet.SignMessages(p.ctx, sm)
	if err != nil {
		return err
	}

	// Make sure all signatures worked
	for k, v := range smr.Replies {
		if v.Error == "" {
			continue
		}
		return fmt.Errorf("signature failed index %v: %v", k, v.Error)
	}

	if p.cfg.Trickle {
		go p.statsHandler()

		// Calculate vote duration if not set
		if p.cfg.voteDuration.Seconds() == 0 {
			blocksLeft := int64(vs.EndBlockHeight) - int64(bestBlock)
			if blocksLeft < int64(p.cfg.HoursPrior*p.cfg.blocksPerHour) {
				return fmt.Errorf("less than twelve hours " +
					"left to vote, please set " +
					"--voteduration manually")
			}
			p.cfg.voteDuration = activeNetParams.TargetTimePerBlock *
				(time.Duration(blocksLeft) -
					time.Duration(p.cfg.HoursPrior*p.cfg.blocksPerHour))
		}

		return p.alarmTrickler(token, voteBit, ctres, smr)
	}

	// Vote everything at once.

	// Note that ctres, sm and smr use the same index.
	cv := tkv1.CastBallot{
		Votes: make([]tkv1.CastVote, 0, len(ctres.TicketAddresses)),
	}
	p.ballotResults = make([]tkv1.CastVoteReply, 0, len(ctres.TicketAddresses))
	for k, v := range ctres.TicketAddresses {
		h, err := chainhash.NewHash(v.Ticket)
		if err != nil {
			return err
		}
		signature := hex.EncodeToString(smr.Replies[k].Signature)
		cv.Votes = append(cv.Votes, tkv1.CastVote{
			Token:     token,
			Ticket:    h.String(),
			VoteBit:   voteBit,
			Signature: signature,
		})
	}

	// Vote on the supplied proposal
	responseBody, err := p.makeRequest(http.MethodPost,
		tkv1.APIRoute, tkv1.RouteCastBallot, &cv)
	if err != nil {
		return err
	}

	var br tkv1.CastBallotReply
	err = json.Unmarshal(responseBody, &br)
	if err != nil {
		return fmt.Errorf("Could not unmarshal CastVoteReply: %v",
			err)
	}
	p.ballotResults = br.Receipts

	return nil
}

func (p *piv) vote(args []string) error {
	if len(args) != 2 {
		return fmt.Errorf("vote: not enough arguments %v", args)
	}

	err := p._vote(args[0], args[1])
	// we return err after printing details

	// Verify vote replies
	failedReceipts := make([]tkv1.CastVoteReply, 0,
		len(p.ballotResults))
	for _, v := range p.ballotResults {
		if v.ErrorContext != "" {
			failedReceipts = append(failedReceipts, v)
			continue
		}
	}
	fmt.Printf("Votes succeeded: %v\n", len(p.ballotResults)-
		len(failedReceipts))
	fmt.Printf("Votes failed   : %v\n", len(failedReceipts))
	notCast := cap(p.ballotResults) - len(p.ballotResults)
	if notCast > 0 {
		fmt.Printf("Votes not cast : %v\n", notCast)
	}
	for _, v := range failedReceipts {
		fmt.Printf("Failed vote    : %v %v\n",
			v.Ticket, v.ErrorContext)
	}

	return err
}

func (p *piv) _summary(token string) (*tkv1.SummariesReply, error) {
	responseBody, err := p.makeRequest(http.MethodPost,
		tkv1.APIRoute, tkv1.RouteSummaries,
		tkv1.Summaries{Tokens: []string{token}})
	if err != nil {
		return nil, err
	}

	var sr tkv1.SummariesReply
	err = json.Unmarshal(responseBody, &sr)
	if err != nil {
		return nil, fmt.Errorf("Could not unmarshal SummariesReply: %v", err)
	}

	return &sr, nil
}

func (p *piv) tally(args []string) error {
	if len(args) != 1 {
		return fmt.Errorf("tally: not enough arguments %v", args)
	}

	// Get server public key by calling version.
	v, err := p.getVersion()
	if err != nil {
		return err
	}

	token := args[0]
	t, err := p.voteResults(token, v.PubKey)
	if err != nil {
		return err
	}

	// tally votes
	count := make(map[uint64]uint)
	var total uint
	for _, v := range t.Votes {
		bits, err := strconv.ParseUint(v.VoteBit, 10, 64)
		if err != nil {
			return err
		}
		count[bits]++
		total++
	}

	if total == 0 {
		return fmt.Errorf("no votes recorded")
	}

	// Get vote details to dump vote options.
	dr, err := p.voteDetails(token, v.PubKey)
	if err != nil {
		return err
	}

	// Dump
	for _, vo := range dr.Vote.Params.Options {
		fmt.Printf("Vote Option:\n")
		fmt.Printf("  Id                   : %v\n", vo.ID)
		fmt.Printf("  Description          : %v\n",
			vo.Description)
		fmt.Printf("  Bit                  : %v\n", vo.Bit)
		vr := count[vo.Bit]
		fmt.Printf("  Votes received       : %v\n", vr)
		if total == 0 {
			continue
		}
		fmt.Printf("  Percentage           : %v%%\n",
			(float64(vr))/float64(total)*100)
	}

	return nil
}

type failedTuple struct {
	Time  JSONTime
	Votes tkv1.CastBallot `json:"votes"`
	Error ErrRetry
}

func decodeFailed(filename string, failed map[string][]failedTuple) error {
	f, err := os.Open(filename)
	if err != nil {
		return err
	}
	defer f.Close()
	d := json.NewDecoder(f)

	var (
		ft     *failedTuple
		ticket string
	)
	state := 0
	for {
		switch state {
		case 0:
			ft = &failedTuple{}
			err = d.Decode(&ft.Time)
			if err != nil {
				// Only expect EOF in state 0
				if err == io.EOF {
					goto exit
				}
				return fmt.Errorf("decode time (%v): %v",
					d.InputOffset(), err)
			}
			state = 1

		case 1:
			err = d.Decode(&ft.Votes)
			if err != nil {
				return fmt.Errorf("decode cast votes (%v): %v",
					d.InputOffset(), err)
			}

			// Save ticket
			if len(ft.Votes.Votes) != 1 {
				// Should not happen
				return fmt.Errorf("decode invalid length %v",
					len(ft.Votes.Votes))
			}
			ticket = ft.Votes.Votes[0].Ticket

			state = 2

		case 2:
			err = d.Decode(&ft.Error)
			if err != nil {
				return fmt.Errorf("decode error retry (%v): %v",
					d.InputOffset(), err)
			}

			// Add to map
			if ticket == "" {
				return fmt.Errorf("decode no ticket found")
			}
			//fmt.Printf("failed ticket %v\n", ticket)
			failed[ticket] = append(failed[ticket], *ft)

			// Reset statemachine
			ft = &failedTuple{}
			ticket = ""
			state = 0
		}
	}

exit:
	return nil
}

type successTuple struct {
	Time   JSONTime
	Result tkv1.CastVoteReply
}

func decodeSuccess(filename string, success map[string][]successTuple) error {
	f, err := os.Open(filename)
	if err != nil {
		return err
	}
	defer f.Close()
	d := json.NewDecoder(f)

	var st *successTuple
	state := 0
	for {
		switch state {
		case 0:
			st = &successTuple{}
			err = d.Decode(&st.Time)
			if err != nil {
				// Only expect EOF in state 0
				if err == io.EOF {
					goto exit
				}
				return fmt.Errorf("decode time (%v): %v",
					d.InputOffset(), err)
			}
			state = 1

		case 1:
			err = d.Decode(&st.Result)
			if err != nil {
				return fmt.Errorf("decode cast votes (%v): %v",
					d.InputOffset(), err)
			}

			// Add to map
			ticket := st.Result.Ticket
			if ticket == "" {
				return fmt.Errorf("decode no ticket found")
			}

			//fmt.Printf("success ticket %v\n", ticket)
			success[ticket] = append(success[ticket], *st)

			// Reset statemachine
			st = &successTuple{}
			state = 0
		}
	}

exit:
	return nil
}

type workTuple struct {
	Time  JSONTime
	Votes []voteAlarm
}

func decodeWork(filename string, work map[string][]workTuple) error {
	f, err := os.Open(filename)
	if err != nil {
		return err
	}
	defer f.Close()
	d := json.NewDecoder(f)

	var (
		wt *workTuple
		t  string
	)
	state := 0
	for {
		switch state {
		case 0:
			wt = &workTuple{}
			err = d.Decode(&wt.Time)
			if err != nil {
				// Only expect EOF in state 0
				if err == io.EOF {
					goto exit
				}
				return fmt.Errorf("decode time (%v): %v",
					d.InputOffset(), err)
			}
			t = wt.Time.Time
			state = 1

		case 1:
			err = d.Decode(&wt.Votes)
			if err != nil {
				return fmt.Errorf("decode votes (%v): %v",
					d.InputOffset(), err)
			}

			// Add to map
			if t == "" {
				return fmt.Errorf("decode no time found")
			}

			work[t] = append(work[t], *wt)

			// Reset statemachine
			wt = &workTuple{}
			t = ""
			state = 0
		}
	}

exit:
	return nil
}

func (p *piv) verifyVote(vote string) error {
	// Vote directory
	dir := filepath.Join(p.cfg.voteDir, vote)

	// See if vote is ongoing
	vsr, err := p._summary(vote)
	if err != nil {
		return fmt.Errorf("could not obtain proposal status: %v",
			err)
	}
	vs, ok := vsr.Summaries[vote]
	if !ok {
		return fmt.Errorf("proposal does not exist: %v", vote)
	}
	if vs.Status != tkv1.VoteStatusFinished &&
		vs.Status != tkv1.VoteStatusRejected &&
		vs.Status != tkv1.VoteStatusApproved {
		return fmt.Errorf("proposal vote not finished: %v",
			tkv1.VoteStatuses[vs.Status])
	}

	// Get server public key.
	v, err := p.getVersion()
	if err != nil {
		return err
	}

	// Get and cache vote results.
	voteResultsFilename := filepath.Join(dir, ".voteresults")
	if !util.FileExists(voteResultsFilename) {
		rr, err := p.voteResults(vote, v.PubKey)
		if err != nil {
			return fmt.Errorf("failed to obtain vote results "+
				"for %v: %v\n", vote, err)
		}
		f, err := os.Create(voteResultsFilename)
		if err != nil {
			return fmt.Errorf("create cache: %v", err)
		}
		e := json.NewEncoder(f)
		err = e.Encode(rr)
		if err != nil {
			f.Close()
			_ = os.Remove(voteResultsFilename)
			return fmt.Errorf("encode cache: %v", err)
		}
		f.Close()
	}

	// Open cached vote results.
	f, err := os.Open(voteResultsFilename)
	if err != nil {
		return fmt.Errorf("open cache: %v", err)
	}
	d := json.NewDecoder(f)
	var rr tkv1.ResultsReply
	err = d.Decode(&rr)
	if err != nil {
		f.Close()
		return fmt.Errorf("decode cache: %v", err)
	}
	f.Close()

	// Get vote details.
	dr, err := p.voteDetails(vote, v.PubKey)
	if err != nil {
		return fmt.Errorf("failed to obtain vote details "+
			"for %v: %v\n", vote, err)
	}

	// Index vote results for more vroom vroom
	eligible := make(map[string]string,
		len(dr.Vote.EligibleTickets))
	for _, v := range dr.Vote.EligibleTickets {
		eligible[v] = "" // XXX
	}
	cast := make(map[string]string, len(rr.Votes))
	for _, v := range rr.Votes {
		cast[v.Ticket] = "" // XXX
	}

	// Create local work caches
	fa, err := ioutil.ReadDir(dir)
	if err != nil {
		return err
	}

	failed := make(map[string][]failedTuple, 128)   // [ticket]result
	success := make(map[string][]successTuple, 128) // [ticket]result
	work := make(map[string][]workTuple, 128)       // [time]work

	fmt.Printf("== Checking vote %v\n", vote)
	for k := range fa {
		name := fa[k].Name()

		filename := filepath.Join(dir, name)
		switch {
		case strings.HasPrefix(name, failedJournal):
			err = decodeFailed(filename, failed)
			if err != nil {
				fmt.Printf("decodeFailed %v: %v\n", filename,
					err)
			}

		case strings.HasPrefix(name, successJournal):
			err = decodeSuccess(filename, success)
			if err != nil {
				fmt.Printf("decodeSuccess %v: %v\n", filename,
					err)
			}

		case strings.HasPrefix(name, workJournal):
			err = decodeWork(filename, work)
			if err != nil {
				fmt.Printf("decodeWork %v: %v\n", filename,
					err)
			}

		case name == ".voteresults":
			// Cache file, skip

		default:
			fmt.Printf("unknown journal: %v\n", name)
		}
	}

	// Count vote statistics
	type voteStat struct {
		ticket  string
		retries int
		failed  int
		success int
	}

	verbose := false
	failedVotes := make(map[string]voteStat)
	tickets := make(map[string]string, 128) // [time]
	for k := range work {
		wts := work[k]

		for kk := range wts {
			wt := wts[kk]

			for kkk := range wt.Votes {
				vi := wt.Votes[kkk]

				if kkk == 0 && verbose {
					fmt.Printf("Vote %v started: %v\n",
						vi.Vote.Token, wt.Time.Time)
				}

				ticket := vi.Vote.Ticket
				tickets[ticket] = "" // XXX
				vs := voteStat{
					ticket: ticket,
				}
				if f, ok := failed[ticket]; ok {
					vs.retries = len(f)
				}
				if s, ok := success[ticket]; ok {
					vs.success = len(s)
					if len(s) != 1 {
						fmt.Printf("multiple success:"+
							" %v %v\n", len(s),
							ticket)
					}
				} else {
					vs.failed = 1
					failedVotes[ticket] = vs
				}

				if verbose {
					fmt.Printf("  ticket: %v retries %v "+
						"success %v failed %v\n",
						vs.ticket, vs.retries,
						vs.success, vs.failed)
				}
			}
		}
	}

	noVote := 0
	failedVote := 0
	completedNotRecorded := 0
	for _, v := range failedVotes {
		reason := "Error"
		if v.retries == 0 {
			if _, ok := cast[v.ticket]; ok {
				completedNotRecorded++
				continue
			}
			reason = "Not attempted"
			noVote++
		}
		if v.failed != 0 {
			fmt.Printf("  FAILED: %v - %v\n", v.ticket, reason)
			failedVote++
			continue
		}
	}
	if noVote != 0 {
		fmt.Printf("  votes that were not attempted: %v\n", noVote)
	}
	if failedVote != 0 {
		fmt.Printf("  votes that failed: %v\n", failedVote)
	}
	if completedNotRecorded != 0 {
		fmt.Printf("  votes that completed but were not recorded: %v\n",
			completedNotRecorded)
	}

	// Cross check results
	eligibleNotFound := 0
	for ticket := range tickets {
		// Did politea see ticket
		if _, ok := eligible[ticket]; !ok {
			fmt.Printf("work ticket not eligble: %v\n", ticket)
			eligibleNotFound++
		}

		// Did politea complete vote
		_, successFound := success[ticket]
		_, failedFound := failedVotes[ticket]
		switch {
		case successFound && failedFound:
			fmt.Printf("  pi vote succeeded and failed, " +
				"impossible condition\n")
		case !successFound && failedFound:
			if _, ok := cast[ticket]; !ok {
				fmt.Printf("  pi vote failed: %v\n", ticket)
			}
		case successFound && !failedFound:
			// Vote succeeded on the first try
		case !successFound && !failedFound:
			fmt.Printf("  pi vote not seen: %v\n", ticket)
		}
	}

	if eligibleNotFound != 0 {
		fmt.Printf("  ineligible tickets: %v\n", eligibleNotFound)
	}

	// Print overall status
	fmt.Printf("  Total votes       : %v\n", len(tickets))
	fmt.Printf("  Successful votes  : %v\n", len(success)+
		completedNotRecorded)
	fmt.Printf("  Unsuccessful votes: %v\n", failedVote)
	if failedVote != 0 {
		fmt.Printf("== Failed votes on proposal %v\n", vote)
	} else {
		fmt.Printf("== NO failed votes on proposal %v\n", vote)
	}

	return nil
}

func (p *piv) verify(args []string) error {
	// Override 0 to list all possible votes.
	if len(args) == 0 {
		fa, err := ioutil.ReadDir(p.cfg.voteDir)
		if err != nil {
			return err
		}
		fmt.Printf("Votes:\n")
		for k := range fa {
			_, err := hex.DecodeString(fa[k].Name())
			if err != nil {
				continue
			}
			fmt.Printf("  %v\n", fa[k].Name())
		}
	}

	if len(args) == 1 && args[0] == "ALL" {
		fa, err := ioutil.ReadDir(p.cfg.voteDir)
		if err != nil {
			return err
		}
		for k := range fa {
			_, err := hex.DecodeString(fa[k].Name())
			if err != nil {
				continue
			}

			err = p.verifyVote(fa[k].Name())
			if err != nil {
				fmt.Printf("verifyVote: %v\n", err)
			}
		}

		return nil
	}

	for k := range args {
		_, err := hex.DecodeString(args[k])
		if err != nil {
			fmt.Printf("invalid vote: %v\n", args[k])
			continue
		}

		err = p.verifyVote(args[k])
		if err != nil {
			fmt.Printf("verifyVote: %v\n", err)
		}
	}

	return nil
}

func _main() error {
	cfg, args, err := loadConfig()
	if err != nil {
		return err
	}
	if len(args) == 0 {
		usage()
		return fmt.Errorf("must provide action")
	}
	action := args[0]

	// Get a context that will be canceled when a shutdown signal has been
	// triggered either from an OS signal such as SIGINT (Ctrl+C) or from
	// another subsystem such as the RPC server.
	shutdownCtx := shutdownListener()

	// Contact WWW
	c, err := firstContact(shutdownCtx, cfg)
	if err != nil {
		return err
	}
	// Close GRPC
	defer c.conn.Close()

	// Get block height to validate GRPC creds
	ar, err := c.wallet.Accounts(c.ctx, &pb.AccountsRequest{})
	if err != nil {
		return err
	}
	log.Debugf("Current wallet height: %v", ar.CurrentBlockHeight)

	// Scan through command line arguments.

	switch action {
	case "inventory":
		err = c.inventory()
	case "tally":
		err = c.tally(args[1:])
	case "vote":
		err = c.vote(args[1:])
	case "verify":
		err = c.verify(args[1:])
	default:
		err = fmt.Errorf("invalid action: %v", action)
	}

	return err
}

func main() {
	err := _main()
	if err != nil {
		// Print the error to stderr if the logs have not been
		// setup yet.
		if logRotator == nil {
			fmt.Fprintf(os.Stderr, "%v\n", err)
		} else {
			log.Error(err)
		}
		os.Exit(1)
	}
}<|MERGE_RESOLUTION|>--- conflicted
+++ resolved
@@ -592,9 +592,8 @@
 	return &rr, nil
 }
 
-<<<<<<< HEAD
 // records sends a records API Records request and returns the reply.
-func (c *ctx) records(tokens []string, serverPubKey string) (*rcv1.RecordsReply, error) {
+func (p *piv) records(tokens []string, serverPubKey string) (*rcv1.RecordsReply, error) {
 	// Prepare request
 	reqs := make([]rcv1.RecordRequest, 0, len(tokens))
 	for _, t := range tokens {
@@ -607,7 +606,7 @@
 	}
 
 	// Send request
-	responseBody, err := c.makeRequest(http.MethodPost, rcv1.APIRoute,
+	responseBody, err := p.makeRequest(http.MethodPost, rcv1.APIRoute,
 		rcv1.RouteRecords, rcv1.Records{
 			Requests: reqs,
 		})
@@ -625,10 +624,7 @@
 	return &rsr, nil
 }
 
-func (c *ctx) inventory() error {
-=======
 func (p *piv) inventory() error {
->>>>>>> 7c4fba1f
 	// Get server public key to verify replies.
 	version, err := p.getVersion()
 	if err != nil {
@@ -683,7 +679,7 @@
 		}
 
 		// Fetch page of records
-		reply, err := c.records(page, serverPubKey)
+		reply, err := p.records(page, serverPubKey)
 		if err != nil {
 			return err
 		}
