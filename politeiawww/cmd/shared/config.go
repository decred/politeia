--- conflicted
+++ resolved
@@ -53,8 +53,8 @@
 	Silent      bool   `long:"silent" description:"Suppress all output"`
 
 	// TODO add docs for this to the piwww README
-	ClientCert string `long:"clientcert" description:"Path to TLS certificate for dcrwallet client authentication"`
-	ClientKey  string `long:"clientkey" description:"Path to TLS dcrwallet client authentication key"`
+	ClientCert string `long:"clientcert" description:"Path to TLS certificate for client authentication"`
+	ClientKey  string `long:"clientkey" description:"Path to TLS client authentication key"`
 
 	DataDir    string // Application data dir
 	Version    string // CLI version
@@ -63,12 +63,6 @@
 	FaucetHost string // Testnet faucet host
 	CSRF       string // CSRF header token
 
-<<<<<<< HEAD
-=======
-	ClientCert string `long:"clientcert" description:"Path to TLS certificate for client authentication"`
-	ClientKey  string `long:"clientkey" description:"Path to TLS client authentication key"`
-
->>>>>>> 08cff810
 	Identity *identity.FullIdentity // User identity
 	Cookies  []*http.Cookie         // User cookies
 }
