--- conflicted
+++ resolved
@@ -12,7 +12,6 @@
 	"fmt"
 	"io/ioutil"
 	"path/filepath"
-	"time"
 
 	"github.com/decred/politeia/politeiad/api/v1/mime"
 	v1 "github.com/decred/politeia/politeiawww/api/www/v1"
@@ -26,14 +25,10 @@
 		Markdown    string   `positional-arg-name:"markdownfile"`    // Proposal MD file
 		Attachments []string `positional-arg-name:"attachmentfiles"` // Proposal attachment files
 	} `positional-args:"true" optional:"true"`
-<<<<<<< HEAD
 	Random bool   `long:"random" optional:"true"` // Generate random proposal data
+	Name   string `long:"name" optional:"true"`
 	RFP    bool   `long:"rfp" optional:"true"`    // Insert a LinkBy timestamp to indicate an RFP
 	LinkTo string `long:"linkto" optional:"true"` // Censorship token of prop to link to
-=======
-	Name   string `long:"name" optional:"true"`
-	Random bool   `long:"random" optional:"true"` // Generate random proposal data
->>>>>>> 05c1d7b3
 }
 
 // Execute executes the new proposal command.
@@ -60,11 +55,7 @@
 		return err
 	}
 
-<<<<<<< HEAD
-	// Create index markdown file
-=======
 	// Prepare proposal index file
->>>>>>> 05c1d7b3
 	var md []byte
 	files := make([]v1.File, 0, v1.PolicyMaxImages+1)
 	if cmd.Random {
@@ -117,31 +108,33 @@
 		files = append(files, f)
 	}
 
-<<<<<<< HEAD
-	// Create proposal data json file if one or more of the proposal
-	// data fields has been specified.
-	var pd v1.ProposalData
-	if cmd.RFP {
-		// Double the minimum LinkBy period to give a buffer
-		t := time.Second * v1.PolicyLinkByMinPeriod * 2
-		pd.LinkBy = time.Now().Add(t).Unix()
-	}
-	if cmd.LinkTo != "" {
-		pd.LinkTo = cmd.LinkTo
-	}
-	b, err := json.Marshal(pd)
-	if err != nil {
-		return err
-	}
-	if len(b) > 2 {
-		// At least one of the fields has been filled in if len(b) > 2.
-		files = append(files, v1.File{
-			Name:    v1.PolicyDataFilename,
-			MIME:    mime.DetectMimeType(b),
-			Digest:  hex.EncodeToString(util.Digest(b)),
-			Payload: base64.StdEncoding.EncodeToString(b),
-		})
-=======
+	/*
+		TODO
+		// Create proposal data json file if one or more of the proposal
+		// data fields has been specified.
+		var pd v1.ProposalData
+		if cmd.RFP {
+			// Double the minimum LinkBy period to give a buffer
+			t := time.Second * v1.PolicyLinkByMinPeriod * 2
+			pd.LinkBy = time.Now().Add(t).Unix()
+		}
+		if cmd.LinkTo != "" {
+			pd.LinkTo = cmd.LinkTo
+		}
+		b, err := json.Marshal(pd)
+		if err != nil {
+			return err
+		}
+		if len(b) > 2 {
+			// At least one of the fields has been filled in if len(b) > 2.
+			files = append(files, v1.File{
+				Name:    v1.PolicyDataFilename,
+				MIME:    mime.DetectMimeType(b),
+				Digest:  hex.EncodeToString(util.Digest(b)),
+				Payload: base64.StdEncoding.EncodeToString(b),
+			})
+	*/
+
 	// Setup metadata
 	if cmd.Name == "" {
 		cmd.Name = "Some proposal title"
@@ -159,7 +152,6 @@
 			Hint:    v1.HintProposalMetadata,
 			Payload: base64.StdEncoding.EncodeToString(pmb),
 		},
->>>>>>> 05c1d7b3
 	}
 
 	// Compute merkle root and sign it
