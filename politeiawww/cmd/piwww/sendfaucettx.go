--- conflicted
+++ resolved
@@ -22,11 +22,7 @@
 }
 
 // Execute executes the send faucet tx command.
-<<<<<<< HEAD
 func (cmd *sendFaucetTxCmd) Execute(args []string) error {
-=======
-func (cmd *SendFaucetTxCmd) Execute(ctx context.Context, args []string) error {
->>>>>>> 8382293d
 	address := cmd.Args.Address
 	atoms := cmd.Args.Amount
 	dcr := float64(atoms) / 1e8
@@ -36,8 +32,8 @@
 			dcr, address)
 	}
 
-	txID, err := util.PayWithTestnetFaucet(ctx, cfg.FaucetHost, address, atoms,
-		cmd.Args.OverrideToken)
+	txID, err := util.PayWithTestnetFaucet(context.Background(),
+		cfg.FaucetHost, address, atoms, cmd.Args.OverrideToken)
 	if err != nil {
 		return err
 	}
