package commands

import (
	"fmt"

	"github.com/decred/politeia/politeiawww/api/v1"
)

// Help message displayed for the command 'politeiawwwcli help getvetted'
var GetVettedCmdHelpMsg = `getvetted 

Fetch all vetted proposals. 

Arguments:
1. before      (string, optional)   Get proposals before this proposal (token)
2. after       (string, optional)   Get proposals after this proposal (token)

Example:
getvetted --after=[token]

Result:
{
  "proposals": [
    {
    "name":          (string)  Suggested short proposal name 
    "state":         (PropStateT)  Current state of proposal
    "status":        (PropStatusT)  Current status of proposal
    "timestamp":     (int64)  Timestamp of last update of proposal
    "userid":        (string)  ID of user who submitted proposal
    "username":      (string)  Username of user who submitted proposal
    "publickey":     (string)  Public key used to sign proposal
    "signature":     (string)  Signature of merkle root
    "files": [
      {
        "name":      (string)  Filename 
        "mime":      (string)  Mime type 
        "digest":    (string)  File digest 
        "payload":   (string)  File payload 
      }
    ],
    "numcomments":   (uint)  Number of comments on the proposal
    "version": 		 (string)  Version of proposal
    "censorshiprecord": {	
      "token":       (string)  Censorship token
      "merkle":      (string)  Merkle root of proposal
      "signature":   (string)  Server side signature of []byte(Merkle+Token)
      }
    }
  ]
}`

type GetVettedCmd struct {
<<<<<<< HEAD
	Before     string             `long:"before" optional:"true" description:"A proposal censorship token; if provided, the page of proposals returned will end right before the proposal whose token is provided."`
	After      string             `long:"after" optional:"true" description:"A proposal censorship token; if provided, the page of proposals returned will end right after the proposal whose token is provided."`
	VoteStatus v1.PropVoteStatusT `long:"votestatus" optional:"true" description:"The vote status of the proposal; if provided, the page of proposals returned will be matching the given proposal vote status."`
	Status     v1.PropStatusT     `long:"status" optional:"true" description:"The status of the proposal; if provided, the page of proposals returned will be matching the given proposal status."`
=======
	Before string `long:"before" description:"A proposal censorship token; if provided, the page of proposals returned will end right before the proposal whose token is provided."`
	After  string `long:"after" description:"A proposal censorship token; if provided, the page of proposals returned will end right after the proposal whose token is provided."`
>>>>>>> 3b7271ed
}

func (cmd *GetVettedCmd) Execute(args []string) error {
	if cmd.Before != "" && cmd.After != "" {
		return fmt.Errorf(ErrorBeforeAndAfter)
	}

	// Get server's public key
	vr, err := c.Version()
	if err != nil {
		return err
	}

	// Get all vetted proposals
	gavr, err := c.GetAllVetted(&v1.GetAllVetted{
		Before:     cmd.Before,
		After:      cmd.After,
		VoteStatus: cmd.VoteStatus,
		Status:     cmd.Status,
	})
	if err != nil {
		return err
	}

	// Verify proposal censorship records
	for _, p := range gavr.Proposals {
		err = VerifyProposal(p, vr.PubKey)
		if err != nil {
			return fmt.Errorf("unable to verify proposal %v: %v",
				p.CensorshipRecord.Token, err)
		}
	}

	// Print vetted proposals
	return Print(gavr, cfg.Verbose, cfg.RawJSON)
}<|MERGE_RESOLUTION|>--- conflicted
+++ resolved
@@ -50,15 +50,10 @@
 }`
 
 type GetVettedCmd struct {
-<<<<<<< HEAD
 	Before     string             `long:"before" optional:"true" description:"A proposal censorship token; if provided, the page of proposals returned will end right before the proposal whose token is provided."`
 	After      string             `long:"after" optional:"true" description:"A proposal censorship token; if provided, the page of proposals returned will end right after the proposal whose token is provided."`
 	VoteStatus v1.PropVoteStatusT `long:"votestatus" optional:"true" description:"The vote status of the proposal; if provided, the page of proposals returned will be matching the given proposal vote status."`
 	Status     v1.PropStatusT     `long:"status" optional:"true" description:"The status of the proposal; if provided, the page of proposals returned will be matching the given proposal status."`
-=======
-	Before string `long:"before" description:"A proposal censorship token; if provided, the page of proposals returned will end right before the proposal whose token is provided."`
-	After  string `long:"after" description:"A proposal censorship token; if provided, the page of proposals returned will end right after the proposal whose token is provided."`
->>>>>>> 3b7271ed
 }
 
 func (cmd *GetVettedCmd) Execute(args []string) error {
