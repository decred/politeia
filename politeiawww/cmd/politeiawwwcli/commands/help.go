--- conflicted
+++ resolved
@@ -110,6 +110,8 @@
 		fmt.Printf("%s\n", resendVerificationHelpMsg)
 	case "batchproposals":
 		fmt.Printf("%s\n", batchProposalsHelpMsg)
+	case "batchvotesummary":
+		fmt.Printf("%s\n", batchVoteSummaryHelpMsg)
 
 		// CMS commands
 	case "newinvoice":
@@ -122,19 +124,12 @@
 		fmt.Printf("%s\n", setInvoiceStatusHelpMsg)
 	case "invoicecomments":
 		fmt.Printf("%s\n", invoiceCommentsHelpMsg)
-<<<<<<< HEAD
-	case "batchproposals":
-		fmt.Printf("%s\n", batchProposalsHelpMsg)
-	case "batchvotesummary":
-		fmt.Printf("%s\n", batchVoteSummaryHelpMsg)
-=======
 	case "admininvoices":
 		fmt.Printf("%s\n", adminInvoicesHelpMsg)
 	case "userinvoices":
 		fmt.Printf("%s\n", userInvoicesHelpMsg)
 	case "invoiceexchangerate":
 		fmt.Printf("%s\n", invoiceExchangeRateHelpMsg)
->>>>>>> 5a520d78
 
 	default:
 		fmt.Printf("invalid command: use 'politeiawwwcli -h' " +
