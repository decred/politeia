// Copyright (c) 2019-2020 The Decred developers
// Use of this source code is governed by an ISC
// license that can be found in the LICENSE file.

package main

import (
	"bytes"
	"context"
	"encoding/base64"
	"encoding/hex"
	"encoding/json"
	"errors"
	"fmt"
	"net/http"
	"regexp"
	"sort"
	"strconv"
	"strings"
	"time"

	"github.com/decred/dcrd/dcrutil/v3"
	"github.com/decred/politeia/decredplugin"
	"github.com/decred/politeia/mdstream"
	pd "github.com/decred/politeia/politeiad/api/v1"
	"github.com/decred/politeia/politeiad/api/v1/identity"
	cms "github.com/decred/politeia/politeiawww/api/cms/v1"
	www "github.com/decred/politeia/politeiawww/api/www/v1"
	"github.com/decred/politeia/politeiawww/cmsdatabase"
	database "github.com/decred/politeia/politeiawww/cmsdatabase"
	"github.com/decred/politeia/politeiawww/user"
	wwwutil "github.com/decred/politeia/politeiawww/util"
	"github.com/decred/politeia/util"
)

const (
	// invoiceFile contains the file name of the invoice file
	invoiceFile = "invoice.json"

	// Sanity check for Contractor Rates
	minRate = 500   // 5 USD (in cents)
	maxRate = 50000 // 500 USD (in cents)

	domainInvoiceLimit = time.Minute * 60 * 24 * 180 // 180 days in minutes
)

var (
	// This covers the possible valid status transitions for any invoices.  If
	// a current invoice's status does not fall into these 3 categories, then
	// an admin will not be able to update their status.  For example,
	// paid or approved invoices cannot have their status changed.
	validStatusTransitions = map[cms.InvoiceStatusT][]cms.InvoiceStatusT{
		// New invoices may only be updated to approved, rejected or disputed.
		cms.InvoiceStatusNew: {
			cms.InvoiceStatusApproved,
			cms.InvoiceStatusRejected,
			cms.InvoiceStatusDisputed,
		},
		// Updated invoices may only be updated to approved, rejected or disputed.
		cms.InvoiceStatusUpdated: {
			cms.InvoiceStatusApproved,
			cms.InvoiceStatusRejected,
			cms.InvoiceStatusDisputed,
		},
	}
	// The invalid contractor types for new invoice submission
	invalidNewInvoiceContractorType = map[cms.ContractorTypeT]bool{
		cms.ContractorTypeNominee:         true,
		cms.ContractorTypeInvalid:         true,
		cms.ContractorTypeSubContractor:   true,
		cms.ContractorTypeTempDeactivated: true,
	}

	// The valid contractor types for domain invoice viewing
	validDomainInvoiceViewingContractorType = map[cms.ContractorTypeT]bool{
		cms.ContractorTypeDirect:        true,
		cms.ContractorTypeSupervisor:    true,
		cms.ContractorTypeSubContractor: true,
	}

	validInvoiceField = regexp.MustCompile(createInvoiceFieldRegex())
	validName         = regexp.MustCompile(createNameRegex())
	validLocation     = regexp.MustCompile(createLocationRegex())
	validContact      = regexp.MustCompile(createContactRegex())
)

func convertPDFileFromWWW(f www.File) pd.File {
	return pd.File{
		Name:    f.Name,
		MIME:    f.MIME,
		Digest:  f.Digest,
		Payload: f.Payload,
	}
}

func convertPDFilesFromWWW(f []www.File) []pd.File {
	files := make([]pd.File, 0, len(f))
	for _, v := range f {
		files = append(files, convertPDFileFromWWW(v))
	}
	return files
}

func convertPDCensorFromWWW(f www.CensorshipRecord) pd.CensorshipRecord {
	return pd.CensorshipRecord{
		Token:     f.Token,
		Merkle:    f.Merkle,
		Signature: f.Signature,
	}
}

func convertWWWFileFromPD(f pd.File) www.File {
	return www.File{
		Name:    f.Name,
		MIME:    f.MIME,
		Digest:  f.Digest,
		Payload: f.Payload,
	}
}

func convertWWWFilesFromPD(f []pd.File) []www.File {
	files := make([]www.File, 0, len(f))
	for _, v := range f {
		files = append(files, convertWWWFileFromPD(v))
	}
	return files
}

func convertWWWCensorFromPD(f pd.CensorshipRecord) www.CensorshipRecord {
	return www.CensorshipRecord{
		Token:     f.Token,
		Merkle:    f.Merkle,
		Signature: f.Signature,
	}
}

func convertNewCommentToDecredPlugin(nc www.NewComment) decredplugin.NewComment {
	return decredplugin.NewComment{
		Token:     nc.Token,
		ParentID:  nc.ParentID,
		Comment:   nc.Comment,
		Signature: nc.Signature,
		PublicKey: nc.PublicKey,
	}
}

func convertCommentFromDecred(c decredplugin.Comment) www.Comment {
	// Upvotes, Downvotes, UserID, and Username are filled in as zero
	// values since a decred plugin comment does not contain this data.
	return www.Comment{
		Token:       c.Token,
		ParentID:    c.ParentID,
		Comment:     c.Comment,
		Signature:   c.Signature,
		PublicKey:   c.PublicKey,
		CommentID:   c.CommentID,
		Receipt:     c.Receipt,
		Timestamp:   c.Timestamp,
		ResultVotes: 0,
		Upvotes:     0,
		Downvotes:   0,
		UserID:      "",
		Username:    "",
		Censored:    c.Censored,
	}
}

func convertDatabaseInvoiceToInvoiceRecord(dbInvoice cmsdatabase.Invoice) (cms.InvoiceRecord, error) {
	invRec := cms.InvoiceRecord{}
	invRec.Status = dbInvoice.Status
	invRec.Timestamp = dbInvoice.Timestamp
	invRec.UserID = dbInvoice.UserID
	invRec.Username = dbInvoice.Username
	invRec.PublicKey = dbInvoice.PublicKey
	invRec.Version = dbInvoice.Version
	invRec.Signature = dbInvoice.UserSignature
	invRec.CensorshipRecord = www.CensorshipRecord{
		Token: dbInvoice.Token,
	}
	invInput := cms.InvoiceInput{
		ContractorContact:  dbInvoice.ContractorContact,
		ContractorRate:     dbInvoice.ContractorRate,
		ContractorName:     dbInvoice.ContractorName,
		ContractorLocation: dbInvoice.ContractorLocation,
		PaymentAddress:     dbInvoice.PaymentAddress,
		Month:              dbInvoice.Month,
		Year:               dbInvoice.Year,
		ExchangeRate:       dbInvoice.ExchangeRate,
	}
	invInputLineItems := make([]cms.LineItemsInput, 0, len(dbInvoice.LineItems))
	for _, dbLineItem := range dbInvoice.LineItems {
		lineItem := cms.LineItemsInput{
			Type:          dbLineItem.Type,
			Domain:        dbLineItem.Domain,
			Subdomain:     dbLineItem.Subdomain,
			Description:   dbLineItem.Description,
			ProposalToken: dbLineItem.ProposalURL,
			Labor:         dbLineItem.Labor,
			Expenses:      dbLineItem.Expenses,
			SubRate:       dbLineItem.ContractorRate,
			SubUserID:     dbLineItem.SubUserID,
		}
		invInputLineItems = append(invInputLineItems, lineItem)
	}

	payout, err := calculatePayout(dbInvoice)
	if err != nil {
		return invRec, err
	}
	invRec.Total = int64(payout.Total)

	invInput.LineItems = invInputLineItems
	invRec.Input = invInput
	invRec.Input.LineItems = invInputLineItems
	txIDs := strings.Split(dbInvoice.Payments.TxIDs, ",")
	payment := cms.PaymentInformation{
		Token:           dbInvoice.Payments.InvoiceToken,
		Address:         dbInvoice.Payments.Address,
		TxIDs:           txIDs,
		AmountReceived:  dcrutil.Amount(dbInvoice.Payments.AmountReceived),
		TimeLastUpdated: dbInvoice.Payments.TimeLastUpdated,
	}
	invRec.Payment = payment
	return invRec, nil
}

func convertInvoiceRecordToDatabaseInvoice(invRec *cms.InvoiceRecord) *cmsdatabase.Invoice {
	dbInvoice := &cmsdatabase.Invoice{}
	dbInvoice.Status = invRec.Status
	dbInvoice.Timestamp = invRec.Timestamp
	dbInvoice.UserID = invRec.UserID
	dbInvoice.PublicKey = invRec.PublicKey
	dbInvoice.Version = invRec.Version
	dbInvoice.ContractorContact = invRec.Input.ContractorContact
	dbInvoice.ContractorRate = invRec.Input.ContractorRate
	dbInvoice.ContractorName = invRec.Input.ContractorName
	dbInvoice.ContractorLocation = invRec.Input.ContractorLocation
	dbInvoice.PaymentAddress = invRec.Input.PaymentAddress
	dbInvoice.Month = invRec.Input.Month
	dbInvoice.Year = invRec.Input.Year
	dbInvoice.ExchangeRate = invRec.Input.ExchangeRate
	dbInvoice.Token = invRec.CensorshipRecord.Token
	dbInvoice.ServerSignature = invRec.Signature

	dbInvoice.LineItems = make([]cmsdatabase.LineItem, 0, len(invRec.Input.LineItems))
	for _, lineItem := range invRec.Input.LineItems {
		dbLineItem := cmsdatabase.LineItem{
			Type:           lineItem.Type,
			Domain:         lineItem.Domain,
			Subdomain:      lineItem.Subdomain,
			Description:    lineItem.Description,
			ProposalURL:    lineItem.ProposalToken,
			Labor:          lineItem.Labor,
			Expenses:       lineItem.Expenses,
			ContractorRate: lineItem.SubRate,
			SubUserID:      lineItem.SubUserID,
		}
		dbInvoice.LineItems = append(dbInvoice.LineItems, dbLineItem)
	}
	return dbInvoice
}

func convertLineItemsToDatabase(token string, l []cms.LineItemsInput) []cmsdatabase.LineItem {
	dl := make([]cmsdatabase.LineItem, 0, len(l))
	for _, v := range l {
		dl = append(dl, cmsdatabase.LineItem{
			InvoiceToken: token,
			Type:         v.Type,
			Domain:       v.Domain,
			Subdomain:    v.Subdomain,
			Description:  v.Description,
			ProposalURL:  v.ProposalToken,
			Labor:        v.Labor,
			Expenses:     v.Expenses,
			// If subrate is populated, use the existing contractor rate field.
			ContractorRate: v.SubRate,
			SubUserID:      v.SubUserID,
		})
	}
	return dl
}

func convertRecordToDatabaseInvoice(p pd.Record) (*cmsdatabase.Invoice, error) {
	dbInvoice := cmsdatabase.Invoice{
		Files:           convertWWWFilesFromPD(p.Files),
		Token:           p.CensorshipRecord.Token,
		ServerSignature: p.CensorshipRecord.Signature,
		Version:         p.Version,
	}

	// Decode invoice file
	for _, v := range p.Files {
		if v.Name == invoiceFile {
			b, err := base64.StdEncoding.DecodeString(v.Payload)
			if err != nil {
				return nil, err
			}

			var ii cms.InvoiceInput
			err = json.Unmarshal(b, &ii)
			if err != nil {
				return nil, www.UserError{
					ErrorCode: www.ErrorStatusInvalidInput,
				}
			}

			dbInvoice.Month = ii.Month
			dbInvoice.Year = ii.Year
			dbInvoice.ExchangeRate = ii.ExchangeRate
			dbInvoice.LineItems = convertLineItemsToDatabase(dbInvoice.Token,
				ii.LineItems)
			dbInvoice.ContractorContact = ii.ContractorContact
			dbInvoice.ContractorLocation = ii.ContractorLocation
			dbInvoice.ContractorRate = ii.ContractorRate
			dbInvoice.ContractorName = ii.ContractorName
			dbInvoice.PaymentAddress = ii.PaymentAddress
		}
	}
	payout, err := calculatePayout(dbInvoice)
	if err != nil {
		return nil, err
	}
	payment := cmsdatabase.Payments{
		Address:      dbInvoice.PaymentAddress,
		AmountNeeded: int64(payout.DCRTotal),
	}
	for _, m := range p.Metadata {
		switch m.ID {
		case mdstream.IDRecordStatusChange:
			// Ignore initial stream change since it's just the automatic change from
			// unvetted to vetted
			continue
		case mdstream.IDInvoiceGeneral:
			var mdGeneral mdstream.InvoiceGeneral
			err := json.Unmarshal([]byte(m.Payload), &mdGeneral)
			if err != nil {
				return nil, fmt.Errorf("could not decode metadata '%v' token '%v': %v",
					p.Metadata, p.CensorshipRecord.Token, err)
			}

			dbInvoice.Timestamp = mdGeneral.Timestamp
			dbInvoice.PublicKey = mdGeneral.PublicKey
			dbInvoice.UserSignature = mdGeneral.Signature
		case mdstream.IDInvoiceStatusChange:
			sc, err := mdstream.DecodeInvoiceStatusChange([]byte(m.Payload))
			if err != nil {
				return nil, fmt.Errorf("could not decode metadata '%v' token '%v': %v",
					m, p.CensorshipRecord.Token, err)
			}

			invChanges := make([]cmsdatabase.InvoiceChange, 0, len(sc))
			for _, s := range sc {
				invChange := cmsdatabase.InvoiceChange{
					AdminPublicKey: s.AdminPublicKey,
					NewStatus:      s.NewStatus,
					Reason:         s.Reason,
					Timestamp:      s.Timestamp,
				}
				invChanges = append(invChanges, invChange)
				// Capture information about payments
				dbInvoice.Status = s.NewStatus
				if s.NewStatus == cms.InvoiceStatusApproved {
					payment.Status = cms.PaymentStatusWatching
					payment.TimeStarted = s.Timestamp
				} else if s.NewStatus == cms.InvoiceStatusPaid {
					payment.Status = cms.PaymentStatusPaid
				}
			}
			dbInvoice.Changes = invChanges

		case mdstream.IDInvoicePayment:
			ip, err := mdstream.DecodeInvoicePayment([]byte(m.Payload))
			if err != nil {
				return nil, fmt.Errorf("could not decode metadata '%v' token '%v': %v",
					m, p.CensorshipRecord.Token, err)
			}

			// We don't need all of the payments.
			// Just the most recent one.
			for _, s := range ip {
				payment.TxIDs = s.TxIDs
				payment.TimeLastUpdated = s.Timestamp
				payment.AmountReceived = s.AmountReceived
			}
			dbInvoice.Payments = payment
		default:
			// Log error but proceed
			log.Errorf("initializeInventory: invalid "+
				"metadata stream ID %v token %v",
				m.ID, p.CensorshipRecord.Token)
		}
	}

	return &dbInvoice, nil
}

func convertDatabaseInvoiceToProposalLineItems(inv cmsdatabase.Invoice) cms.ProposalLineItems {
	return cms.ProposalLineItems{
		Month:    int(inv.Month),
		Year:     int(inv.Year),
		UserID:   inv.UserID,
		Username: inv.Username,
		LineItem: cms.LineItemsInput{
			Type:          inv.LineItems[0].Type,
			Domain:        inv.LineItems[0].Domain,
			Subdomain:     inv.LineItems[0].Subdomain,
			Description:   inv.LineItems[0].Description,
			ProposalToken: inv.LineItems[0].ProposalURL,
			Labor:         inv.LineItems[0].Labor,
			Expenses:      inv.LineItems[0].Expenses,
			SubRate:       inv.LineItems[0].ContractorRate,
		},
	}
}

// formatInvoiceField normalizes an invoice field without leading and
// trailing spaces.
func formatInvoiceField(field string) string {
	return strings.TrimSpace(field)
}

// validateInvoiceField verifies that a field filled out in invoice.json is
// valid
func validateInvoiceField(field string) bool {
	if field != formatInvoiceField(field) {
		log.Tracef("validateInvoiceField: not normalized: %s %s",
			field, formatInvoiceField(field))
		return false
	}
	if len(field) > cms.PolicyMaxLineItemColLength ||
		len(field) < cms.PolicyMinLineItemColLength {
		log.Tracef("validateInvoiceField: not within bounds: %s",
			field)
		return false
	}
	if !validInvoiceField.MatchString(field) {
		log.Tracef("validateInvoiceField: not valid: %s %s",
			field, validInvoiceField.String())
		return false
	}
	return true
}

// createInvoiceFieldRegex generates a regex based on the policy supplied for
// valid characters invoice field.
func createInvoiceFieldRegex() string {
	var buf bytes.Buffer
	buf.WriteString("^[")

	for _, supportedChar := range cms.PolicyInvoiceFieldSupportedChars {
		if len(supportedChar) > 1 {
			buf.WriteString(supportedChar)
		} else {
			buf.WriteString(`\` + supportedChar)
		}
	}
	buf.WriteString("]{")
	buf.WriteString(strconv.Itoa(cms.PolicyMinLineItemColLength) + ",")
	buf.WriteString(strconv.Itoa(cms.PolicyMaxLineItemColLength) + "}$")

	return buf.String()
}

// createNameRegex generates a regex based on the policy supplied for valid
// characters in a user's name.
func createNameRegex() string {
	var buf bytes.Buffer
	buf.WriteString("^[")

	for _, supportedChar := range cms.PolicyCMSNameLocationSupportedChars {
		if len(supportedChar) > 1 {
			buf.WriteString(supportedChar)
		} else {
			buf.WriteString(`\` + supportedChar)
		}
	}
	buf.WriteString("]{")
	buf.WriteString(strconv.Itoa(cms.PolicyMinNameLength) + ",")
	buf.WriteString(strconv.Itoa(cms.PolicyMaxNameLength) + "}$")

	return buf.String()
}

// createLocationRegex generates a regex based on the policy supplied for valid
// characters in a user's location.
func createLocationRegex() string {
	var buf bytes.Buffer
	buf.WriteString("^[")

	for _, supportedChar := range cms.PolicyCMSNameLocationSupportedChars {
		if len(supportedChar) > 1 {
			buf.WriteString(supportedChar)
		} else {
			buf.WriteString(`\` + supportedChar)
		}
	}
	buf.WriteString("]{")
	buf.WriteString(strconv.Itoa(cms.PolicyMinLocationLength) + ",")
	buf.WriteString(strconv.Itoa(cms.PolicyMaxLocationLength) + "}$")

	return buf.String()
}

// createContactRegex generates a regex based on the policy supplied for valid
// characters in a user's contact information.
func createContactRegex() string {
	var buf bytes.Buffer
	buf.WriteString("^[")

	for _, supportedChar := range cms.PolicyCMSContactSupportedChars {
		if len(supportedChar) > 1 {
			buf.WriteString(supportedChar)
		} else {
			buf.WriteString(`\` + supportedChar)
		}
	}
	buf.WriteString("]{")
	buf.WriteString(strconv.Itoa(cms.PolicyMinContactLength) + ",")
	buf.WriteString(strconv.Itoa(cms.PolicyMaxContactLength) + "}$")

	return buf.String()
}

// formatName normalizes a contractor name to lowercase without leading and
// trailing spaces.
func formatName(name string) string {
	return strings.ToLower(strings.TrimSpace(name))
}

func validateName(name string) error {
	if len(name) < cms.PolicyMinNameLength ||
		len(name) > cms.PolicyMaxNameLength {
		log.Debugf("Name not within bounds: %s", name)
		return www.UserError{
			ErrorCode: cms.ErrorStatusMalformedName,
		}
	}

	if !validName.MatchString(name) {
		log.Debugf("Name not valid: %s %s", name, validName.String())
		return www.UserError{
			ErrorCode: cms.ErrorStatusMalformedName,
		}
	}

	return nil
}

// formatLocation normalizes a contractor location to lowercase without leading and
// trailing spaces.
func formatLocation(location string) string {
	return strings.ToLower(strings.TrimSpace(location))
}

func validateLocation(location string) error {
	if len(location) < cms.PolicyMinLocationLength ||
		len(location) > cms.PolicyMaxLocationLength {
		log.Debugf("Location not within bounds: %s", location)
		return www.UserError{
			ErrorCode: cms.ErrorStatusMalformedLocation,
		}
	}

	if !validLocation.MatchString(location) {
		log.Debugf("Location not valid: %s %s", location, validLocation.String())
		return www.UserError{
			ErrorCode: cms.ErrorStatusMalformedLocation,
		}
	}

	return nil
}

// formatContact normalizes a contractor contact to lowercase without leading and
// trailing spaces.
func formatContact(contact string) string {
	return strings.ToLower(strings.TrimSpace(contact))
}

func validateContact(contact string) error {
	if len(contact) < cms.PolicyMinContactLength ||
		len(contact) > cms.PolicyMaxContactLength {
		log.Debugf("Contact not within bounds: %s", contact)
		return www.UserError{
			ErrorCode: cms.ErrorStatusInvoiceMalformedContact,
		}
	}

	if !validContact.MatchString(contact) {
		log.Debugf("Contact not valid: %s %s", contact, validContact.String())
		return www.UserError{
			ErrorCode: cms.ErrorStatusInvoiceMalformedContact,
		}
	}

	return nil
}

// processNewInvoice tries to submit a new invoice to politeiad.
func (p *politeiawww) processNewInvoice(ctx context.Context, ni cms.NewInvoice, u *user.User) (*cms.NewInvoiceReply, error) {
	log.Tracef("processNewInvoice")

	cmsUser, err := p.getCMSUserByIDRaw(u.ID.String())
	if err != nil {
		return nil, err
	}

	// Ensure that the user is not unauthorized to create invoices
	if _, ok := invalidNewInvoiceContractorType[cms.ContractorTypeT(
		cmsUser.ContractorType)]; ok {
		return nil, www.UserError{
			ErrorCode: cms.ErrorStatusInvalidUserNewInvoice,
		}
	}
	err = p.validateInvoice(ni, cmsUser)
	if err != nil {
		return nil, err
	}

	// Dupe address check.
	invInput, err := parseInvoiceInput(ni.Files)
	if err != nil {
		return nil, err
	}

	invoiceAddress, err := p.cmsDB.InvoicesByAddress(invInput.PaymentAddress)
	if err != nil {
		return nil, www.UserError{
			ErrorCode: cms.ErrorStatusInvalidPaymentAddress,
		}
	}
	if len(invoiceAddress) > 0 {
		return nil, www.UserError{
			ErrorCode: cms.ErrorStatusDuplicatePaymentAddress,
		}
	}

	m := mdstream.InvoiceGeneral{
		Version:   mdstream.VersionInvoiceGeneral,
		Timestamp: time.Now().Unix(),
		PublicKey: ni.PublicKey,
		Signature: ni.Signature,
	}
	md, err := mdstream.EncodeInvoiceGeneral(m)
	if err != nil {
		return nil, err
	}

	sc := mdstream.InvoiceStatusChange{
		Version:   mdstream.IDInvoiceStatusChange,
		Timestamp: time.Now().Unix(),
		NewStatus: cms.InvoiceStatusNew,
	}
	scb, err := mdstream.EncodeInvoiceStatusChange(sc)
	if err != nil {
		return nil, err
	}

	// Setup politeiad request
	challenge, err := util.Random(pd.ChallengeSize)
	if err != nil {
		return nil, err
	}
	n := pd.NewRecord{
		Challenge: hex.EncodeToString(challenge),
		Metadata: []pd.MetadataStream{
			{
				ID:      mdstream.IDInvoiceGeneral,
				Payload: string(md),
			},
			{
				ID:      mdstream.IDInvoiceStatusChange,
				Payload: string(scb),
			},
		},
		Files: convertPDFilesFromWWW(ni.Files),
	}

	// Handle test case
	if p.test {
		tokenBytes, err := util.Random(pd.TokenSizeLong)
		if err != nil {
			return nil, err
		}

		testReply := pd.NewRecordReply{
			CensorshipRecord: pd.CensorshipRecord{
				Token: hex.EncodeToString(tokenBytes),
			},
		}

		return &cms.NewInvoiceReply{
			CensorshipRecord: convertWWWCensorFromPD(testReply.CensorshipRecord),
		}, nil
	}

	// Send the newrecord politeiad request
	responseBody, err := p.makeRequest(ctx, http.MethodPost,
		pd.NewRecordRoute, n)
	if err != nil {
		return nil, err
	}

	log.Infof("Submitted invoice: %v %v-%v",
		u.Username, ni.Month, ni.Year)
	for k, f := range n.Files {
		log.Infof("%02v: %v %v", k, f.Name, f.Digest)
	}

	// Handle newRecord response
	var pdReply pd.NewRecordReply
	err = json.Unmarshal(responseBody, &pdReply)
	if err != nil {
		return nil, fmt.Errorf("Unmarshal NewInvoiceReply: %v", err)
	}

	// Verify NewRecord challenge
	err = util.VerifyChallenge(p.cfg.Identity, challenge, pdReply.Response)
	if err != nil {
		return nil, err
	}

	// Change politeiad record status to public. Invoices
	// do not need to be reviewed before becoming public.
	// An admin pubkey and signature are not included for
	// this reason.
	c := mdstream.RecordStatusChangeV2{
		Version:   mdstream.VersionRecordStatusChange,
		Timestamp: time.Now().Unix(),
		NewStatus: pd.RecordStatusPublic,
	}
	blob, err := mdstream.EncodeRecordStatusChangeV2(c)
	if err != nil {
		return nil, err
	}

	challenge, err = util.Random(pd.ChallengeSize)
	if err != nil {
		return nil, err
	}

	sus := pd.SetUnvettedStatus{
		Token:     pdReply.CensorshipRecord.Token,
		Status:    pd.RecordStatusPublic,
		Challenge: hex.EncodeToString(challenge),
		MDAppend: []pd.MetadataStream{
			{
				ID:      mdstream.IDRecordStatusChange,
				Payload: string(blob),
			},
		},
	}

	// Send SetUnvettedStatus request to politeiad
	responseBody, err = p.makeRequest(ctx, http.MethodPost,
		pd.SetUnvettedStatusRoute, sus)
	if err != nil {
		return nil, err
	}

	var pdSetUnvettedStatusReply pd.SetUnvettedStatusReply
	err = json.Unmarshal(responseBody, &pdSetUnvettedStatusReply)
	if err != nil {
		return nil, fmt.Errorf("Could not unmarshal SetUnvettedStatusReply: %v",
			err)
	}

	// Verify the SetUnvettedStatus challenge.
	err = util.VerifyChallenge(p.cfg.Identity, challenge,
		pdSetUnvettedStatusReply.Response)
	if err != nil {
		return nil, err
	}

	r := pd.Record{
		Metadata:         n.Metadata,
		Files:            n.Files,
		CensorshipRecord: pdReply.CensorshipRecord,
		Version:          "1",
	}
	ir, err := convertRecordToDatabaseInvoice(r)
	if err != nil {
		return nil, err
	}
	// Set UserID for current user
	ir.UserID = u.ID.String()
	ir.Status = cms.InvoiceStatusNew

	err = p.cmsDB.NewInvoice(ir)
	if err != nil {
		return nil, err
	}
	cr := convertWWWCensorFromPD(pdReply.CensorshipRecord)

	return &cms.NewInvoiceReply{
		CensorshipRecord: cr,
	}, nil
}

func (p *politeiawww) validateInvoice(ni cms.NewInvoice, u *user.CMSUser) error {
	log.Tracef("validateInvoice")

	// Obtain signature
	sig, err := util.ConvertSignature(ni.Signature)
	if err != nil {
		return www.UserError{
			ErrorCode: www.ErrorStatusInvalidSignature,
		}
	}

	// Verify public key
	if u.PublicKey() != ni.PublicKey {
		return www.UserError{
			ErrorCode: www.ErrorStatusInvalidSigningKey,
		}
	}

	pk, err := identity.PublicIdentityFromBytes(u.ActiveIdentity().Key[:])
	if err != nil {
		return err
	}

	// Check for at least 1 markdown file with a non-empty payload.
	if len(ni.Files) == 0 || ni.Files[0].Payload == "" {
		return www.UserError{
			ErrorCode: www.ErrorStatusProposalMissingFiles,
		}
	}

	// verify if there are duplicate names
	filenames := make(map[string]int, len(ni.Files))
	// Check that the file number policy is followed.
	var (
		numCSVs, numImages, numInvoiceFiles    int
		csvExceedsMaxSize, imageExceedsMaxSize bool
	)
	for _, v := range ni.Files {
		filenames[v.Name]++
		var (
			data []byte
			err  error
		)
		if strings.HasPrefix(v.MIME, "image/") {
			numImages++
			data, err = base64.StdEncoding.DecodeString(v.Payload)
			if err != nil {
				return err
			}
			if len(data) > cms.PolicyMaxImageSize {
				imageExceedsMaxSize = true
			}
		} else {
			numCSVs++

			if v.Name == invoiceFile {
				numInvoiceFiles++
			}

			data, err = base64.StdEncoding.DecodeString(v.Payload)
			if err != nil {
				return err
			}
			if len(data) > cms.PolicyMaxMDSize {
				csvExceedsMaxSize = true
			}

			// Check to see if the data can be parsed properly into InvoiceInput
			// struct.
			var invInput cms.InvoiceInput
			if err := json.Unmarshal(data, &invInput); err != nil {
				return www.UserError{
					ErrorCode: cms.ErrorStatusMalformedInvoiceFile,
				}
			}

			// Validate that the input month is a valid month
			if invInput.Month < 1 || invInput.Month > 12 {
				return www.UserError{
					ErrorCode: cms.ErrorStatusInvalidInvoiceMonthYear,
				}
			}

			// Validate month/year to make sure the first day of the following
			// month is after the current date.  For example, if a user submits
			// an invoice for 03/2019, the first time that they could submit an
			// invoice would be approx. 12:01 AM 04/01/2019
			startOfFollowingMonth := time.Date(int(invInput.Year),
				time.Month(invInput.Month+1), 0, 0, 0, 0, 0, time.UTC)
			if startOfFollowingMonth.After(time.Now()) {
				return www.UserError{
					ErrorCode: cms.ErrorStatusInvalidInvoiceMonthYear,
				}
			}

			// Validate Payment Address
			_, err := dcrutil.DecodeAddress(strings.TrimSpace(invInput.PaymentAddress), p.params)
			if err != nil {
				return www.UserError{
					ErrorCode: cms.ErrorStatusInvalidPaymentAddress,
				}
			}

			// Verify that the submitted monthly average matches the value
			// was calculated server side.
			monthAvg, err := p.cmsDB.ExchangeRate(int(invInput.Month),
				int(invInput.Year))
			if err != nil {
				return www.UserError{
					ErrorCode: cms.ErrorStatusInvalidExchangeRate,
				}
			}
			if monthAvg.ExchangeRate != invInput.ExchangeRate {
				return www.UserError{
					ErrorCode: cms.ErrorStatusInvalidExchangeRate,
				}
			}

			// Validate provided contractor name
			if invInput.ContractorName == "" {
				return www.UserError{
					ErrorCode: cms.ErrorStatusInvoiceMissingName,
				}
			}
			name := formatName(invInput.ContractorName)
			err = validateName(name)
			if err != nil {
				return www.UserError{
					ErrorCode: cms.ErrorStatusMalformedName,
				}
			}

			location := formatLocation(invInput.ContractorLocation)
			err = validateLocation(location)
			if err != nil {
				return www.UserError{
					ErrorCode: cms.ErrorStatusMalformedLocation,
				}
			}

			// Validate provided contractor email/contact
			if invInput.ContractorContact == "" {
				return www.UserError{
					ErrorCode: cms.ErrorStatusInvoiceMissingContact,
				}
			}
			contact := formatContact(invInput.ContractorContact)
			err = validateContact(contact)
			if err != nil {
				return www.UserError{
					ErrorCode: cms.ErrorStatusInvoiceMalformedContact,
				}
			}

			// Validate hourly rate
			if invInput.ContractorRate == 0 {
				return www.UserError{
					ErrorCode: cms.ErrorStatusInvoiceMissingRate,
				}
			}
			if invInput.ContractorRate < uint(minRate) || invInput.ContractorRate > uint(maxRate) {
				return www.UserError{
					ErrorCode: cms.ErrorStatusInvoiceInvalidRate,
				}
			}

			// Validate line items
			if len(invInput.LineItems) < 1 {
				return www.UserError{
					ErrorCode: cms.ErrorStatusInvoiceRequireLineItems,
				}
			}
			for _, lineInput := range invInput.LineItems {
				domain := formatInvoiceField(lineInput.Domain)
				if !validateInvoiceField(domain) {
					return www.UserError{
						ErrorCode: cms.ErrorStatusMalformedDomain,
					}
				}
				subdomain := formatInvoiceField(lineInput.Subdomain)
				if !validateInvoiceField(subdomain) {
					return www.UserError{
						ErrorCode: cms.ErrorStatusMalformedSubdomain,
					}
				}

				description := formatInvoiceField(lineInput.Description)
				if !validateInvoiceField(description) {
					return www.UserError{
						ErrorCode: cms.ErrorStatusMalformedDescription,
					}
				}

				piToken := formatInvoiceField(lineInput.ProposalToken)
				if piToken != "" && !validateInvoiceField(piToken) {
					return www.UserError{
						ErrorCode: cms.ErrorStatusMalformedProposalToken,
					}
				}

				switch lineInput.Type {
				case cms.LineItemTypeLabor:
					if lineInput.Expenses != 0 {
						return www.UserError{
							ErrorCode: cms.ErrorStatusInvalidLaborExpense,
						}
					}
					if lineInput.SubRate != 0 {
						return www.UserError{
							ErrorCode: cms.ErrorStatusInvoiceInvalidRate,
						}
					}
					if lineInput.SubUserID != "" {
						return www.UserError{
							ErrorCode: cms.ErrorStatusInvalidSubUserIDLineItem,
						}
					}
				case cms.LineItemTypeExpense:
					fallthrough
				case cms.LineItemTypeMisc:
					if lineInput.Labor != 0 {
						return www.UserError{
							ErrorCode: cms.ErrorStatusInvalidLaborExpense,
						}
					}
				case cms.LineItemTypeSubHours:
					if u.ContractorType != int(cms.ContractorTypeSupervisor) {
						return www.UserError{
							ErrorCode: cms.ErrorStatusInvalidTypeSubHoursLineItem,
						}
					}
					if lineInput.SubUserID == "" {
						return www.UserError{
							ErrorCode: cms.ErrorStatusMissingSubUserIDLineItem,
						}
					}
					subUser, err := p.getCMSUserByIDRaw(lineInput.SubUserID)
					if err != nil {
						return err
					}
					found := false
					for _, superUserIds := range subUser.SupervisorUserIDs {
						if superUserIds.String() == u.ID.String() {
							found = true
							break
						}
					}
					if !found {
						return www.UserError{
							ErrorCode: cms.ErrorStatusInvalidSubUserIDLineItem,
						}
					}
					if lineInput.Labor == 0 {
						return www.UserError{
							ErrorCode: cms.ErrorStatusInvalidLaborExpense,
						}
					}
					if lineInput.SubRate < uint(minRate) || lineInput.SubRate > uint(maxRate) {
						return www.UserError{
							ErrorCode: cms.ErrorStatusInvoiceInvalidRate,
						}
					}
				default:
					return www.UserError{
						ErrorCode: cms.ErrorStatusInvalidLineItemType,
					}
				}
			}
		}
	}

	// verify duplicate file names
	if len(ni.Files) > 1 {
		var repeated []string
		for name, count := range filenames {
			if count > 1 {
				repeated = append(repeated, name)
			}
		}
		if len(repeated) > 0 {
			return www.UserError{
				ErrorCode:    www.ErrorStatusProposalDuplicateFilenames,
				ErrorContext: repeated,
			}
		}
	}

	// we expect one index file
	if numInvoiceFiles == 0 {
		return www.UserError{
			ErrorCode:    www.ErrorStatusProposalMissingFiles,
			ErrorContext: []string{www.PolicyIndexFilename},
		}
	}

	if numCSVs > www.PolicyMaxMDs {
		return www.UserError{
			ErrorCode: www.ErrorStatusMaxMDsExceededPolicy,
		}
	}

	if numImages > cms.PolicyMaxImages {
		return www.UserError{
			ErrorCode: www.ErrorStatusMaxImagesExceededPolicy,
		}
	}

	if csvExceedsMaxSize {
		return www.UserError{
			ErrorCode: www.ErrorStatusMaxMDSizeExceededPolicy,
		}
	}

	if imageExceedsMaxSize {
		return www.UserError{
			ErrorCode: www.ErrorStatusMaxImageSizeExceededPolicy,
		}
	}

	// Note that we need validate the string representation of the merkle
	files := convertPiFilesFromWWW(ni.Files)
	mr, err := wwwutil.MerkleRoot(files, nil)
	if err != nil {
		return err
	}
	if !pk.VerifyMessage([]byte(mr), sig) {
		return www.UserError{
			ErrorCode: www.ErrorStatusInvalidSignature,
		}
	}

	return nil
}

func filterDomainInvoice(inv *cms.InvoiceRecord) cms.InvoiceRecord {
	inv.Files = nil
	inv.Input.ContractorContact = ""
	inv.Input.ContractorLocation = ""
	inv.Input.ContractorName = ""
	inv.Input.ContractorRate = 0

	for i, li := range inv.Input.LineItems {
		li.Expenses = 0
		li.SubRate = 0
		inv.Input.LineItems[i] = li
	}

	return *inv
}

// processInvoiceDetails fetches a specific proposal version from the invoice
// db and returns it.
func (p *politeiawww) processInvoiceDetails(invDetails cms.InvoiceDetails, u *user.User) (*cms.InvoiceDetailsReply, error) {
	log.Tracef("processInvoiceDetails")

	requestingUser, err := p.getCMSUserByIDRaw(u.ID.String())
	if err != nil {
		return nil, err
	}

	// Version is an optional query param. Fetch latest version
	// when query param is not specified.
	var invRec *cms.InvoiceRecord
	if invDetails.Version == "" {
		invRec, err = p.getInvoice(invDetails.Token)
	} else {
		invRec, err = p.getInvoiceVersion(invDetails.Token, invDetails.Version)
	}
	if err != nil {
		return nil, err
	}

	invoiceUser, err := p.getCMSUserByIDRaw(invRec.UserID)
	if err != nil {
		return nil, err
	}

	// Check to make sure the user is either an admin or shares the domain
	// as the invoice creator (which will then be filtered).
	if !u.Admin && (invoiceUser.Domain != requestingUser.Domain) {
		err := www.UserError{
			ErrorCode: www.ErrorStatusUserActionNotAllowed,
		}
		return nil, err
	}

	// Calculate the payout from the invoice record
	dbInv := convertInvoiceRecordToDatabaseInvoice(invRec)
	var reply cms.InvoiceDetailsReply
	if u.Admin || dbInv.UserID == u.ID.String() {
		payout, err := calculatePayout(*dbInv)
		if err != nil {
			return nil, err
		}

		payout.Username = u.Username

		// Setup reply
		reply.Invoice = *invRec
		reply.Payout = payout

	} else {
		reply.Invoice = filterDomainInvoice(invRec)
	}
	return &reply, nil
}

// processSetInvoiceStatus updates the status of the specified invoice.
func (p *politeiawww) processSetInvoiceStatus(ctx context.Context, sis cms.SetInvoiceStatus, u *user.User) (*cms.SetInvoiceStatusReply, error) {
	log.Tracef("processSetInvoiceStatus")

	invRec, err := p.getInvoice(sis.Token)
	if err != nil {
		return nil, err
	}

	// Ensure the provided public key is the user's active key.
	if sis.PublicKey != u.PublicKey() {
		return nil, www.UserError{
			ErrorCode: www.ErrorStatusInvalidSigningKey,
		}
	}

	// Validate signature
	msg := fmt.Sprintf("%v%v%v%v", sis.Token, invRec.Version,
		sis.Status, sis.Reason)
	err = validateSignature(sis.PublicKey, sis.Signature, msg)
	if err != nil {
		return nil, err
	}

	dbInvoice, err := p.cmsDB.InvoiceByToken(sis.Token)
	if err != nil {
		if errors.Is(err, database.ErrInvoiceNotFound) {
			err = www.UserError{
				ErrorCode: cms.ErrorStatusInvoiceNotFound,
			}
		}
		return nil, err
	}
	err = validateStatusTransition(dbInvoice.Status, sis.Status, sis.Reason)
	if err != nil {
		return nil, err
	}

	// Create the change record.
	c := mdstream.InvoiceStatusChange{
		Version:        mdstream.VersionInvoiceStatusChange,
		AdminPublicKey: u.PublicKey(),
		Timestamp:      time.Now().Unix(),
		NewStatus:      sis.Status,
		Reason:         sis.Reason,
	}
	blob, err := mdstream.EncodeInvoiceStatusChange(c)
	if err != nil {
		return nil, err
	}

	challenge, err := util.Random(pd.ChallengeSize)
	if err != nil {
		return nil, err
	}

	pdCommand := pd.UpdateVettedMetadata{
		Challenge: hex.EncodeToString(challenge),
		Token:     sis.Token,
		MDAppend: []pd.MetadataStream{
			{
				ID:      mdstream.IDInvoiceStatusChange,
				Payload: string(blob),
			},
		},
	}

	responseBody, err := p.makeRequest(ctx, http.MethodPost, pd.UpdateVettedMetadataRoute, pdCommand)
	if err != nil {
		return nil, err
	}

	var pdReply pd.UpdateVettedMetadataReply
	err = json.Unmarshal(responseBody, &pdReply)
	if err != nil {
		return nil, fmt.Errorf("Could not unmarshal UpdateVettedMetadataReply: %v",
			err)
	}

	// Verify the UpdateVettedMetadata challenge.
	err = util.VerifyChallenge(p.cfg.Identity, challenge, pdReply.Response)
	if err != nil {
		return nil, err
	}

	// Update the database with the metadata changes.
	dbInvoice.Changes = append(dbInvoice.Changes, database.InvoiceChange{
		Timestamp:      c.Timestamp,
		AdminPublicKey: c.AdminPublicKey,
		NewStatus:      c.NewStatus,
		Reason:         c.Reason,
	})
	dbInvoice.StatusChangeReason = c.Reason
	dbInvoice.Status = c.NewStatus

	// Calculate amount of DCR needed
	payout, err := calculatePayout(*dbInvoice)
	if err != nil {
		return nil, err
	}
	payout.Username = u.Username
	// If approved then update Invoice's Payment table in DB
	if c.NewStatus == cms.InvoiceStatusApproved {
		dbInvoice.Payments = database.Payments{
			Address:      strings.TrimSpace(dbInvoice.PaymentAddress),
			TimeStarted:  time.Now().Unix(),
			Status:       cms.PaymentStatusWatching,
			AmountNeeded: int64(payout.DCRTotal),
		}
	}

	err = p.cmsDB.UpdateInvoice(dbInvoice)
	if err != nil {
		return nil, err
	}

	if dbInvoice.Status == cms.InvoiceStatusApproved ||
		dbInvoice.Status == cms.InvoiceStatusRejected ||
		dbInvoice.Status == cms.InvoiceStatusDisputed {
		invoiceUser, err := p.db.UserGetByUsername(invRec.Username)
		if err != nil {
			return nil, fmt.Errorf("failed to get user by username %v %v",
				invRec.Username, err)
		}
		// If approved and successfully entered into DB, start watcher for address
		if c.NewStatus == cms.InvoiceStatusApproved {
			p.addWatchAddress(dbInvoice.PaymentAddress)
		}

		// Emit event notification for invoice status update
		p.eventManager.emit(eventInvoiceStatusUpdate,
			dataInvoiceStatusUpdate{
				token: dbInvoice.Token,
				email: invoiceUser.Email,
			})
	}

	dbInvoice.Username = invRec.Username
	// Return the reply.

	dbRec, err := convertDatabaseInvoiceToInvoiceRecord(*dbInvoice)
	if err != nil {
		return nil, err
	}

	sisr := cms.SetInvoiceStatusReply{
		Invoice: dbRec,
	}
	return &sisr, nil
}

func validateStatusTransition(
	oldStatus cms.InvoiceStatusT,
	newStatus cms.InvoiceStatusT,
	reason string,
) error {
	validStatuses, ok := validStatusTransitions[oldStatus]
	if !ok {
		log.Debugf("status not supported: %v", oldStatus)
		return www.UserError{
			ErrorCode: cms.ErrorStatusInvalidInvoiceStatusTransition,
		}
	}

	if !statusInSlice(validStatuses, newStatus) {
		return www.UserError{
			ErrorCode: cms.ErrorStatusInvalidInvoiceStatusTransition,
		}
	}

	if newStatus == cms.InvoiceStatusRejected && reason == "" {
		return www.UserError{
			ErrorCode: cms.ErrorStatusReasonNotProvided,
		}
	}

	return nil
}

func statusInSlice(arr []cms.InvoiceStatusT, status cms.InvoiceStatusT) bool {
	for _, s := range arr {
		if status == s {
			return true
		}
	}

	return false
}

// processEditInvoice attempts to edit a proposal on politeiad.
func (p *politeiawww) processEditInvoice(ctx context.Context, ei cms.EditInvoice, u *user.User) (*cms.EditInvoiceReply, error) {
	log.Tracef("processEditInvoice %v", ei.Token)

	invRec, err := p.getInvoice(ei.Token)
	if err != nil {
		return nil, err
	}

	if invRec.Status == cms.InvoiceStatusPaid || invRec.Status == cms.InvoiceStatusApproved ||
		invRec.Status == cms.InvoiceStatusRejected {
		return nil, www.UserError{
			ErrorCode: cms.ErrorStatusWrongInvoiceStatus,
		}
	}
	// Ensure user is the invoice author
	if invRec.UserID != u.ID.String() {
		return nil, www.UserError{
			ErrorCode: www.ErrorStatusUserNotAuthor,
		}
	}

	// Make sure that the edit being submitted is different than the current invoice.
	// So check the Files to see if the digests are different at all.
	if len(ei.Files) == len(invRec.Files) {
		sameFiles := true
		for i, recFile := range invRec.Files {
			if recFile.Digest != ei.Files[i].Digest {
				sameFiles = false
			}
		}
		if sameFiles {
			return nil, www.UserError{
				ErrorCode: cms.ErrorStatusInvoiceDuplicate,
			}
		}
	}

	cmsUser, err := p.getCMSUserByIDRaw(u.ID.String())
	if err != nil {
		return nil, err
	}
	// Validate invoice. Convert it to cms.NewInvoice so that
	// we can reuse the function validateProposal.
	ni := cms.NewInvoice{
		Files:     ei.Files,
		PublicKey: ei.PublicKey,
		Signature: ei.Signature,
	}
	err = p.validateInvoice(ni, cmsUser)
	if err != nil {
		return nil, err
	}

	// Check to see that the month/year of the editted invoice is the same as
	// the previous record.
	month, year := getInvoiceMonthYear(ei.Files)
	if month != invRec.Input.Month || year != invRec.Input.Year {
		return nil, www.UserError{
			ErrorCode: cms.ErrorStatusInvalidInvoiceEditMonthYear,
		}
	}

	// Dupe address check.
	invInput, err := parseInvoiceInput(ei.Files)
	if err != nil {
		return nil, err
	}

	invoiceAddress, err := p.cmsDB.InvoicesByAddress(invInput.PaymentAddress)
	if err != nil {
		return nil, www.UserError{
			ErrorCode: cms.ErrorStatusInvalidPaymentAddress,
		}
	}

	// Only disregard any duplicate hits to InvoicesByAddress if it's not the
	// current invoice being edited.
	for _, v := range invoiceAddress {
		if v.Token != ei.Token {
			return nil, www.UserError{
				ErrorCode: cms.ErrorStatusDuplicatePaymentAddress,
			}
		}
	}

	m := mdstream.InvoiceGeneral{
		Version:   mdstream.VersionInvoiceGeneral,
		Timestamp: time.Now().Unix(),
		PublicKey: ei.PublicKey,
		Signature: ei.Signature,
	}
	md, err := mdstream.EncodeInvoiceGeneral(m)
	if err != nil {
		return nil, err
	}

	mds := []pd.MetadataStream{{
		ID:      mdstream.IDInvoiceGeneral,
		Payload: string(md),
	}}

	// Check if any files need to be deleted
	var delFiles []string
	for _, v := range invRec.Files {
		found := false
		for _, c := range ei.Files {
			if v.Name == c.Name {
				found = true
			}
		}
		if !found {
			delFiles = append(delFiles, v.Name)
		}
	}

	// Setup politeiad request
	challenge, err := util.Random(pd.ChallengeSize)
	if err != nil {
		return nil, err
	}

	e := pd.UpdateRecord{
		Token:       ei.Token,
		Challenge:   hex.EncodeToString(challenge),
		MDOverwrite: mds,
		FilesAdd:    convertPDFilesFromWWW(ei.Files),
		FilesDel:    delFiles,
	}

	// Send politeiad request
	responseBody, err := p.makeRequest(ctx, http.MethodPost, pd.UpdateVettedRoute, e)
	if err != nil {
		return nil, err
	}

	// Handle response
	var pdReply pd.UpdateRecordReply
	err = json.Unmarshal(responseBody, &pdReply)
	if err != nil {
		return nil, fmt.Errorf("Unmarshal UpdateUnvettedReply: %v", err)
	}

	err = util.VerifyChallenge(p.cfg.Identity, challenge, pdReply.Response)
	if err != nil {
		return nil, err
	}

	// Create the change record.
	c := mdstream.InvoiceStatusChange{
		Version:        mdstream.VersionInvoiceStatusChange,
		AdminPublicKey: u.PublicKey(),
		Timestamp:      time.Now().Unix(),
		NewStatus:      cms.InvoiceStatusUpdated,
	}
	blob, err := mdstream.EncodeInvoiceStatusChange(c)
	if err != nil {
		return nil, err
	}

	challenge, err = util.Random(pd.ChallengeSize)
	if err != nil {
		return nil, err
	}

	pdCommand := pd.UpdateVettedMetadata{
		Challenge: hex.EncodeToString(challenge),
		Token:     ei.Token,
		MDAppend: []pd.MetadataStream{
			{
				ID:      mdstream.IDInvoiceStatusChange,
				Payload: string(blob),
			},
		},
	}

	var updateMetaReply pd.UpdateVettedMetadataReply
	responseBody, err = p.makeRequest(ctx, http.MethodPost,
		pd.UpdateVettedMetadataRoute, pdCommand)
	if err != nil {
		return nil, err
	}

	err = json.Unmarshal(responseBody, &updateMetaReply)
	if err != nil {
		return nil, fmt.Errorf("Could not unmarshal UpdateVettedMetadataReply: %v",
			err)
	}

	// Verify the UpdateVettedMetadata challenge.
	err = util.VerifyChallenge(p.cfg.Identity, challenge, updateMetaReply.Response)
	if err != nil {
		return nil, err
	}

	version, err := strconv.Atoi(invRec.Version)
	if err != nil {
		return nil, err
	}

	dbInvoice, err := convertRecordToDatabaseInvoice(pd.Record{
		Files:            convertPDFilesFromWWW(ei.Files),
		Metadata:         mds,
<<<<<<< HEAD
		CensorshipRecord: convertPDCensorFromWWW(invRec.CensorshipRecord),
		Version:          invRec.Version,
=======
		CensorshipRecord: convertInvoiceCensorFromWWW(invRec.CensorshipRecord),
		// Increment the version
		Version: strconv.Itoa(version + 1),
>>>>>>> 54660931
	})
	if err != nil {
		return nil, err
	}

	dbInvoice.UserID = u.ID.String()
	dbInvoice.Status = cms.InvoiceStatusUpdated

	// Since we want to retain all versions of an invoice, don't update,
	// create a new entry.
	err = p.cmsDB.NewInvoice(dbInvoice)
	if err != nil {
		return nil, err
	}

	// Get updated invoice from the database
	inv, err := p.getInvoiceVersion(dbInvoice.Token, dbInvoice.Version)
	if err != nil {
		log.Errorf("processEditInvoice: getInvoice %v: %v",
			dbInvoice.Token, err)
	}

	return &cms.EditInvoiceReply{
		Invoice: *inv,
	}, nil
}

// processGeneratePayouts looks for all approved invoices and uses the provided
// exchange rate to generate a list of addresses and amounts for an admin to
// process payments.
func (p *politeiawww) processGeneratePayouts(gp cms.GeneratePayouts, u *user.User) (*cms.GeneratePayoutsReply, error) {
	log.Tracef("processGeneratePayouts")

	dbInvs, err := p.cmsDB.InvoicesByStatus(int(cms.InvoiceStatusApproved))
	if err != nil {
		return nil, err
	}

	reply := &cms.GeneratePayoutsReply{}
	payouts := make([]cms.Payout, 0, len(dbInvs))
	for _, inv := range dbInvs {
		payout, err := calculatePayout(inv)
		if err != nil {
			return nil, err
		}
		payout.Username = u.Username
		payouts = append(payouts, payout)
	}
	sort.Slice(payouts, func(i, j int) bool {
		return payouts[i].ApprovedTime > payouts[j].ApprovedTime
	})
	reply.Payouts = payouts
	return reply, err
}

// getInvoice gets the most recent verions of the given invoice from the db
// then fills in any missing user fields before returning the invoice record.
func (p *politeiawww) getInvoice(token string) (*cms.InvoiceRecord, error) {
	// Get invoice from db
	r, err := p.cmsDB.InvoiceByToken(token)
	if err != nil {
		return nil, err
	}
	i, err := convertDatabaseInvoiceToInvoiceRecord(*r)
	if err != nil {
		return nil, err
	}
	// Fill in userID and username fields
	u, err := p.db.UserGetByPubKey(i.PublicKey)
	if err != nil {
		log.Errorf("getInvoice: getUserByPubKey: token:%v "+
			"pubKey:%v err:%v", token, i.PublicKey, err)
	} else {
		i.UserID = u.ID.String()
		i.Username = u.Username
	}

	return &i, nil
}

// getInvoiceVersion gets a specific version of an invoice from the db.
func (p *politeiawww) getInvoiceVersion(token, version string) (*cms.InvoiceRecord, error) {
	log.Tracef("getInvoiceVersion: %v %v", token, version)

	r, err := p.cmsDB.InvoiceByTokenVersion(token, version)
	if err != nil {
		return nil, err
	}

	i, err := convertDatabaseInvoiceToInvoiceRecord(*r)
	if err != nil {
		return nil, err
	}

	// Fill in userID and username fields
	u, err := p.db.UserGetByPubKey(i.PublicKey)
	if err != nil {
		log.Errorf("getInvoice: getUserByPubKey: token:%v "+
			"pubKey:%v err:%v", token, i.PublicKey, err)
	} else {
		i.UserID = u.ID.String()
		i.Username = u.Username
	}

	return &i, nil
}

// processUserInvoices fetches all invoices that are currently stored in the
// cmsdb for the logged in user.
func (p *politeiawww) processUserInvoices(user *user.User) (*cms.UserInvoicesReply, error) {
	log.Tracef("processUserInvoices")

	dbInvs, err := p.cmsDB.InvoicesByUserID(user.ID.String())
	if err != nil {
		return nil, err
	}

	invRecs := make([]cms.InvoiceRecord, 0, len(dbInvs))
	for _, v := range dbInvs {
		inv, err := p.getInvoice(v.Token)
		if err != nil {
			return nil, err
		}
		invRecs = append(invRecs, *inv)
	}

	// Setup reply
	reply := cms.UserInvoicesReply{
		Invoices: invRecs,
	}
	return &reply, nil
}

// processAdminUserInvoices fetches all invoices that are currently stored in the
// cmsdb for the logged in user.
func (p *politeiawww) processAdminUserInvoices(aui cms.AdminUserInvoices) (*cms.AdminUserInvoicesReply, error) {
	log.Tracef("processAdminUserInvoices")

	dbInvs, err := p.cmsDB.InvoicesByUserID(aui.UserID)
	if err != nil {
		return nil, err
	}

	invRecs := make([]cms.InvoiceRecord, 0, len(dbInvs))
	for _, v := range dbInvs {
		inv, err := p.getInvoice(v.Token)
		if err != nil {
			return nil, err
		}
		invRecs = append(invRecs, *inv)
	}

	// Setup reply
	reply := cms.AdminUserInvoicesReply{
		Invoices: invRecs,
	}
	return &reply, nil
}

// processInvoices fetches all invoices that are currently stored in the
// cmsdb for an administrator, based on request fields (month/year,
// starttime/endtime, userid and/or status).
func (p *politeiawww) processInvoices(ai cms.Invoices, u *user.User) (*cms.UserInvoicesReply, error) {
	log.Tracef("processInvoices")

	requestingUser, err := p.getCMSUserByIDRaw(u.ID.String())
	if err != nil {
		return nil, err
	}

	// Ensure that the user is authorized to view domain invoices.
	if _, ok := validDomainInvoiceViewingContractorType[cms.ContractorTypeT(
		requestingUser.ContractorType)]; !ok && !u.Admin {
		return nil, www.UserError{
			ErrorCode: www.ErrorStatusUserActionNotAllowed,
		}
	}

	// Make sure month AND year are set, if any.
	if (ai.Month == 0 && ai.Year != 0) || (ai.Month != 0 && ai.Year == 0) {
		return nil, www.UserError{
			ErrorCode: cms.ErrorStatusInvalidMonthYearRequest,
		}
	}

	// Make sure month and year are sensible inputs
	if ai.Month < 0 || ai.Month > 12 {
		return nil, www.UserError{
			ErrorCode: cms.ErrorStatusInvalidMonthYearRequest,
		}
	}

	// Only accept year inputs for years +/- some constant from the current year.
	const acceptableYearRange = 2
	if ai.Year != 0 && (ai.Year < uint16(time.Now().Year()-acceptableYearRange) ||
		ai.Year > uint16(time.Now().Year()+acceptableYearRange)) {
		return nil, www.UserError{
			ErrorCode: cms.ErrorStatusInvalidMonthYearRequest,
		}
	}

	// Make sure if month and year populated that start and end ARE NOT
	if (ai.Month != 0 && ai.Year != 0) && (ai.StartTime != 0 && ai.EndTime != 0) {
		return nil, www.UserError{
			ErrorCode: cms.ErrorStatusInvalidMonthYearRequest,
		}
	}

	var dbInvs []database.Invoice
	switch {
	case (ai.Month != 0 && ai.Year != 0) && ai.Status != 0:
		dbInvs, err = p.cmsDB.InvoicesByMonthYearStatus(ai.Month, ai.Year, int(ai.Status))
		if err != nil {
			return nil, err
		}
	case (ai.Month != 0 && ai.Year != 0) && ai.Status == 0:
		dbInvs, err = p.cmsDB.InvoicesByMonthYear(ai.Month, ai.Year)
		if err != nil {
			return nil, err
		}
	case (ai.StartTime != 0 && ai.EndTime != 0) && ai.Status == 0:
		dbInvs, err = p.cmsDB.InvoicesByDateRange(ai.StartTime, ai.EndTime)
		if err != nil {
			return nil, err
		}
	case (ai.Month == 0 && ai.Year == 0) && ai.Status != 0:
		dbInvs, err = p.cmsDB.InvoicesByStatus(int(ai.Status))
		if err != nil {
			return nil, err
		}
	case (ai.StartTime != 0 && ai.EndTime != 0) && ai.Status != 0:
		dbInvs, err = p.cmsDB.InvoicesByDateRangeStatus(ai.StartTime,
			ai.EndTime, int(ai.Status))
		if err != nil {
			return nil, err
		}
	default:
		dbInvs, err = p.cmsDB.InvoicesAll()
		if err != nil {
			return nil, err
		}
	}

	// Sort returned invoices by time submitted
	sort.Slice(dbInvs, func(a, b int) bool {
		return dbInvs[a].Timestamp < dbInvs[b].Timestamp
	})

	invRecs := make([]cms.InvoiceRecord, 0, len(dbInvs))
	for _, v := range dbInvs {
		// Only return up to max page size if start time and end time are
		// provided.
		if (ai.StartTime != 0 && ai.EndTime != 0) &&
			len(invRecs) > cms.InvoiceListPageSize {
			break
		}

		invoiceUser, err := p.getCMSUserByIDRaw(v.UserID)
		if err != nil {
			return nil, err
		}

		// Skip invoice if requesting user is not an admin && they don't
		// share the same domain as the invoice user.
		// Also skip invoice if the provided user id does not match the
		// invoices' userid.
		if (!u.Admin && invoiceUser.Domain != requestingUser.Domain) ||
			(ai.UserID != "" && ai.UserID != v.UserID) {
			continue
		}

		inv, err := convertDatabaseInvoiceToInvoiceRecord(v)
		if err != nil {
			return nil, err
		}
		invUser, err := p.db.UserGetByPubKey(inv.PublicKey)
		if err != nil {
			log.Errorf("getInvoice: getUserByPubKey: token:%v "+
				"pubKey:%v err:%v", v.Token, inv.PublicKey, err)
		} else {
			inv.Username = invUser.Username
		}

		// If the user is not an admin AND not the invoice owner
		// filter out the information for domain viewing an only allow to see
		// invoices that are less than 6 months old.

		if !u.Admin && inv.UserID != u.ID.String() {
			date := time.Date(int(inv.Input.Year), time.Month(inv.Input.Month), 0, 0, 0, 0, 0, time.UTC)

			// Skip if month/year of invoice is BEFORE the current time minus
			// the domain invoice limit duration.
			if date.Before(time.Now().Add(-1 * domainInvoiceLimit)) {
				continue
			}

			inv = filterDomainInvoice(&inv)
		}
		invRecs = append(invRecs, inv)
	}

	// Setup reply
	reply := cms.UserInvoicesReply{
		Invoices: invRecs,
	}
	return &reply, nil
}

// processNewCommentInvoice sends a new comment decred plugin command to politeaid
// then fetches the new comment from the cache and returns it.
func (p *politeiawww) processNewCommentInvoice(ctx context.Context, nc www.NewComment, u *user.User) (*www.NewCommentReply, error) {
	log.Tracef("processNewComment: %v %v", nc.Token, u.ID)

	ir, err := p.getInvoice(nc.Token)
	if err != nil {
		if errors.Is(err, cmsdatabase.ErrInvoiceNotFound) {
			err = www.UserError{
				ErrorCode: cms.ErrorStatusInvoiceNotFound,
			}
		}
		return nil, err
	}

	// Check to make sure the user is either an admin or the
	// author of the invoice.
	if !u.Admin && (ir.Username != u.Username) {
		return nil, www.UserError{
			ErrorCode: www.ErrorStatusUserActionNotAllowed,
		}
	}

	// Ensure the public key is the user's active key
	if nc.PublicKey != u.PublicKey() {
		return nil, www.UserError{
			ErrorCode: www.ErrorStatusInvalidSigningKey,
		}
	}

	// Validate signature
	msg := nc.Token + nc.ParentID + nc.Comment
	err = validateSignature(nc.PublicKey, nc.Signature, msg)
	if err != nil {
		return nil, err
	}

	// Validate comment
	err = validateNewComment(nc)
	if err != nil {
		return nil, err
	}

	// Check to make sure that invoice isn't already approved or paid.
	if ir.Status == cms.InvoiceStatusApproved || ir.Status == cms.InvoiceStatusPaid {
		return nil, www.UserError{
			ErrorCode: cms.ErrorStatusWrongInvoiceStatus,
		}
	}

	// Setup plugin command
	challenge, err := util.Random(pd.ChallengeSize)
	if err != nil {
		return nil, err
	}

	dnc := convertNewCommentToDecredPlugin(nc)
	payload, err := decredplugin.EncodeNewComment(dnc)
	if err != nil {
		return nil, err
	}

	pc := pd.PluginCommand{
		Challenge: hex.EncodeToString(challenge),
		ID:        decredplugin.ID,
		Command:   decredplugin.CmdNewComment,
		CommandID: decredplugin.CmdNewComment,
		Payload:   string(payload),
	}

	// Send polieiad request
	responseBody, err := p.makeRequest(ctx, http.MethodPost,
		pd.PluginCommandRoute, pc)
	if err != nil {
		return nil, err
	}

	// Handle response
	var reply pd.PluginCommandReply
	err = json.Unmarshal(responseBody, &reply)
	if err != nil {
		return nil, fmt.Errorf("could not unmarshal "+
			"PluginCommandReply: %v", err)
	}

	err = util.VerifyChallenge(p.cfg.Identity, challenge, reply.Response)
	if err != nil {
		return nil, err
	}

	ncr, err := decredplugin.DecodeNewCommentReply([]byte(reply.Payload))
	if err != nil {
		return nil, err
	}

	// Get comment
	comments, err := p.getInvoiceComments(ctx, nc.Token)
	if err != nil {
		return nil, fmt.Errorf("getComment: %v", err)
	}
	var c www.Comment
	for _, v := range comments {
		if v.CommentID == ncr.CommentID {
			c = v
			break
		}
	}

	if u.Admin {
		invoiceUser, err := p.db.UserGetByUsername(ir.Username)
		if err != nil {
			return nil, fmt.Errorf("failed to get user by username %v %v",
				ir.Username, err)
		}
		// Emit event notification for a invoice comment
		p.eventManager.emit(eventInvoiceComment,
			dataInvoiceComment{
				token: nc.Token,
				email: invoiceUser.Email,
			})
	}
	return &www.NewCommentReply{
		Comment: c,
	}, nil
}

// processCommentsGet returns all comments for a given proposal. If the user is
// logged in the user's last access time for the given comments will also be
// returned.
func (p *politeiawww) processInvoiceComments(ctx context.Context, token string, u *user.User) (*www.GetCommentsReply, error) {
	log.Tracef("ProcessCommentGet: %v", token)

	ir, err := p.getInvoice(token)
	if err != nil {
		if errors.Is(err, database.ErrInvoiceNotFound) {
			err = www.UserError{
				ErrorCode: cms.ErrorStatusInvoiceNotFound,
			}
		}
		return nil, err
	}

	// Check to make sure the user is either an admin or the
	// invoice author.
	if !u.Admin && (ir.Username != u.Username) {
		err := www.UserError{
			ErrorCode: www.ErrorStatusUserActionNotAllowed,
		}
		return nil, err
	}

	// Fetch proposal comments from cache
	c, err := p.getInvoiceComments(ctx, token)
	if err != nil {
		return nil, err
	}

	// Get the last time the user accessed these comments. This is
	// a public route so a user may not exist.
	var accessTime int64
	if u != nil {
		if u.ProposalCommentsAccessTimes == nil {
			u.ProposalCommentsAccessTimes = make(map[string]int64)
		}
		accessTime = u.ProposalCommentsAccessTimes[token]
		u.ProposalCommentsAccessTimes[token] = time.Now().Unix()
		err = p.db.UserUpdate(*u)
		if err != nil {
			return nil, err
		}
	}

	return &www.GetCommentsReply{
		Comments:   c,
		AccessTime: accessTime,
	}, nil
}

func (p *politeiawww) getInvoiceComments(ctx context.Context, token string) ([]www.Comment, error) {
	log.Tracef("getInvoiceComments: %v", token)

	dc, err := p.decredGetComments(ctx, token)
	if err != nil {
		return nil, fmt.Errorf("decredGetComments: %v", err)
	}

	// Convert comments and fill in author info.
	comments := make([]www.Comment, 0, len(dc))
	for _, v := range dc {
		c := convertCommentFromDecred(v)
		u, err := p.db.UserGetByPubKey(c.PublicKey)
		if err != nil {
			log.Errorf("getInvoiceComments: UserGetByPubKey: "+
				"token:%v commentID:%v pubKey:%v err:%v",
				token, c.CommentID, c.PublicKey, err)
		} else {
			c.UserID = u.ID.String()
			c.Username = u.Username
		}
		comments = append(comments, c)
	}

	return comments, nil
}

// processPayInvoices looks for all approved invoices and then goes about
// changing their statuses' to paid.
func (p *politeiawww) processPayInvoices(ctx context.Context, u *user.User) (*cms.PayInvoicesReply, error) {
	log.Tracef("processPayInvoices")

	dbInvs, err := p.cmsDB.InvoicesByStatus(int(cms.InvoiceStatusApproved))
	if err != nil {
		return nil, err
	}

	reply := &cms.PayInvoicesReply{}
	for _, inv := range dbInvs {
		// Create the change record.
		c := mdstream.InvoiceStatusChange{
			Version:        mdstream.VersionInvoiceStatusChange,
			AdminPublicKey: u.PublicKey(),
			Timestamp:      time.Now().Unix(),
			NewStatus:      cms.InvoiceStatusPaid,
		}
		blob, err := mdstream.EncodeInvoiceStatusChange(c)
		if err != nil {
			return nil, err
		}

		challenge, err := util.Random(pd.ChallengeSize)
		if err != nil {
			return nil, err
		}

		pdCommand := pd.UpdateVettedMetadata{
			Challenge: hex.EncodeToString(challenge),
			Token:     inv.Token,
			MDAppend: []pd.MetadataStream{
				{
					ID:      mdstream.IDInvoiceStatusChange,
					Payload: string(blob),
				},
			},
		}

		responseBody, err := p.makeRequest(ctx, http.MethodPost,
			pd.UpdateVettedMetadataRoute, pdCommand)
		if err != nil {
			return nil, err
		}

		var pdReply pd.UpdateVettedMetadataReply
		err = json.Unmarshal(responseBody, &pdReply)
		if err != nil {
			return nil,
				fmt.Errorf("Could not unmarshal UpdateVettedMetadataReply: %v",
					err)
		}

		// Verify the UpdateVettedMetadata challenge.
		err = util.VerifyChallenge(p.cfg.Identity, challenge, pdReply.Response)
		if err != nil {
			return nil, err
		}

		// Update the database with the metadata changes.
		inv.Changes = append(inv.Changes, database.InvoiceChange{
			Timestamp:      c.Timestamp,
			AdminPublicKey: c.AdminPublicKey,
			NewStatus:      c.NewStatus,
			Reason:         c.Reason,
		})
		inv.StatusChangeReason = c.Reason
		inv.Status = c.NewStatus

		err = p.cmsDB.UpdateInvoice(&inv)
		if err != nil {
			return nil, err
		}
	}
	return reply, err
}

// processInvoicePayouts looks for all paid invoices within the given start and end dates.
func (p *politeiawww) processInvoicePayouts(lip cms.InvoicePayouts) (*cms.InvoicePayoutsReply, error) {
	reply := &cms.InvoicePayoutsReply{}

	// check for valid dates
	if lip.StartTime > lip.EndTime {
		return nil, www.UserError{
			ErrorCode: cms.ErrorStatusInvalidDatesRequested,
		}
	}
	dbInvs, err := p.cmsDB.InvoicesByDateRangeStatus(lip.StartTime, lip.EndTime,
		int(cms.InvoiceStatusPaid))
	if err != nil {
		return nil, err
	}
	invoices := make([]cms.InvoiceRecord, 0, len(dbInvs))
	for _, inv := range dbInvs {
		invRec, err := convertDatabaseInvoiceToInvoiceRecord(inv)
		if err != nil {
			return nil, err
		}

		invoices = append(invoices, invRec)
	}
	reply.Invoices = invoices
	return reply, nil
}

// processProposalBilling ensures that the request user is either an admin or
// listed as an owner of the requested proposal.
func (p *politeiawww) processProposalBilling(pb cms.ProposalBilling, u *user.User) (*cms.ProposalBillingReply, error) {
	reply := &cms.ProposalBillingReply{}

	cmsUser, err := p.getCMSUserByID(u.ID.String())
	if err != nil {
		return nil, err
	}

	// Check to see if the user currently listed as owning the proposal
	propOwned := false
	for _, prop := range cmsUser.ProposalsOwned {
		if prop == pb.Token {
			propOwned = true
		}
	}
	// If it's not owned and it's not an admin requesting return an error.
	if !cmsUser.Admin && !propOwned {
		err := www.UserError{
			ErrorCode: www.ErrorStatusUserActionNotAllowed,
		}
		return nil, err
	}

	invoices, err := p.cmsDB.InvoicesByLineItemsProposalToken(pb.Token)
	if err != nil {
		return nil, www.UserError{
			ErrorCode: cms.ErrorStatusInvoiceNotFound,
		}
	}
	propBilling := make([]cms.ProposalLineItems, 0, len(invoices))
	for _, inv := range invoices {
		// All invoices should have only 1 line item returned from that function
		if len(inv.LineItems) > 1 {
			continue
		}
		lineItem := convertDatabaseInvoiceToProposalLineItems(inv)
		u, err := p.db.UserGetByPubKey(inv.PublicKey)
		if err != nil {
			log.Errorf("processProposalBilling: getUserByPubKey: token:%v "+
				"pubKey:%v err:%v", pb.Token, inv.PublicKey, err)
		} else {
			lineItem.Username = u.Username
		}
		propBilling = append(propBilling, lineItem)
	}
	reply.BilledLineItems = propBilling
	return reply, nil
}

// getInvoiceMonthYear will return the first invoice.json month/year that is
// found, otherwise 0, 0 in the event of any error.
func getInvoiceMonthYear(files []www.File) (uint, uint) {
	for _, v := range files {
		if v.Name != invoiceFile {
			continue
		}
		data, err := base64.StdEncoding.DecodeString(v.Payload)
		if err != nil {
			return 0, 0
		}

		var invInput cms.InvoiceInput
		if err := json.Unmarshal(data, &invInput); err != nil {
			return 0, 0
		}
		return invInput.Month, invInput.Year
	}
	return 0, 0
}

func calculatePayout(inv database.Invoice) (cms.Payout, error) {
	payout := cms.Payout{}
	var err error
	var totalLaborMinutes uint
	var totalExpenses uint
	var totalSubContractorLabor uint
	for _, lineItem := range inv.LineItems {
		switch lineItem.Type {
		case cms.LineItemTypeLabor:
			totalLaborMinutes += lineItem.Labor
		case cms.LineItemTypeSubHours:
			// If SubContractor line item calculate them per line item and total
			// them up.
			totalSubContractorLabor += lineItem.Labor *
				lineItem.ContractorRate / 60
		case cms.LineItemTypeExpense, cms.LineItemTypeMisc:
			totalExpenses += lineItem.Expenses
		}
	}

	payout.LaborTotal = totalLaborMinutes * inv.ContractorRate / 60
	// Add in subcontractor line items to total for payout.
	payout.LaborTotal += totalSubContractorLabor

	payout.ContractorRate = inv.ContractorRate
	payout.ExpenseTotal = totalExpenses

	payout.Address = inv.PaymentAddress
	payout.Token = inv.Token
	payout.ContractorName = inv.ContractorName

	payout.Month = inv.Month
	payout.Year = inv.Year
	payout.Total = payout.LaborTotal + payout.ExpenseTotal
	if inv.ExchangeRate > 0 {
		payout.DCRTotal, err = dcrutil.NewAmount(float64(payout.Total) /
			float64(inv.ExchangeRate))
		if err != nil {
			log.Errorf("calculatePayout %v: NewAmount: %v",
				inv.Token, err)
		}
	}

	payout.ExchangeRate = inv.ExchangeRate

	// Range through invoice's documented status changes to find the
	// time in which the invoice was approved.
	for _, change := range inv.Changes {
		if change.NewStatus == cms.InvoiceStatusApproved {
			payout.ApprovedTime = change.Timestamp
			break
		}
	}

	return payout, nil
}

func parseInvoiceInput(files []www.File) (*cms.InvoiceInput, error) {
	data, err := base64.StdEncoding.DecodeString(files[0].Payload)
	if err != nil {
		return nil, err
	}

	// Check to see if the data can be parsed properly into InvoiceInput
	// struct.
	var invInput cms.InvoiceInput
	if err := json.Unmarshal(data, &invInput); err != nil {
		return nil, www.UserError{
			ErrorCode: cms.ErrorStatusMalformedInvoiceFile,
		}
	}
	return &invInput, nil
}

func (p *politeiawww) processProposalBillingSummary(pbs cms.ProposalBillingSummary) (*cms.ProposalBillingSummaryReply, error) {
	reply := &cms.ProposalBillingSummaryReply{}

	data, err := p.makeProposalsRequest(http.MethodGet, www.RouteTokenInventory, nil)
	if err != nil {
		return nil, err
	}

	var tvr www.TokenInventoryReply
	err = json.Unmarshal(data, &tvr)
	if err != nil {
		return nil, err
	}

	approvedProposals := tvr.Approved

	approvedProposalDetails := make([]www.ProposalRecord, 0, len(approvedProposals))
	if len(approvedProposals) > 0 {
		startOffset := 0
		endOffset := www.ProposalListPageSize
		if endOffset > len(approvedProposals) {
			endOffset = len(approvedProposals)
		}
		for i := endOffset; i <= len(approvedProposals); {
			// Go fetch proposal information to get name/title.
			bp := &www.BatchProposals{
				Tokens: approvedProposals[startOffset:i],
			}

			data, err := p.makeProposalsRequest(http.MethodPost, www.RouteBatchProposals, bp)
			if err != nil {
				return nil, err
			}

			var bpr www.BatchProposalsReply
			err = json.Unmarshal(data, &bpr)
			if err != nil {
				return nil, err
			}
			approvedProposalDetails = append(approvedProposalDetails, bpr.Proposals...)

			startOffset = i
			i += www.ProposalListPageSize
			if i > len(approvedProposals) {
				i = len(approvedProposals)
			}
			if i == startOffset {
				break
			}
		}
	}

	count := pbs.Count
	if count > cms.ProposalBillingListPageSize {
		count = cms.ProposalBillingListPageSize
	}

	proposalInvoices := make(map[string][]database.Invoice, len(approvedProposals))
	for i, prop := range approvedProposals {
		if i < pbs.Offset {
			continue
		}
		propInvoices, err := p.cmsDB.InvoicesByLineItemsProposalToken(prop)
		if err != nil {
			return nil, err
		}
		if len(propInvoices) > 0 {
			proposalInvoices[prop] = propInvoices
		} else {
			proposalInvoices[prop] = make([]database.Invoice, 0)
		}

		if count != 0 && len(proposalInvoices) >= count {
			break
		}
	}

	spendingSummaries := make([]cms.ProposalSpending, 0, len(proposalInvoices))
	for prop, invoices := range proposalInvoices {
		spendingSummary := cms.ProposalSpending{}
		spendingSummary.Token = prop

		totalSpent := int64(0)
		for _, dbInv := range invoices {
			payout, err := calculatePayout(dbInv)
			if err != nil {
				return nil, err
			}
			totalSpent += int64(payout.Total)
		}
		// Look across approved proposals batch reply for proposal name.
		for _, propDetails := range approvedProposalDetails {
			if propDetails.CensorshipRecord.Token == prop {
				spendingSummary.Title = propDetails.Name
				break
			}
		}
		spendingSummary.TotalBilled = totalSpent
		spendingSummaries = append(spendingSummaries, spendingSummary)
	}

	reply.Proposals = spendingSummaries

	return reply, nil
}

func (p *politeiawww) processProposalBillingDetails(pbd cms.ProposalBillingDetails) (*cms.ProposalBillingDetailsReply, error) {
	reply := &cms.ProposalBillingDetailsReply{}

	propInvoices, err := p.cmsDB.InvoicesByLineItemsProposalToken(pbd.Token)
	if err != nil {
		return nil, err
	}

	spendingSummary := cms.ProposalSpending{}
	spendingSummary.Token = pbd.Token

	invRecs := make([]cms.InvoiceRecord, 0, len(propInvoices))
	totalSpent := int64(0)
	for _, dbInv := range propInvoices {
		u, err := p.db.UserGetByPubKey(dbInv.PublicKey)
		if err != nil {
			log.Errorf("getUserByPubKey: token:%v "+
				"pubKey:%v err:%v", dbInv.PublicKey, err)
		} else {
			dbInv.Username = u.Username
		}
		payout, err := calculatePayout(dbInv)
		if err != nil {
			return nil, err
		}
		totalSpent += int64(payout.Total)
		invRec, err := convertDatabaseInvoiceToInvoiceRecord(dbInv)
		if err != nil {
			return nil, err
		}
		invRecs = append(invRecs, invRec)
	}

	data, err := p.makeProposalsRequest(http.MethodGet, "/proposals/"+pbd.Token, nil)
	if err != nil {
		return nil, err
	}

	var pdr www.ProposalDetailsReply
	err = json.Unmarshal(data, &pdr)
	if err != nil {
		return nil, err
	}

	spendingSummary.Title = pdr.Proposal.Name
	spendingSummary.Invoices = invRecs
	spendingSummary.TotalBilled = totalSpent

	reply.Details = spendingSummary
	return reply, nil
}<|MERGE_RESOLUTION|>--- conflicted
+++ resolved
@@ -1596,14 +1596,9 @@
 	dbInvoice, err := convertRecordToDatabaseInvoice(pd.Record{
 		Files:            convertPDFilesFromWWW(ei.Files),
 		Metadata:         mds,
-<<<<<<< HEAD
 		CensorshipRecord: convertPDCensorFromWWW(invRec.CensorshipRecord),
-		Version:          invRec.Version,
-=======
-		CensorshipRecord: convertInvoiceCensorFromWWW(invRec.CensorshipRecord),
 		// Increment the version
 		Version: strconv.Itoa(version + 1),
->>>>>>> 54660931
 	})
 	if err != nil {
 		return nil, err
