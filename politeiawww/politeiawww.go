--- conflicted
+++ resolved
@@ -359,14 +359,11 @@
 		MaxProposalNameLength:      www.PolicyMaxProposalNameLength,
 		ProposalNameSupportedChars: www.PolicyProposalNameSupportedChars,
 		MaxCommentLength:           www.PolicyMaxCommentLength,
-<<<<<<< HEAD
 		TokenPrefixLength:          www.TokenPrefixLength,
-=======
 		BuildInformation:           version.BuildInformation(),
 		IndexFilename:              www.PolicyIndexFilename,
 		MinLinkByPeriod:            p.linkByPeriodMin(),
 		MaxLinkByPeriod:            p.linkByPeriodMax(),
->>>>>>> 8a189f91
 	}
 
 	util.RespondWithJSON(w, http.StatusOK, reply)
