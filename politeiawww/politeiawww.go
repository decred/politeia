--- conflicted
+++ resolved
@@ -26,7 +26,6 @@
 	"github.com/decred/politeia/politeiawww/paywall"
 	"github.com/decred/politeia/politeiawww/user"
 	utilwww "github.com/decred/politeia/politeiawww/util"
-	"github.com/decred/politeia/politeiawww/wsdcrdata"
 	"github.com/decred/politeia/util"
 	"github.com/decred/politeia/util/txfetcher"
 	"github.com/decred/politeia/util/version"
@@ -136,14 +135,8 @@
 	cmsDB cmsdatabase.Database
 	cron  *cron.Cron
 
-<<<<<<< HEAD
-	// WSDcrdata contains the client and list of current subscriptions to
-	// dcrdata's public subscription websocket
-	wsDcrdata wsdcrdata.WSDcrdata
-=======
 	// wsDcrdata is a dcrdata websocket client
-	wsDcrdata *wsdcrdata.Client
->>>>>>> 6bff7e58
+	wsDcrdata wsdcrdata.Client
 
 	// The current best block is cached and updated using a websocket
 	// subscription to dcrdata. If the websocket connection is not active,
@@ -924,38 +917,6 @@
 	return bb, nil
 }
 
-<<<<<<< HEAD
-// resetPiDcrdataWSSubs is responsible for resetting the WSDcrdata connection
-// and making necessary changes to the required changes to the politeiawww
-// state so that the service continues to function properly during and after
-// the reconnection.
-func (p *politeiawww) resetPiDcrdataWSSubs() error {
-	// The cached best block is set to zero so that in the time between
-	// reconnection and receiving the first new block message, instead of
-	// using the old cached value, politeiad is queried for the best block.
-	p.updateBestBlock(0)
-
-	return p.wsDcrdata.Reconnect()
-}
-
-// setupPiDcrdataWSSubs subscribes and listens to websocket messages from
-// dcrdata that are needed for pi.
-func (p *politeiawww) setupPiDcrdataWSSubs() error {
-	err := p.wsDcrdata.Subscribe(wsdcrdata.NewBlockSub)
-	if err != nil {
-		return err
-	}
-
-	go func() {
-		for {
-			receiver, err := p.wsDcrdata.Receive()
-			if err == wsdcrdata.ErrShutdown {
-				log.Infof("Dcrdata websocket closed")
-				return
-			} else if err != nil {
-				log.Errorf("WSDcrdata receive: %v", err)
-				log.Infof("Dcrdata websocket closed")
-=======
 // monitorWSDcrdataPi monitors the websocket connection for pi and handles
 // new websocket messages.
 func (p *politeiawww) monitorWSDcrdataPi() {
@@ -973,7 +934,6 @@
 			// Check if the websocket was shut down intentionally or was
 			// dropped unexpectedly.
 			if p.wsDcrdata.Status() == wsdcrdata.StatusShutdown {
->>>>>>> 6bff7e58
 				return
 			}
 			log.Infof("Dcrdata websocket connection unexpectedly dropped")
@@ -986,53 +946,6 @@
 			log.Debugf("wsDcrdata message WebsocketBlock(height=%v)",
 				m.Block.Height)
 
-<<<<<<< HEAD
-			if !ok {
-				// This check is here to avoid a spew of unnecessary error
-				// messages. The channel is expected to be closed if WSDcrdata
-				// is shut down.
-				if p.wsDcrdata.IsShutdown() {
-					return
-				}
-
-				log.Errorf("WSDcrdata receive channel closed. Will reconnect.")
-				err = p.resetPiDcrdataWSSubs()
-				if err == wsdcrdata.ErrShutdown {
-					log.Infof("Dcrdata websocket closed")
-					return
-				} else if err != nil {
-					log.Errorf("resetPiDcrdataWSSub: %v", err)
-					log.Infof("Dcrdata websocket closed")
-					return
-				}
-
-				continue
-			}
-
-			switch m := msg.Message.(type) {
-			case *exptypes.WebsocketBlock:
-				log.Debugf("WSDcrdata message WebsocketBlock(height=%v)",
-					m.Block.Height)
-				p.updateBestBlock(uint64(m.Block.Height))
-			case *pstypes.HangUp:
-				log.Infof("Dcrdata has hung up. Will reconnect.")
-				err = p.resetPiDcrdataWSSubs()
-				if err == wsdcrdata.ErrShutdown {
-					log.Infof("Dcrdata websocket closed")
-					return
-				} else if err != nil {
-					log.Errorf("resetPiDcrdataWSSub: %v", err)
-					log.Infof("Dcrdata websocket closed")
-					return
-				}
-				log.Infof("Successfully reconnected to dcrdata")
-			case int:
-				// Ping messages are of type int
-			default:
-				log.Errorf("WSDcrdata message of type %v unhandled. %v",
-					msg.EventId, m)
-			}
-=======
 			// Update cached best block
 			bb := uint64(m.Block.Height)
 			p.updateBestBlock(bb)
@@ -1053,7 +966,6 @@
 		default:
 			log.Errorf("wsDcrdata message of type %v unhandled: %v",
 				msg.EventId, m)
->>>>>>> 6bff7e58
 		}
 
 		// Check for next message
