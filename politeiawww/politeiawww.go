package main

import (
	"encoding/hex"
	"encoding/json"
	"fmt"
	"net/http"
	"net/http/httputil"
	"sync"
	"text/template"
	"time"

	"github.com/davecgh/go-spew/spew"
	"github.com/decred/dcrd/chaincfg"
	exptypes "github.com/decred/dcrdata/explorer/types/v2"
	pstypes "github.com/decred/dcrdata/pubsub/types/v3"
	"github.com/decred/politeia/politeiad/api/v1/mime"
	"github.com/decred/politeia/politeiad/cache"
	www "github.com/decred/politeia/politeiawww/api/www/v1"
	www2 "github.com/decred/politeia/politeiawww/api/www/v2"
	"github.com/decred/politeia/politeiawww/cmsdatabase"
	"github.com/decred/politeia/politeiawww/user"
	utilwww "github.com/decred/politeia/politeiawww/util"
	"github.com/decred/politeia/util"
	"github.com/google/uuid"
	"github.com/gorilla/csrf"
	"github.com/gorilla/mux"
	"github.com/gorilla/sessions"
	"github.com/gorilla/websocket"
	"github.com/robfig/cron"
)

var (
	templateNewProposalSubmitted = template.Must(
		template.New("new_proposal_submitted_template").Parse(templateNewProposalSubmittedRaw))
	templateProposalVetted = template.Must(
		template.New("proposal_vetted_template").Parse(templateProposalVettedRaw))
	templateProposalEdited = template.Must(
		template.New("proposal_edited_template").Parse(templateProposalEditedRaw))
	templateProposalVoteStarted = template.Must(
		template.New("proposal_vote_started_template").Parse(templateProposalVoteStartedRaw))
	templateProposalVoteAuthorized = template.Must(
		template.New("proposal_vote_authorized_template").Parse(templateProposalVoteAuthorizedRaw))
	templateProposalVettedForAuthor = template.Must(
		template.New("proposal_vetted_for_author_template").Parse(templateProposalVettedForAuthorRaw))
	templateProposalCensoredForAuthor = template.Must(
		template.New("proposal_censored_for_author_template").Parse(templateProposalCensoredForAuthorRaw))
	templateProposalVoteStartedForAuthor = template.Must(
		template.New("proposal_vote_started_for_author_template").Parse(templateProposalVoteStartedForAuthorRaw))
	templateCommentReplyOnProposal = template.Must(
		template.New("comment_reply_on_proposal").Parse(templateCommentReplyOnProposalRaw))
	templateCommentReplyOnComment = template.Must(
		template.New("comment_reply_on_comment").Parse(templateCommentReplyOnCommentRaw))
)

// wsContext is the websocket context. If uuid == "" then it is an
// unauthenticated websocket.
type wsContext struct {
	uuid          string
	rid           string
	conn          *websocket.Conn
	wg            sync.WaitGroup
	subscriptions map[string]struct{}
	errorC        chan www.WSError
	pingC         chan struct{}
	done          chan struct{} // SHUT...DOWN...EVERYTHING...
}

func (w *wsContext) String() string {
	u := w.uuid
	if u == "" {
		u = "anon"
	}
	return u + " " + w.rid
}

// IsAuthenticated returns true if the websocket is authenticated.
func (w *wsContext) isAuthenticated() bool {
	return w.uuid != ""
}

// politeiawww application context.
type politeiawww struct {
	cfg      *config
	router   *mux.Router
	sessions sessions.Store

	ws    map[string]map[string]*wsContext // [uuid][]*context
	wsMtx sync.RWMutex

	// Cache
	cache   cache.Cache
	plugins []Plugin

	// Politeiad client
	client *http.Client

	// SMTP client
	smtp *smtp

	templates map[string]*template.Template
	tmplMtx   sync.RWMutex

	// XXX This needs to be abstracted away
	sync.RWMutex // XXX This needs to be the first entry in struct

	db           user.Database // User database XXX GOT TO GO
	params       *chaincfg.Params
	eventManager *EventManager

	// These properties are only used for testing.
	test bool

	// Following entries require locks
	userPaywallPool map[uuid.UUID]paywallPoolMember // [userid][paywallPoolMember]
	commentVotes    map[string]counters             // [token+commentID]counters

	// voteSummaries is a lazy loaded cache of the votes summaries of
	// proposals whose voting period has ended.
	voteSummaries map[string]www.VoteSummary // [token]VoteSummary

	// XXX userEmails is a temporary measure until the user by email
	// lookups are completely removed from politeiawww.
	userEmails map[string]uuid.UUID // [email]userID

	// Following entries are use only during cmswww mode
	cmsDB cmsdatabase.Database
	cron  *cron.Cron

	// wsDcrdata contains the client and list of current subscriptions to
	// dcrdata's public subscription websocket
	wsDcrdata *wsDcrdata

	// The current best block is cached and updated using a websocket
	// subscription to dcrdata. If the websocket connection is not active,
	// the dcrdata best block route of politeiad is used as a fallback.
	bestBlock uint64
	bbMtx     sync.RWMutex
}

// XXX rig this up
func (p *politeiawww) addTemplate(templateName, templateContent string) {
	p.tmplMtx.Lock()
	defer p.tmplMtx.Unlock()

	p.templates[templateName] = template.Must(
		template.New(templateName).Parse(templateContent))
}

// XXX rig this up
func (p *politeiawww) getTemplate(templateName string) *template.Template {
	p.tmplMtx.RLock()
	defer p.tmplMtx.RUnlock()
	return p.templates[templateName]
}

// version is an HTTP GET to determine the lowest API route version that this
// backend supports.  Additionally it is used to obtain a CSRF token.
func (p *politeiawww) handleVersion(w http.ResponseWriter, r *http.Request) {
	log.Tracef("handleVersion")

	versionReply := www.VersionReply{
		Version: www.PoliteiaWWWAPIVersion,
		Route:   www.PoliteiaWWWAPIRoute,
		PubKey:  hex.EncodeToString(p.cfg.Identity.Key[:]),
		TestNet: p.cfg.TestNet,
		Mode:    p.cfg.Mode,
	}

	_, err := p.getSessionUser(w, r)
	if err == nil {
		versionReply.ActiveUserSession = true
	}

	vr, err := json.Marshal(versionReply)
	if err != nil {
		RespondWithError(w, r, 0, "handleVersion: Marshal %v", err)
		return
	}

	w.Header().Set("Strict-Transport-Security",
		"max-age=63072000; includeSubDomains")
	w.Header().Set("X-Content-Type-Options", "nosniff")
	w.Header().Set("Referrer-Policy", "same-origin")
	w.Header().Set("X-Frame-Options", "DENY")
	w.Header().Set("X-XSS-Protection", "1; mode=block")
	w.Header().Set("Content-Type", "application/json; charset=utf-8")
	w.Header().Set(www.CsrfToken, csrf.Token(r))

	w.WriteHeader(http.StatusOK)
	w.Write(vr)
}

// handleNotFound is a generic handler for an invalid route.
func (p *politeiawww) handleNotFound(w http.ResponseWriter, r *http.Request) {
	// Log incoming connection
	log.Debugf("Invalid route: %v %v %v %v", remoteAddr(r), r.Method, r.URL,
		r.Proto)

	// Trace incoming request
	log.Tracef("%v", newLogClosure(func() string {
		trace, err := httputil.DumpRequest(r, true)
		if err != nil {
			trace = []byte(fmt.Sprintf("logging: "+
				"DumpRequest %v", err))
		}
		return string(trace)
	}))

	util.RespondWithJSON(w, http.StatusNotFound, www.ErrorReply{})
}

// handleAllVetted replies with the list of vetted proposals.
func (p *politeiawww) handleAllVetted(w http.ResponseWriter, r *http.Request) {
	log.Tracef("handleAllVetted")

	// Get the all vetted command.
	var v www.GetAllVetted
	err := util.ParseGetParams(r, &v)
	if err != nil {
		RespondWithError(w, r, 0, "handleAllVetted: ParseGetParams",
			www.UserError{
				ErrorCode: www.ErrorStatusInvalidInput,
			})
		return
	}

	vr, err := p.processAllVetted(v)
	if err != nil {
		RespondWithError(w, r, 0,
			"handleAllVetted: processAllVetted %v", err)
		return
	}

	util.RespondWithJSON(w, http.StatusOK, vr)
}

// handleProposalDetailsShort handles the incoming short proposal details
// command. It fetches the complete details for an existing proposal using
// the prefix of its token.
func (p *politeiawww) handleProposalDetailsShort(w http.ResponseWriter, r *http.Request) {
	log.Tracef("handleProposalDetailsShort")

	// Get token prefix from path parameters
	pathParams := mux.Vars(r)
	pds := www.ProposalDetailsShort{TokenPrefix: pathParams["tokenprefix"]}

	user, err := p.getSessionUser(w, r)
	if err != nil {
		if err != ErrSessionUUIDNotFound {
			RespondWithError(w, r, 0,
				"handleProposalDetailsShort: getSessionUser %v", err)
			return
		}
	}

	reply, err := p.processProposalDetailsShort(pds, user)
	if err != nil {
		RespondWithError(w, r, 0,
			"handleProposalDetailsShort: processProposalDetailsShort %v", err)
		return
	}

	// Reply with the proposal details.
	util.RespondWithJSON(w, http.StatusOK, reply)
}

// handleProposalDetails handles the incoming proposal details command. It
// fetches the complete details for an existing proposal.
func (p *politeiawww) handleProposalDetails(w http.ResponseWriter, r *http.Request) {
	log.Tracef("handleProposalDetails")

	// Get version from query string parameters
	var pd www.ProposalsDetails
	err := util.ParseGetParams(r, &pd)
	if err != nil {
		RespondWithError(w, r, 0, "handleProposalDetails: ParseGetParams",
			www.UserError{
				ErrorCode: www.ErrorStatusInvalidInput,
			})
		return
	}

	// Get proposal token from path parameters
	pathParams := mux.Vars(r)
	pd.Token = pathParams["token"]

	// Get session user. This is a public route so one might not exist.
	user, err := p.getSessionUser(w, r)
	if err != nil && err != errSessionNotFound {
		RespondWithError(w, r, 0,
			"handleProposalDetails: getSessionUser %v", err)
		return
	}

	reply, err := p.processProposalDetails(pd, user)
	if err != nil {
		RespondWithError(w, r, 0,
			"handleProposalDetails: processProposalDetails %v", err)
		return
	}

	// Reply with the proposal details.
	util.RespondWithJSON(w, http.StatusOK, reply)
}

// handleBatchVoteSummary handles the incoming batch vote summary command. It
// returns a VoteSummary for each of the provided censorship tokens.
func (p *politeiawww) handleBatchVoteSummary(w http.ResponseWriter, r *http.Request) {
	log.Tracef("handleBatchVoteSummary")

	var bvs www.BatchVoteSummary
	decoder := json.NewDecoder(r.Body)
	if err := decoder.Decode(&bvs); err != nil {
		RespondWithError(w, r, 0, "handleBatchVoteSummary: unmarshal",
			www.UserError{
				ErrorCode: www.ErrorStatusInvalidInput,
			})
		return
	}

	reply, err := p.processBatchVoteSummary(bvs)
	if err != nil {
		RespondWithError(w, r, 0,
			"handleBatchVoteSummary: processBatchVoteSummary %v", err)
		return
	}

	util.RespondWithJSON(w, http.StatusOK, reply)
}

// handleBatchProposals handles the incoming batch proposals command. It
// returns a ProposalRecord for each of the provided censorship tokens.
func (p *politeiawww) handleBatchProposals(w http.ResponseWriter, r *http.Request) {
	log.Tracef("handleBatchProposals")

	var bp www.BatchProposals
	decoder := json.NewDecoder(r.Body)
	if err := decoder.Decode(&bp); err != nil {
		RespondWithError(w, r, 0, "handleBatchProposals: unmarshal",
			www.UserError{
				ErrorCode: www.ErrorStatusInvalidInput,
			})
		return
	}

	// Get session user. This is a public route so one might not exist.
	user, err := p.getSessionUser(w, r)
	if err != nil && err != errSessionNotFound {
		RespondWithError(w, r, 0,
			"handleBatchProposals: getSessionUser %v", err)
		return
	}

	reply, err := p.processBatchProposals(bp, user)
	if err != nil {
		RespondWithError(w, r, 0,
			"handleBatchProposals: processBatchProposals %v", err)
		return
	}

	util.RespondWithJSON(w, http.StatusOK, reply)
}

func (p *politeiawww) handlePolicy(w http.ResponseWriter, r *http.Request) {
	// Get the policy command.
	log.Tracef("handlePolicy")
	reply := &www.PolicyReply{
		MinPasswordLength:          www.PolicyMinPasswordLength,
		MinUsernameLength:          www.PolicyMinUsernameLength,
		MaxUsernameLength:          www.PolicyMaxUsernameLength,
		UsernameSupportedChars:     www.PolicyUsernameSupportedChars,
		ProposalListPageSize:       www.ProposalListPageSize,
		UserListPageSize:           www.UserListPageSize,
		MaxImages:                  www.PolicyMaxImages,
		MaxImageSize:               www.PolicyMaxImageSize,
		MaxMDs:                     www.PolicyMaxMDs,
		MaxMDSize:                  www.PolicyMaxMDSize,
		ValidMIMETypes:             mime.ValidMimeTypes(),
		MinProposalNameLength:      www.PolicyMinProposalNameLength,
		MaxProposalNameLength:      www.PolicyMaxProposalNameLength,
		ProposalNameSupportedChars: www.PolicyProposalNameSupportedChars,
		MaxCommentLength:           www.PolicyMaxCommentLength,
		TokenPrefixLength:          www.TokenPrefixLength,
	}

	util.RespondWithJSON(w, http.StatusOK, reply)
}

// handleCommentsGet handles batched comments get.
func (p *politeiawww) handleCommentsGet(w http.ResponseWriter, r *http.Request) {
	log.Tracef("handleCommentsGet")

	pathParams := mux.Vars(r)
	token := pathParams["token"]

	// Get session user. This is a public route so one might not exist.
	user, err := p.getSessionUser(w, r)
	if err != nil && err != errSessionNotFound {
		RespondWithError(w, r, 0,
			"handleCommentsGet: getSessionUser %v", err)
		return
	}

	gcr, err := p.processCommentsGet(token, user)
	if err != nil {
		RespondWithError(w, r, 0,
			"handleCommentsGet: processCommentsGet %v", err)
		return
	}
	util.RespondWithJSON(w, http.StatusOK, gcr)
}

// handleUserProposals returns the proposals for the given user.
func (p *politeiawww) handleUserProposals(w http.ResponseWriter, r *http.Request) {
	log.Tracef("handleUserProposals")

	// Get the user proposals command.
	var up www.UserProposals
	err := util.ParseGetParams(r, &up)
	if err != nil {
		RespondWithError(w, r, 0, "handleUserProposals: ParseGetParams",
			www.UserError{
				ErrorCode: www.ErrorStatusInvalidInput,
			})
		return
	}

	userId, err := uuid.Parse(up.UserId)
	if err != nil {
		RespondWithError(w, r, 0, "handleUserProposals: ParseUint",
			www.UserError{
				ErrorCode: www.ErrorStatusInvalidInput,
			})
		return
	}

	// Get session user. This is a public route so one might not exist.
	user, err := p.getSessionUser(w, r)
	if err != nil && err != errSessionNotFound {
		RespondWithError(w, r, 0,
			"handleUserProposals: getSessionUser %v", err)
		return
	}

	upr, err := p.processUserProposals(
		&up,
		user != nil && user.ID == userId,
		user != nil && user.Admin)
	if err != nil {
		RespondWithError(w, r, 0,
			"handleUserProposals: processUserProposals %v", err)
		return
	}

	util.RespondWithJSON(w, http.StatusOK, upr)
}

// handleActiveVote returns all active proposals that have an active vote.
func (p *politeiawww) handleActiveVote(w http.ResponseWriter, r *http.Request) {
	log.Tracef("handleActiveVote")

	avr, err := p.processActiveVote()
	if err != nil {
		RespondWithError(w, r, 0,
			"handleActiveVote: processActiveVote %v", err)
		return
	}

	util.RespondWithJSON(w, http.StatusOK, avr)
}

// handleCastVotes records the user votes in politeiad.
func (p *politeiawww) handleCastVotes(w http.ResponseWriter, r *http.Request) {
	log.Tracef("handleCastVotes")

	var cv www.Ballot
	decoder := json.NewDecoder(r.Body)
	if err := decoder.Decode(&cv); err != nil {
		RespondWithError(w, r, 0, "handleCastVotes: unmarshal", www.UserError{
			ErrorCode: www.ErrorStatusInvalidInput,
		})
		return
	}

	avr, err := p.processCastVotes(&cv)
	if err != nil {
		RespondWithError(w, r, 0,
			"handleCastVotes: processCastVotes %v", err)
		return
	}

	util.RespondWithJSON(w, http.StatusOK, avr)
}

// handleVoteResults returns a proposal + all voting action.
func (p *politeiawww) handleVoteResults(w http.ResponseWriter, r *http.Request) {
	log.Tracef("handleVoteResults")

	pathParams := mux.Vars(r)
	token := pathParams["token"]

	vrr, err := p.processVoteResults(token)
	if err != nil {
		RespondWithError(w, r, 0,
			"handleVoteResults: processVoteResults %v",
			err)
		return
	}

	util.RespondWithJSON(w, http.StatusOK, vrr)
}

// handleVoteDetails returns the vote details for the given proposal token.
func (p *politeiawww) handleVoteDetailsV2(w http.ResponseWriter, r *http.Request) {
	log.Tracef("handleVoteDetailsV2")

	pathParams := mux.Vars(r)
	token := pathParams["token"]

	vrr, err := p.processVoteDetailsV2(token)
	if err != nil {
		RespondWithError(w, r, 0,
			"handleVoteDetailsV2: processVoteDetailsV2: %v",
			err)
		return
	}

	util.RespondWithJSON(w, http.StatusOK, vrr)
}

// handleGetAllVoteStatus returns the voting status of all public proposals.
func (p *politeiawww) handleGetAllVoteStatus(w http.ResponseWriter, r *http.Request) {
	gasvr, err := p.processGetAllVoteStatus()
	if err != nil {
		RespondWithError(w, r, 0,
			"handleGetAllVoteStatus: processGetAllVoteStatus %v", err)
		return
	}

	util.RespondWithJSON(w, http.StatusOK, gasvr)
}

// handleVoteStatus returns the vote status for a given proposal.
func (p *politeiawww) handleVoteStatus(w http.ResponseWriter, r *http.Request) {
	pathParams := mux.Vars(r)
	vsr, err := p.processVoteStatus(pathParams["token"])
	if err != nil {
		RespondWithError(w, r, 0,
			"handleVoteStatus: ProcessVoteStatus: %v", err)
		return
	}
	util.RespondWithJSON(w, http.StatusOK, vsr)
}

// handleTokenInventory returns the tokens of all proposals in the inventory.
func (p *politeiawww) handleTokenInventory(w http.ResponseWriter, r *http.Request) {
	log.Tracef("handleTokenInventory")

	// Get session user. This is a public route so one might not exist.
	user, err := p.getSessionUser(w, r)
	if err != nil && err != errSessionNotFound {
		RespondWithError(w, r, 0,
			"handleTokenInventory: getSessionUser %v", err)
		return
	}

	isAdmin := user != nil && user.Admin
	reply, err := p.processTokenInventory(isAdmin)
	if err != nil {
		RespondWithError(w, r, 0,
			"handleTokenInventory: processTokenInventory: %v", err)
		return
	}
	util.RespondWithJSON(w, http.StatusOK, reply)
}

// handleProposalPaywallDetails returns paywall details that allows the user to
// purchase proposal credits.
func (p *politeiawww) handleProposalPaywallDetails(w http.ResponseWriter, r *http.Request) {
	log.Tracef("handleProposalPaywallDetails")

	user, err := p.getSessionUser(w, r)
	if err != nil {
		RespondWithError(w, r, 0,
			"handleProposalPaywallDetails: getSessionUser %v", err)
		return
	}

	reply, err := p.processProposalPaywallDetails(user)
	if err != nil {
		RespondWithError(w, r, 0,
			"handleProposalPaywallDetails: processProposalPaywallDetails  %v", err)
		return
	}

	util.RespondWithJSON(w, http.StatusOK, reply)
}

// handleNewProposal handles the incoming new proposal command.
func (p *politeiawww) handleNewProposal(w http.ResponseWriter, r *http.Request) {
	// Get the new proposal command.
	log.Tracef("handleNewProposal")
	var np www.NewProposal
	decoder := json.NewDecoder(r.Body)
	if err := decoder.Decode(&np); err != nil {
		RespondWithError(w, r, 0, "handleNewProposal: unmarshal", www.UserError{
			ErrorCode: www.ErrorStatusInvalidInput,
		})
		return
	}

	user, err := p.getSessionUser(w, r)
	if err != nil {
		RespondWithError(w, r, 0,
			"handleNewProposal: getSessionUser %v", err)
		return
	}

	reply, err := p.processNewProposal(np, user)
	if err != nil {
		RespondWithError(w, r, 0,
			"handleNewProposal: processNewProposal %v", err)
		return
	}

	// Reply with the challenge response and censorship token.
	util.RespondWithJSON(w, http.StatusOK, reply)
}

// handleNewComment handles incomming comments.
func (p *politeiawww) handleNewComment(w http.ResponseWriter, r *http.Request) {
	log.Tracef("handleNewComment")

	var sc www.NewComment
	decoder := json.NewDecoder(r.Body)
	if err := decoder.Decode(&sc); err != nil {
		RespondWithError(w, r, 0, "handleNewComment: unmarshal",
			www.UserError{
				ErrorCode: www.ErrorStatusInvalidInput,
			})
		return
	}

	user, err := p.getSessionUser(w, r)
	if err != nil {
		RespondWithError(w, r, 0,
			"handleNewComment: getSessionUser %v", err)
		return
	}

	cr, err := p.processNewComment(sc, user)
	if err != nil {
		RespondWithError(w, r, 0,
			"handleNewComment: processNewComment: %v", err)
		return
	}

	util.RespondWithJSON(w, http.StatusOK, cr)
}

// handleLikeComment handles up or down voting of commentd.
func (p *politeiawww) handleLikeComment(w http.ResponseWriter, r *http.Request) {
	log.Tracef("handleLikeComment")

	var lc www.LikeComment
	decoder := json.NewDecoder(r.Body)
	if err := decoder.Decode(&lc); err != nil {
		RespondWithError(w, r, 0, "handleLikeComment: unmarshal",
			www.UserError{
				ErrorCode: www.ErrorStatusInvalidInput,
			})
		return
	}

	user, err := p.getSessionUser(w, r)
	if err != nil {
		RespondWithError(w, r, 0,
			"handleLikeComment: getSessionUser %v", err)
		return
	}

	cr, err := p.processLikeComment(lc, user)
	if err != nil {
		RespondWithError(w, r, 0,
			"handleLikeComment: processLikeComment %v", err)
		return
	}

	util.RespondWithJSON(w, http.StatusOK, cr)
}

// handleEditProposal attempts to edit a proposal
func (p *politeiawww) handleEditProposal(w http.ResponseWriter, r *http.Request) {
	var ep www.EditProposal
	decoder := json.NewDecoder(r.Body)
	if err := decoder.Decode(&ep); err != nil {
		RespondWithError(w, r, 0, "handleEditProposal: unmarshal",
			www.UserError{
				ErrorCode: www.ErrorStatusInvalidInput,
			})
		return
	}

	user, err := p.getSessionUser(w, r)
	if err != nil {
		RespondWithError(w, r, 0,
			"handleEditProposal: getSessionUser %v", err)
		return
	}

	log.Debugf("handleEditProposal: %v", ep.Token)

	epr, err := p.processEditProposal(ep, user)
	if err != nil {
		RespondWithError(w, r, 0,
			"handleEditProposal: processEditProposal %v", err)
		return
	}

	util.RespondWithJSON(w, http.StatusOK, epr)
}

// handleAuthorizeVote handles authorizing a proposal vote.
func (p *politeiawww) handleAuthorizeVote(w http.ResponseWriter, r *http.Request) {
	log.Tracef("handleAuthorizeVote")
	var av www.AuthorizeVote
	decoder := json.NewDecoder(r.Body)
	if err := decoder.Decode(&av); err != nil {
		RespondWithError(w, r, 0, "handleAuthorizeVote: unmarshal",
			www.UserError{
				ErrorCode: www.ErrorStatusInvalidInput,
			})
		return
	}
	user, err := p.getSessionUser(w, r)
	if err != nil {
		RespondWithError(w, r, 0,
			"handleAuthorizeVote: getSessionUser %v", err)
		return
	}
	avr, err := p.processAuthorizeVote(av, user)
	if err != nil {
		RespondWithError(w, r, 0,
			"handleAuthorizeVote: processAuthorizeVote %v", err)
		return
	}
	util.RespondWithJSON(w, http.StatusOK, avr)
}

// handleProposalPaywallPayment returns the payment details for a pending
// proposal paywall payment.
func (p *politeiawww) handleProposalPaywallPayment(w http.ResponseWriter, r *http.Request) {
	log.Tracef("handleProposalPaywallPayment")

	user, err := p.getSessionUser(w, r)
	if err != nil {
		RespondWithError(w, r, 0,
			"handleProposalPaywallPayment: getSessionUser %v", err)
		return
	}

	reply, err := p.processProposalPaywallPayment(user)
	if err != nil {
		RespondWithError(w, r, 0,
			"handleProposalPaywallPayment: "+
				"processProposalPaywallPayment %v", err)
		return
	}

	util.RespondWithJSON(w, http.StatusOK, reply)
}

// websocketPing is used to verify that websockets are operational.
func (p *politeiawww) websocketPing(id string) {
	log.Tracef("websocketPing %v", id)
	defer log.Tracef("websocketPing exit %v", id)

	p.wsMtx.RLock()
	defer p.wsMtx.RUnlock()

	for _, v := range p.ws[id] {
		if _, ok := v.subscriptions[www.WSCPing]; !ok {
			continue
		}

		select {
		case v.pingC <- struct{}{}:
		default:
		}
	}
}

// handleWebsocketRead reads a websocket command off the socket and tries to
// handle it. Currently it only supports subscribing to websocket events.
func (p *politeiawww) handleWebsocketRead(wc *wsContext) {
	defer wc.wg.Done()

	log.Tracef("handleWebsocketRead %v", wc)
	defer log.Tracef("handleWebsocketRead exit %v", wc)

	for {
		cmd, id, payload, err := utilwww.WSRead(wc.conn)
		if err != nil {
			log.Tracef("handleWebsocketRead read %v %v", wc, err)
			close(wc.done) // force handlers to quit
			return
		}
		switch cmd {
		case www.WSCSubscribe:
			subscribe, ok := payload.(www.WSSubscribe)
			if !ok {
				// We are treating this a hard error so that
				// the client knows they sent in something
				// wrong.
				log.Errorf("handleWebsocketRead invalid "+
					"subscribe type %v %v", wc,
					spew.Sdump(payload))
				return
			}

			//log.Tracef("subscribe: %v %v", wc.uuid,
			//	spew.Sdump(subscribe))

			subscriptions := make(map[string]struct{})
			var errors []string
			for _, v := range subscribe.RPCS {
				if !utilwww.ValidSubscription(v) {
					log.Tracef("invalid subscription %v %v",
						wc, v)
					errors = append(errors,
						fmt.Sprintf("invalid "+
							"subscription %v", v))
					continue
				}
				if utilwww.SubsciptionReqAuth(v) &&
					!wc.isAuthenticated() {
					log.Tracef("requires auth %v %v", wc, v)
					errors = append(errors,
						fmt.Sprintf("requires "+
							"authentication %v", v))
					continue
				}
				subscriptions[v] = struct{}{}
			}

			if len(errors) == 0 {
				// Replace old subscriptions
				p.wsMtx.Lock()
				wc.subscriptions = subscriptions
				p.wsMtx.Unlock()
			} else {
				wc.errorC <- www.WSError{
					Command: www.WSCSubscribe,
					ID:      id,
					Errors:  errors,
				}
			}
		}
	}
}

// handleWebsocketWrite attempts to notify a subscribed websocket. Currently
// only ping is supported.
func (p *politeiawww) handleWebsocketWrite(wc *wsContext) {
	defer wc.wg.Done()
	log.Tracef("handleWebsocketWrite %v", wc)
	defer log.Tracef("handleWebsocketWrite exit %v", wc)

	for {
		var (
			cmd, id string
			payload interface{}
		)
		select {
		case <-wc.done:
			return
		case e, ok := <-wc.errorC:
			if !ok {
				log.Tracef("handleWebsocketWrite error not ok"+
					" %v", wc)
				return
			}
			cmd = www.WSCError
			id = e.ID
			payload = e
		case _, ok := <-wc.pingC:
			if !ok {
				log.Tracef("handleWebsocketWrite ping not ok"+
					" %v", wc)
				return
			}
			cmd = www.WSCPing
			id = ""
			payload = www.WSPing{Timestamp: time.Now().Unix()}
		}

		err := utilwww.WSWrite(wc.conn, cmd, id, payload)
		if err != nil {
			log.Tracef("handleWebsocketWrite write %v %v", wc, err)
			return
		}
	}
}

// updateBestBlock updates the cached best block.
func (p *politeiawww) updateBestBlock(bestBlock uint64) {
	p.bbMtx.Lock()
	defer p.bbMtx.Unlock()
	p.bestBlock = bestBlock
}

// getBestBlock returns the cached best block if there is an active websocket
// connection to dcrdata. Otherwise, it requests the best block from politeiad
// using the the decred plugin best block command.
func (p *politeiawww) getBestBlock() (uint64, error) {
	p.bbMtx.RLock()
	bb := p.bestBlock
	p.bbMtx.RUnlock()

	// the cached best block will equal 0 if there is no active websocket
	// connection to dcrdata, or if no new block messages have been received
	// since a connection was established.
	if bb == 0 {
		return p.getBestBlockDecredPlugin()
	}

	return bb, nil
}

// resetPiDcrdataWSSubs is responsible for resetting the wsDcrdata connection
// and making necessary changes to the required changes to the politeiawww
// state so that the service continues to function properly during and after
// the reconnection.
func (p *politeiawww) resetPiDcrdataWSSubs() error {
	// The cached best block is set to zero so that in the time between
	// reconnection and receiving the first new block message, instead of
	// using the old cached value, politeiad is queried for the best block.
	p.updateBestBlock(0)

	return p.wsDcrdata.reconnect()
}

// setupPiDcrdataWSSubs subscribes and listens to websocket messages from
// dcrdata that are needed for pi.
func (p *politeiawww) setupPiDcrdataWSSubs() error {
	err := p.wsDcrdata.subscribe(newBlockSub)
	if err != nil {
		return err
	}

	go func() {
		for {
			receiver, err := p.wsDcrdata.receive()
			if err == errShutdown {
				log.Infof("Dcrdata websocket closed")
				return
			} else if err != nil {
				log.Errorf("wsDcrdata receive: %v", err)
				log.Infof("Dcrdata websocket closed")
				return
			}

			msg, ok := <-receiver

			if !ok {
				// This check is here to avoid a spew of unnecessary error
				// messages. The channel is expected to be closed if wsDcrdata
				// is shut down.
				if p.wsDcrdata.isShutdown() {
					return
				}

				log.Errorf("wsDcrdata receive channel closed. Will reconnect.")
				err = p.resetPiDcrdataWSSubs()
				if err == errShutdown {
					log.Infof("Dcrdata websocket closed")
					return
				} else if err != nil {
					log.Errorf("resetPiDcrdataWSSub: %v", err)
					log.Infof("Dcrdata websocket closed")
					return
				}

				continue
			}

			switch m := msg.Message.(type) {
			case *exptypes.WebsocketBlock:
				log.Debugf("wsDcrdata message WebsocketBlock(height=%v)",
					m.Block.Height)
				p.updateBestBlock(uint64(m.Block.Height))
			case *pstypes.HangUp:
				log.Infof("Dcrdata has hung up. Will reconnect.")
				err = p.resetPiDcrdataWSSubs()
				if err == errShutdown {
					log.Infof("Dcrdata websocket closed")
					return
				} else if err != nil {
					log.Errorf("resetPiDcrdataWSSub: %v", err)
					log.Infof("Dcrdata websocket closed")
					return
				}
				log.Infof("Successfully reconnected to dcrdata")
			case int:
				// Ping messages are of type int
			default:
				log.Errorf("wsDcrdata message of type %v unhandled. %v",
					msg.EventId, m)
			}
		}
	}()

	return nil
}

// handleWebsocket upgrades a regular HTTP connection to a websocket.
func (p *politeiawww) handleWebsocket(w http.ResponseWriter, r *http.Request, id string) {
	log.Tracef("handleWebsocket: %v", id)
	defer log.Tracef("handleWebsocket exit: %v", id)

	// Setup context
	wc := wsContext{
		uuid:          id,
		subscriptions: make(map[string]struct{}),
		pingC:         make(chan struct{}),
		errorC:        make(chan www.WSError),
		done:          make(chan struct{}),
	}

	var upgrader = websocket.Upgrader{
		EnableCompression: true,
	}

	var err error
	wc.conn, err = upgrader.Upgrade(w, r, nil)
	if err != nil {
		http.Error(w, "Could not open websocket connection",
			http.StatusBadRequest)
		return
	}
	defer wc.conn.Close() // causes read to exit as well

	// Create and assign session to map
	p.wsMtx.Lock()
	if _, ok := p.ws[id]; !ok {
		p.ws[id] = make(map[string]*wsContext)
	}
	for {
		rid, err := util.Random(16)
		if err != nil {
			p.wsMtx.Unlock()
			http.Error(w, "Could not create random session id",
				http.StatusBadRequest)
			return
		}
		wc.rid = hex.EncodeToString(rid)
		if _, ok := p.ws[id][wc.rid]; !ok {
			break
		}
	}
	p.ws[id][wc.rid] = &wc
	p.wsMtx.Unlock()

	// Reads
	wc.wg.Add(1)
	go p.handleWebsocketRead(&wc)

	// Writes
	wc.wg.Add(1)
	go p.handleWebsocketWrite(&wc)

	// XXX Example of a server side notifcation. Remove once other commands
	// can be used as examples.
	// time.Sleep(2 * time.Second)
	// p.websocketPing(id)

	wc.wg.Wait()

	// Remove session id
	p.wsMtx.Lock()
	delete(p.ws[id], wc.rid)
	if len(p.ws[id]) == 0 {
		// Remove uuid since it was the last one
		delete(p.ws, id)
	}
	p.wsMtx.Unlock()
}

// handleUnauthenticatedWebsocket attempts to upgrade the current
// unauthenticated connection to a websocket connection.
func (p *politeiawww) handleUnauthenticatedWebsocket(w http.ResponseWriter, r *http.Request) {
	// We are retrieving the uuid here to make sure it is NOT set. This
	// check looks backwards but is correct.
	id, err := p.getSessionUserID(w, r)
	if err != nil && err != errSessionNotFound {
		http.Error(w, "Could not get session uuid",
			http.StatusBadRequest)
		return
	}
	if id != "" {
		http.Error(w, "Invalid session uuid", http.StatusBadRequest)
		return
	}
	log.Tracef("handleUnauthenticatedWebsocket: %v", id)
	defer log.Tracef("handleUnauthenticatedWebsocket exit: %v", id)

	p.handleWebsocket(w, r, id)
}

// handleAuthenticatedWebsocket attempts to upgrade the current authenticated
// connection to a websocket connection.
func (p *politeiawww) handleAuthenticatedWebsocket(w http.ResponseWriter, r *http.Request) {
	id, err := p.getSessionUserID(w, r)
	if err != nil {
		http.Error(w, "Could not get session uuid",
			http.StatusBadRequest)
		return
	}

	log.Tracef("handleAuthenticatedWebsocket: %v", id)
	defer log.Tracef("handleAuthenticatedWebsocket exit: %v", id)

	p.handleWebsocket(w, r, id)
}

// handleSetProposalStatus handles the incoming set proposal status command.
// It's used for either publishing or censoring a proposal.
func (p *politeiawww) handleSetProposalStatus(w http.ResponseWriter, r *http.Request) {
	// Get the proposal status command.
	log.Tracef("handleSetProposalStatus")
	var sps www.SetProposalStatus
	decoder := json.NewDecoder(r.Body)
	if err := decoder.Decode(&sps); err != nil {
		RespondWithError(w, r, 0, "handleSetProposalStatus: unmarshal",
			www.UserError{
				ErrorCode: www.ErrorStatusInvalidInput,
			})
		return
	}

	user, err := p.getSessionUser(w, r)
	if err != nil {
		RespondWithError(w, r, 0,
			"handleSetProposalStatus: getSessionUser %v", err)
		return
	}

	// Set status
	reply, err := p.processSetProposalStatus(sps, user)
	if err != nil {
		RespondWithError(w, r, 0,
			"handleSetProposalStatus: processSetProposalStatus %v",
			err)
		return
	}

	// Reply with the new proposal status.
	util.RespondWithJSON(w, http.StatusOK, reply)
}

// handleStartVote handles the v2 StartVote route.
func (p *politeiawww) handleStartVoteV2(w http.ResponseWriter, r *http.Request) {
	log.Tracef("handleStartVoteV2")

	var sv www2.StartVote
	decoder := json.NewDecoder(r.Body)
	if err := decoder.Decode(&sv); err != nil {
		RespondWithError(w, r, 0, "handleStartVoteV2: unmarshal",
			www.UserError{
				ErrorCode: www.ErrorStatusInvalidInput,
			})
		return
	}

	user, err := p.getSessionUser(w, r)
	if err != nil {
		RespondWithError(w, r, 0,
			"handleStartVoteV2: getSessionUser %v", err)
		return
	}

	// Sanity
	if !user.Admin {
		RespondWithError(w, r, 0,
			"handleStartVoteV2: admin %v", user.Admin)
		return
	}

	svr, err := p.processStartVoteV2(sv, user)
	if err != nil {
		RespondWithError(w, r, 0,
			"handleStartVoteV2: processStartVoteV2 %v", err)
		return
	}

	util.RespondWithJSON(w, http.StatusOK, svr)
}

// handleCensorComment handles the censoring of a comment by an admin.
func (p *politeiawww) handleCensorComment(w http.ResponseWriter, r *http.Request) {
	log.Tracef("handleCensorComment")

	var cc www.CensorComment
	decoder := json.NewDecoder(r.Body)
	if err := decoder.Decode(&cc); err != nil {
		RespondWithError(w, r, 0, "handleCensorComment: unmarshal",
			www.UserError{
				ErrorCode: www.ErrorStatusInvalidInput,
			})
		return
	}

	user, err := p.getSessionUser(w, r)
	if err != nil {
		RespondWithError(w, r, 0,
			"handleCensorComment: getSessionUser %v", err)
		return
	}

	cr, err := p.processCensorComment(cc, user)
	if err != nil {
		RespondWithError(w, r, 0,
			"handleCensorComment: processCensorComment %v", err)
		return
	}

	util.RespondWithJSON(w, http.StatusOK, cr)
}

// setPoliteiaWWWRoutes sets up the politeia routes.
func (p *politeiawww) setPoliteiaWWWRoutes() {
	// Templates
	//p.addTemplate(templateNewProposalSubmittedName,
	//	templateNewProposalSubmittedRaw)

	// Static content.
	// XXX disable static for now.  This code is broken and it needs to
	// point to a sane directory.  If a directory is not set it SHALL be
	// disabled.
	//p.router.PathPrefix("/static/").Handler(http.StripPrefix("/static/",
	//	http.FileServer(http.Dir("."))))

	// Public routes.
	p.router.HandleFunc("/", closeBody(logging(p.handleVersion))).Methods(http.MethodGet)
	p.router.NotFoundHandler = closeBody(p.handleNotFound)
	p.addRoute(http.MethodGet, www.PoliteiaWWWAPIRoute,
		www.RouteVersion, p.handleVersion,
		permissionPublic)

	p.addRoute(http.MethodGet, www.PoliteiaWWWAPIRoute,
		www.RouteAllVetted, p.handleAllVetted,
		permissionPublic)
	p.addRoute(http.MethodGet, www.PoliteiaWWWAPIRoute,
		www.RouteProposalDetails, p.handleProposalDetails,
		permissionPublic)
	p.addRoute(http.MethodGet, www.PoliteiaWWWAPIRoute,
		www.RoutePolicy, p.handlePolicy,
		permissionPublic)
<<<<<<< HEAD
	p.addRoute(http.MethodGet, www.RouteProposalDetails,
		p.handleProposalDetails, permissionPublic)
	p.addRoute(http.MethodGet, www.RouteProposalDetailsShort,
		p.handleProposalDetailsShort, permissionPublic)
	p.addRoute(http.MethodGet, www.RoutePolicy, p.handlePolicy,
=======
	p.addRoute(http.MethodGet, www.PoliteiaWWWAPIRoute,
		www.RouteCommentsGet, p.handleCommentsGet,
>>>>>>> dbe89e09
		permissionPublic)
	p.addRoute(http.MethodGet, www.PoliteiaWWWAPIRoute,
		www.RouteUserProposals, p.handleUserProposals,
		permissionPublic)
	p.addRoute(http.MethodGet, www.PoliteiaWWWAPIRoute,
		www.RouteActiveVote, p.handleActiveVote,
		permissionPublic)
	p.addRoute(http.MethodPost, www.PoliteiaWWWAPIRoute,
		www.RouteCastVotes, p.handleCastVotes,
		permissionPublic)
	p.addRoute(http.MethodGet, www.PoliteiaWWWAPIRoute,
		www.RouteVoteResults, p.handleVoteResults,
		permissionPublic)
	p.addRoute(http.MethodGet, www2.APIRoute,
		www2.RouteVoteDetails, p.handleVoteDetailsV2,
		permissionPublic)
	p.addRoute(http.MethodGet, www.PoliteiaWWWAPIRoute,
		www.RouteAllVoteStatus, p.handleGetAllVoteStatus,
		permissionPublic)
	p.addRoute(http.MethodGet, www.PoliteiaWWWAPIRoute,
		www.RouteVoteStatus, p.handleVoteStatus,
		permissionPublic)
	p.addRoute(http.MethodGet, www.PoliteiaWWWAPIRoute,
		www.RouteTokenInventory, p.handleTokenInventory,
		permissionPublic)
	p.addRoute(http.MethodPost, www.PoliteiaWWWAPIRoute,
		www.RouteBatchProposals, p.handleBatchProposals,
		permissionPublic)
	p.addRoute(http.MethodPost, www.PoliteiaWWWAPIRoute,
		www.RouteBatchVoteSummary, p.handleBatchVoteSummary,
		permissionPublic)

	// Routes that require being logged in.
	p.addRoute(http.MethodGet, www.PoliteiaWWWAPIRoute,
		www.RouteProposalPaywallDetails, p.handleProposalPaywallDetails,
		permissionLogin)
	p.addRoute(http.MethodPost, www.PoliteiaWWWAPIRoute,
		www.RouteNewProposal, p.handleNewProposal,
		permissionLogin)
	p.addRoute(http.MethodPost, www.PoliteiaWWWAPIRoute,
		www.RouteNewComment, p.handleNewComment,
		permissionLogin) // XXX comments need to become a setting
	p.addRoute(http.MethodPost, www.PoliteiaWWWAPIRoute,
		www.RouteLikeComment, p.handleLikeComment,
		permissionLogin) // XXX comments need to become a setting
	p.addRoute(http.MethodPost, www.PoliteiaWWWAPIRoute,
		www.RouteEditProposal, p.handleEditProposal,
		permissionLogin)
	p.addRoute(http.MethodPost, www.PoliteiaWWWAPIRoute,
		www.RouteAuthorizeVote, p.handleAuthorizeVote,
		permissionLogin)
	p.addRoute(http.MethodGet, www.PoliteiaWWWAPIRoute,
		www.RouteProposalPaywallPayment, p.handleProposalPaywallPayment,
		permissionLogin)

	// Unauthenticated websocket
	p.addRoute("", www.PoliteiaWWWAPIRoute,
		www.RouteUnauthenticatedWebSocket, p.handleUnauthenticatedWebsocket,
		permissionPublic)
	// Authenticated websocket
	p.addRoute("", www.PoliteiaWWWAPIRoute,
		www.RouteAuthenticatedWebSocket, p.handleAuthenticatedWebsocket,
		permissionLogin)

	// Routes that require being logged in as an admin user.
	p.addRoute(http.MethodPost, www.PoliteiaWWWAPIRoute,
		www.RouteSetProposalStatus, p.handleSetProposalStatus,
		permissionAdmin)
	p.addRoute(http.MethodPost, www2.APIRoute,
		www2.RouteStartVote, p.handleStartVoteV2,
		permissionAdmin)
	p.addRoute(http.MethodPost, www.PoliteiaWWWAPIRoute,
		www.RouteCensorComment, p.handleCensorComment,
		permissionAdmin)
}<|MERGE_RESOLUTION|>--- conflicted
+++ resolved
@@ -245,13 +245,12 @@
 	pathParams := mux.Vars(r)
 	pds := www.ProposalDetailsShort{TokenPrefix: pathParams["tokenprefix"]}
 
-	user, err := p.getSessionUser(w, r)
-	if err != nil {
-		if err != ErrSessionUUIDNotFound {
-			RespondWithError(w, r, 0,
-				"handleProposalDetailsShort: getSessionUser %v", err)
-			return
-		}
+	// Get session user. This is a public route so one might not exist.
+	user, err := p.getSessionUser(w, r)
+	if err != nil && err != errSessionNotFound {
+		RespondWithError(w, r, 0,
+			"handleProposalDetails: getSessionUser %v", err)
+		return
 	}
 
 	reply, err := p.processProposalDetailsShort(pds, user)
@@ -1257,16 +1256,11 @@
 	p.addRoute(http.MethodGet, www.PoliteiaWWWAPIRoute,
 		www.RoutePolicy, p.handlePolicy,
 		permissionPublic)
-<<<<<<< HEAD
-	p.addRoute(http.MethodGet, www.RouteProposalDetails,
-		p.handleProposalDetails, permissionPublic)
-	p.addRoute(http.MethodGet, www.RouteProposalDetailsShort,
-		p.handleProposalDetailsShort, permissionPublic)
-	p.addRoute(http.MethodGet, www.RoutePolicy, p.handlePolicy,
-=======
+	p.addRoute(http.MethodGet, www.PoliteiaWWWAPIRoute,
+		www.RouteProposalDetailsShort, p.handleProposalDetailsShort,
+		permissionPublic)
 	p.addRoute(http.MethodGet, www.PoliteiaWWWAPIRoute,
 		www.RouteCommentsGet, p.handleCommentsGet,
->>>>>>> dbe89e09
 		permissionPublic)
 	p.addRoute(http.MethodGet, www.PoliteiaWWWAPIRoute,
 		www.RouteUserProposals, p.handleUserProposals,
