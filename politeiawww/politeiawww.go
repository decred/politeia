--- conflicted
+++ resolved
@@ -358,14 +358,11 @@
 		MaxProposalNameLength:      www.PolicyMaxProposalNameLength,
 		ProposalNameSupportedChars: www.PolicyProposalNameSupportedChars,
 		MaxCommentLength:           www.PolicyMaxCommentLength,
-<<<<<<< HEAD
+		BuildInformation:           version.BuildInformation(),
 		IndexFilename:              www.PolicyIndexFilename,
 		DataFilename:               www.PolicyDataFilename,
 		MinLinkByPeriod:            www.PolicyMinLinkByPeriod,
 		MaxLinkByPeriod:            www.PolicyMaxLinkByPeriod,
-=======
-		BuildInformation:           version.BuildInformation(),
->>>>>>> c5d92d07
 	}
 
 	util.RespondWithJSON(w, http.StatusOK, reply)
