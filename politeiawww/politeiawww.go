--- conflicted
+++ resolved
@@ -61,11 +61,11 @@
 
 // politeiawww represents the politeiawww server.
 type politeiawww struct {
-<<<<<<< HEAD
 	sync.RWMutex
 	cfg          *config
 	params       *chaincfg.Params
 	router       *mux.Router
+	auth         *mux.Router // CSRF protected subrouter
 	client       *http.Client
 	smtp         *smtp
 	db           user.Database
@@ -74,13 +74,6 @@
 	plugins      []plugin
 
 	// Client websocket connections
-=======
-	cfg      *config
-	router   *mux.Router
-	auth     *mux.Router // CSRF protected subrouter
-	sessions sessions.Store
-
->>>>>>> a37c961d
 	ws    map[string]map[string]*wsContext // [uuid][]*context
 	wsMtx sync.RWMutex
 
@@ -599,16 +592,6 @@
 
 // setPoliteiaWWWRoutes sets up the politeia routes.
 func (p *politeiawww) setPoliteiaWWWRoutes() {
-<<<<<<< HEAD
-	// Home
-	p.router.HandleFunc("/", closeBody(logging(p.handleVersion))).
-		Methods(http.MethodGet)
-
-	// Not found
-	p.router.NotFoundHandler = closeBody(p.handleNotFound)
-
-	// Public routes
-=======
 	// Return a 404 when a route is not found
 	p.router.NotFoundHandler = http.HandlerFunc(p.handleNotFound)
 
@@ -620,10 +603,6 @@
 		Methods(http.MethodGet)
 
 	// Public routes.
->>>>>>> a37c961d
-	p.addRoute(http.MethodGet, www.PoliteiaWWWAPIRoute,
-		www.RouteVersion, p.handleVersion,
-		permissionPublic)
 	p.addRoute(http.MethodGet, www.PoliteiaWWWAPIRoute,
 		www.RoutePolicy, p.handlePolicy,
 		permissionPublic)
