// Copyright (c) 2020-2021 The Decred developers
// Use of this source code is governed by an ISC
// license that can be found in the LICENSE file.

package comments

import (
	"encoding/json"
	"net/http"
	"strconv"

	pdv2 "github.com/decred/politeia/politeiad/api/v2"
	pdclient "github.com/decred/politeia/politeiad/client"
	"github.com/decred/politeia/politeiad/plugins/comments"
	v1 "github.com/decred/politeia/politeiawww/api/comments/v1"
	"github.com/decred/politeia/politeiawww/config"
	"github.com/decred/politeia/politeiawww/events"
	"github.com/decred/politeia/politeiawww/legacy/sessions"
	"github.com/decred/politeia/politeiawww/legacy/user"
	"github.com/decred/politeia/util"
	"github.com/pkg/errors"
)

// Comments is the context for the comments API.
type Comments struct {
	cfg       *config.Config
	politeiad *pdclient.Client
	userdb    user.Database
	sessions  *sessions.Sessions
	events    *events.Manager
	policy    *v1.PolicyReply
}

// HandlePolicy is the request handler for the comments v1 Policy route.
func (c *Comments) HandlePolicy(w http.ResponseWriter, r *http.Request) {
	log.Tracef("HandlePolicy")

	util.RespondWithJSON(w, http.StatusOK, c.policy)
}

// HandleNew is the request handler for the comments v1 New route.
func (c *Comments) HandleNew(w http.ResponseWriter, r *http.Request) {
	log.Tracef("HandleNew")

	var n v1.New
	decoder := json.NewDecoder(r.Body)
	if err := decoder.Decode(&n); err != nil {
		respondWithError(w, r, "HandleNew: unmarshal",
			v1.UserErrorReply{
				ErrorCode: v1.ErrorCodeInputInvalid,
			})
		return
	}

	u, err := c.sessions.GetSessionUser(w, r)
	if err != nil {
		respondWithError(w, r,
			"HandleNew: GetSessionUser: %v", err)
		return
	}

	nr, err := c.processNew(r.Context(), n, *u)
	if err != nil {
		respondWithError(w, r,
			"HandleNew: processNew: %v", err)
		return
	}

	util.RespondWithJSON(w, http.StatusOK, nr)
}

// HandleEdit is the request handler for the comments v1 Edit route.
func (c *Comments) HandleEdit(w http.ResponseWriter, r *http.Request) {
	log.Tracef("HandleEdit")

	var v v1.Edit
	decoder := json.NewDecoder(r.Body)
	if err := decoder.Decode(&v); err != nil {
		respondWithError(w, r, "HandleEdit: unmarshal",
			v1.UserErrorReply{
				ErrorCode: v1.ErrorCodeInputInvalid,
			})
		return
	}

	u, err := c.sessions.GetSessionUser(w, r)
	if err != nil {
		respondWithError(w, r,
			"HandleEdit: GetSessionUser: %v", err)
		return
	}

	vr, err := c.processEdit(r.Context(), v, *u)
	if err != nil {
		respondWithError(w, r,
			"HandleEdit: processEdit: %v", err)
		return
	}

	util.RespondWithJSON(w, http.StatusOK, vr)
}

// HandleVote is the request handler for the comments v1 Vote route.
func (c *Comments) HandleVote(w http.ResponseWriter, r *http.Request) {
	log.Tracef("HandleVote")

	var v v1.Vote
	decoder := json.NewDecoder(r.Body)
	if err := decoder.Decode(&v); err != nil {
		respondWithError(w, r, "HandleVote: unmarshal",
			v1.UserErrorReply{
				ErrorCode: v1.ErrorCodeInputInvalid,
			})
		return
	}

	u, err := c.sessions.GetSessionUser(w, r)
	if err != nil {
		respondWithError(w, r,
			"HandleVote: GetSessionUser: %v", err)
		return
	}

	vr, err := c.processVote(r.Context(), v, *u)
	if err != nil {
		respondWithError(w, r,
			"HandleVote: processVote: %v", err)
		return
	}

	util.RespondWithJSON(w, http.StatusOK, vr)
}

// HandleDel is the request handler for the comments v1 Del route.
func (c *Comments) HandleDel(w http.ResponseWriter, r *http.Request) {
	log.Tracef("HandleDel")

	var d v1.Del
	decoder := json.NewDecoder(r.Body)
	if err := decoder.Decode(&d); err != nil {
		respondWithError(w, r, "HandleDel: unmarshal",
			v1.UserErrorReply{
				ErrorCode: v1.ErrorCodeInputInvalid,
			})
		return
	}

	u, err := c.sessions.GetSessionUser(w, r)
	if err != nil {
		respondWithError(w, r,
			"HandleDel: GetSessionUser: %v", err)
		return
	}

	dr, err := c.processDel(r.Context(), d, *u)
	if err != nil {
		respondWithError(w, r,
			"HandleDel: processDel: %v", err)
		return
	}

	util.RespondWithJSON(w, http.StatusOK, dr)
}

// HandleCount is the request handler for the comments v1 Count route.
func (c *Comments) HandleCount(w http.ResponseWriter, r *http.Request) {
	log.Tracef("HandleCount")

	var ct v1.Count
	decoder := json.NewDecoder(r.Body)
	if err := decoder.Decode(&ct); err != nil {
		respondWithError(w, r, "HandleCount: unmarshal",
			v1.UserErrorReply{
				ErrorCode: v1.ErrorCodeInputInvalid,
			})
		return
	}

	cr, err := c.processCount(r.Context(), ct)
	if err != nil {
		respondWithError(w, r,
			"HandleCount: processCount: %v", err)
		return
	}

	util.RespondWithJSON(w, http.StatusOK, cr)
}

// HandleComments is the request handler for the comments v1 Comments route.
func (c *Comments) HandleComments(w http.ResponseWriter, r *http.Request) {
	log.Tracef("HandleComments")

	var cs v1.Comments
	decoder := json.NewDecoder(r.Body)
	if err := decoder.Decode(&cs); err != nil {
		respondWithError(w, r, "HandleComments: unmarshal",
			v1.UserErrorReply{
				ErrorCode: v1.ErrorCodeInputInvalid,
			})
		return
	}

	// Lookup session user. This is a public route so a session may not
	// exist. Ignore any session not found errors.
	u, err := c.sessions.GetSessionUser(w, r)
	if err != nil && err != sessions.ErrSessionNotFound {
		respondWithError(w, r,
			"HandleComments: GetSessionUser: %v", err)
		return
	}

	cr, err := c.processComments(r.Context(), cs, u)
	if err != nil {
		respondWithError(w, r,
			"HandleComments: processComments: %v", err)
		return
	}

	util.RespondWithJSON(w, http.StatusOK, cr)
}

// HandleVotes is the request handler for the comments v1 Votes route.
func (c *Comments) HandleVotes(w http.ResponseWriter, r *http.Request) {
	log.Tracef("HandleVotes")

	var v v1.Votes
	decoder := json.NewDecoder(r.Body)
	if err := decoder.Decode(&v); err != nil {
		respondWithError(w, r, "HandleVotes: unmarshal",
			v1.UserErrorReply{
				ErrorCode: v1.ErrorCodeInputInvalid,
			})
		return
	}

	vr, err := c.processVotes(r.Context(), v)
	if err != nil {
		respondWithError(w, r,
			"HandleVotes: processVotes: %v", err)
		return
	}

	util.RespondWithJSON(w, http.StatusOK, vr)
}

// HandleTimestamps is the request handler for the comments v1 Timestamps
// route.
func (c *Comments) HandleTimestamps(w http.ResponseWriter, r *http.Request) {
	log.Tracef("HandleTimestamps")

	var t v1.Timestamps
	decoder := json.NewDecoder(r.Body)
	if err := decoder.Decode(&t); err != nil {
		respondWithError(w, r, "HandleTimestamps: unmarshal",
			v1.UserErrorReply{
				ErrorCode: v1.ErrorCodeInputInvalid,
			})
		return
	}

	// Lookup session user. This is a public route so a session may not
	// exist. Ignore any session not found errors.
	u, err := c.sessions.GetSessionUser(w, r)
	if err != nil && err != sessions.ErrSessionNotFound {
		respondWithError(w, r,
			"HandleTimestamps: GetSessionUser: %v", err)
		return
	}

	isAdmin := u != nil && u.Admin
	tr, err := c.processTimestamps(r.Context(), t, isAdmin)
	if err != nil {
		respondWithError(w, r,
			"HandleTimestamps: processTimestamps: %v", err)
		return
	}

	util.RespondWithJSON(w, http.StatusOK, tr)
}

// New returns a new Comments context.
func New(cfg *config.Config, pdc *pdclient.Client, udb user.Database, s *sessions.Sessions, e *events.Manager, plugins []pdv2.Plugin) (*Comments, error) {
	// Parse plugin settings
	var (
<<<<<<< HEAD
		lengthMax      uint32
		voteChangesMax uint32
		allowEdits     bool
		editPeriodTime uint32
=======
		lengthMax          uint32
		voteChangesMax     uint32
		allowExtraData     bool
		votesPageSize      uint32
		countPageSize      uint32
		timestampsPageSize uint32
>>>>>>> 4439e3f3
	)
	for _, p := range plugins {
		if p.ID != comments.PluginID {
			// Not the comments plugin; skip
			continue
		}
		for _, v := range p.Settings {
			switch v.Key {
			case comments.SettingKeyCommentLengthMax:
				u, err := strconv.ParseUint(v.Value, 10, 64)
				if err != nil {
					return nil, err
				}
				lengthMax = uint32(u)

			case comments.SettingKeyVoteChangesMax:
				u, err := strconv.ParseUint(v.Value, 10, 64)
				if err != nil {
					return nil, err
				}
				voteChangesMax = uint32(u)
<<<<<<< HEAD
			case comments.SettingKeyAllowEdits:
				b, err := strconv.ParseBool(v.Value)
				if err != nil {
					return nil, errors.Errorf("invalid plugin setting %v '%v': %v",
						v.Key, v.Value, err)
				}
				allowEdits = b
			case comments.SettingKeyEditPeriodTime:
				u, err := strconv.ParseUint(v.Value, 10, 64)
				if err != nil {
					return nil, errors.Errorf("invalid plugin setting %v '%v': %v",
						v.Key, v.Value, err)
				}
				editPeriodTime = uint32(u)
=======

			case comments.SettingKeyAllowExtraData:
				b, err := strconv.ParseBool(v.Value)
				if err != nil {
					return nil, err
				}
				allowExtraData = b

			case comments.SettingKeyVotesPageSize:
				u, err := strconv.ParseUint(v.Value, 10, 64)
				if err != nil {
					return nil, err
				}
				votesPageSize = uint32(u)

			case comments.SettingKeyCountPageSize:
				u, err := strconv.ParseUint(v.Value, 10, 64)
				if err != nil {
					return nil, err
				}
				countPageSize = uint32(u)

			case comments.SettingKeyTimestampsPageSize:
				u, err := strconv.ParseUint(v.Value, 10, 64)
				if err != nil {
					return nil, err
				}
				timestampsPageSize = uint32(u)

>>>>>>> 4439e3f3
			default:
				// Skip unknown settings
				log.Warnf("Unknown plugin setting %v; Skipping...", v.Key)
			}
		}
	}

	// Verify all plugin settings have been provided
	switch {
	case lengthMax == 0:
		return nil, errors.Errorf("plugin setting not found: %v",
			comments.SettingKeyCommentLengthMax)
	case voteChangesMax == 0:
		return nil, errors.Errorf("plugin setting not found: %v",
			comments.SettingKeyVoteChangesMax)
<<<<<<< HEAD
	case editPeriodTime == 0:
		return nil, errors.Errorf("plugin setting not found: %v",
			comments.SettingKeyEditPeriodTime)
=======
	case votesPageSize == 0:
		return nil, fmt.Errorf("plugin setting not found: %v",
			comments.SettingKeyVotesPageSize)
	case countPageSize == 0:
		return nil, fmt.Errorf("plugin setting not found: %v",
			comments.SettingKeyCountPageSize)
	case timestampsPageSize == 0:
		return nil, fmt.Errorf("plugin setting not found: %v",
			comments.SettingKeyTimestampsPageSize)
>>>>>>> 4439e3f3
	}

	return &Comments{
		cfg:       cfg,
		politeiad: pdc,
		userdb:    udb,
		sessions:  s,
		events:    e,
		policy: &v1.PolicyReply{
			LengthMax:          lengthMax,
			VoteChangesMax:     voteChangesMax,
<<<<<<< HEAD
			CountPageSize:      v1.CountPageSize,
			TimestampsPageSize: v1.TimestampsPageSize,
			AllowEdits:         allowEdits,
			EditPeriodTime:     editPeriodTime,
=======
			AllowExtraData:     allowExtraData,
			VotesPageSize:      votesPageSize,
			CountPageSize:      countPageSize,
			TimestampsPageSize: timestampsPageSize,
>>>>>>> 4439e3f3
		},
	}, nil
}<|MERGE_RESOLUTION|>--- conflicted
+++ resolved
@@ -282,19 +282,14 @@
 func New(cfg *config.Config, pdc *pdclient.Client, udb user.Database, s *sessions.Sessions, e *events.Manager, plugins []pdv2.Plugin) (*Comments, error) {
 	// Parse plugin settings
 	var (
-<<<<<<< HEAD
-		lengthMax      uint32
-		voteChangesMax uint32
-		allowEdits     bool
-		editPeriodTime uint32
-=======
 		lengthMax          uint32
 		voteChangesMax     uint32
 		allowExtraData     bool
 		votesPageSize      uint32
 		countPageSize      uint32
 		timestampsPageSize uint32
->>>>>>> 4439e3f3
+		allowEdits         bool
+		editPeriodTime     uint32
 	)
 	for _, p := range plugins {
 		if p.ID != comments.PluginID {
@@ -316,7 +311,35 @@
 					return nil, err
 				}
 				voteChangesMax = uint32(u)
-<<<<<<< HEAD
+
+			case comments.SettingKeyAllowExtraData:
+				b, err := strconv.ParseBool(v.Value)
+				if err != nil {
+					return nil, err
+				}
+				allowExtraData = b
+
+			case comments.SettingKeyVotesPageSize:
+				u, err := strconv.ParseUint(v.Value, 10, 64)
+				if err != nil {
+					return nil, err
+				}
+				votesPageSize = uint32(u)
+
+			case comments.SettingKeyCountPageSize:
+				u, err := strconv.ParseUint(v.Value, 10, 64)
+				if err != nil {
+					return nil, err
+				}
+				countPageSize = uint32(u)
+
+			case comments.SettingKeyTimestampsPageSize:
+				u, err := strconv.ParseUint(v.Value, 10, 64)
+				if err != nil {
+					return nil, err
+				}
+				timestampsPageSize = uint32(u)
+
 			case comments.SettingKeyAllowEdits:
 				b, err := strconv.ParseBool(v.Value)
 				if err != nil {
@@ -324,6 +347,7 @@
 						v.Key, v.Value, err)
 				}
 				allowEdits = b
+
 			case comments.SettingKeyEditPeriodTime:
 				u, err := strconv.ParseUint(v.Value, 10, 64)
 				if err != nil {
@@ -331,37 +355,7 @@
 						v.Key, v.Value, err)
 				}
 				editPeriodTime = uint32(u)
-=======
-
-			case comments.SettingKeyAllowExtraData:
-				b, err := strconv.ParseBool(v.Value)
-				if err != nil {
-					return nil, err
-				}
-				allowExtraData = b
-
-			case comments.SettingKeyVotesPageSize:
-				u, err := strconv.ParseUint(v.Value, 10, 64)
-				if err != nil {
-					return nil, err
-				}
-				votesPageSize = uint32(u)
-
-			case comments.SettingKeyCountPageSize:
-				u, err := strconv.ParseUint(v.Value, 10, 64)
-				if err != nil {
-					return nil, err
-				}
-				countPageSize = uint32(u)
-
-			case comments.SettingKeyTimestampsPageSize:
-				u, err := strconv.ParseUint(v.Value, 10, 64)
-				if err != nil {
-					return nil, err
-				}
-				timestampsPageSize = uint32(u)
-
->>>>>>> 4439e3f3
+
 			default:
 				// Skip unknown settings
 				log.Warnf("Unknown plugin setting %v; Skipping...", v.Key)
@@ -377,21 +371,18 @@
 	case voteChangesMax == 0:
 		return nil, errors.Errorf("plugin setting not found: %v",
 			comments.SettingKeyVoteChangesMax)
-<<<<<<< HEAD
-	case editPeriodTime == 0:
-		return nil, errors.Errorf("plugin setting not found: %v",
-			comments.SettingKeyEditPeriodTime)
-=======
 	case votesPageSize == 0:
-		return nil, fmt.Errorf("plugin setting not found: %v",
+		return nil, errors.Errorf("plugin setting not found: %v",
 			comments.SettingKeyVotesPageSize)
 	case countPageSize == 0:
-		return nil, fmt.Errorf("plugin setting not found: %v",
+		return nil, errors.Errorf("plugin setting not found: %v",
 			comments.SettingKeyCountPageSize)
 	case timestampsPageSize == 0:
-		return nil, fmt.Errorf("plugin setting not found: %v",
+		return nil, errors.Errorf("plugin setting not found: %v",
 			comments.SettingKeyTimestampsPageSize)
->>>>>>> 4439e3f3
+	case editPeriodTime == 0:
+		return nil, errors.Errorf("plugin setting not found: %v",
+			comments.SettingKeyEditPeriodTime)
 	}
 
 	return &Comments{
@@ -403,17 +394,12 @@
 		policy: &v1.PolicyReply{
 			LengthMax:          lengthMax,
 			VoteChangesMax:     voteChangesMax,
-<<<<<<< HEAD
-			CountPageSize:      v1.CountPageSize,
-			TimestampsPageSize: v1.TimestampsPageSize,
-			AllowEdits:         allowEdits,
-			EditPeriodTime:     editPeriodTime,
-=======
 			AllowExtraData:     allowExtraData,
 			VotesPageSize:      votesPageSize,
 			CountPageSize:      countPageSize,
 			TimestampsPageSize: timestampsPageSize,
->>>>>>> 4439e3f3
+			AllowEdits:         allowEdits,
+			EditPeriodTime:     editPeriodTime,
 		},
 	}, nil
 }