package localdb

import (
	"encoding/binary"
	"path/filepath"
	"strings"
	"sync"

	"github.com/decred/politeia/politeiawww/user"
	"github.com/google/uuid"
	"github.com/syndtr/goleveldb/leveldb"
	"github.com/syndtr/goleveldb/leveldb/util"
)

const (
	UserdbPath              = "users"
	LastPaywallAddressIndex = "lastpaywallindex"

<<<<<<< HEAD
	UserVersion    uint32 = 1
	UserVersionKey        = "userversion"
	sessionPrefix         = "pius::"
=======
	UserVersion uint32 = 1

	UserVersionKey = "userversion"
>>>>>>> c9ea6741
)

var (
	_ user.Database = (*localdb)(nil)
)

// localdb implements the Database interface.
type localdb struct {
	sync.RWMutex

	shutdown bool        // Backend is shutdown
	root     string      // Database root
	userdb   *leveldb.DB // Database context
}

// Version contains the database version.
type Version struct {
	Version uint32 `json:"version"` // Database version
	Time    int64  `json:"time"`    // Time of record creation
}

// isUserRecord returns true if the given key is a user record,
// and false otherwise. This is helpful when iterating the user records
// because the DB contains some non-user records.
func isUserRecord(key string) bool {
	return key != UserVersionKey && key != LastPaywallAddressIndex &&
		!strings.HasPrefix(key, sessionPrefix)
}

// Store new user.
//
// UserNew satisfies the Database interface.
func (l *localdb) UserNew(u user.User) error {
	l.Lock()
	defer l.Unlock()

	if l.shutdown {
		return user.ErrShutdown
	}

	log.Debugf("UserNew: %v", u)

	// Make sure user does not exist
	ok, err := l.userdb.Has([]byte(u.Email), nil)
	if err != nil {
		return err
	} else if ok {
		return user.ErrUserExists
	}

	// Fetch the next unique paywall index for the user.
	var lastPaywallIndex uint64
	b, err := l.userdb.Get([]byte(LastPaywallAddressIndex), nil)
	if err != nil {
		if err != leveldb.ErrNotFound {
			return err
		}
	} else {
		lastPaywallIndex = binary.LittleEndian.Uint64(b) + 1
	}

	// Set the new paywall index on the user.
	u.PaywallAddressIndex = lastPaywallIndex

	// Write the new paywall index back to the db.
	b = make([]byte, 8)
	binary.LittleEndian.PutUint64(b, lastPaywallIndex)
	err = l.userdb.Put([]byte(LastPaywallAddressIndex), b, nil)
	if err != nil {
		return err
	}

	// Set unique uuid for the user.
	u.ID = uuid.New()

	payload, err := user.EncodeUser(u)
	if err != nil {
		return err
	}

	return l.userdb.Put([]byte(u.Email), payload, nil)
}

// UserGet returns a user record if found in the database.
//
// UserGet satisfies the Database interface.
func (l *localdb) UserGet(email string) (*user.User, error) {
	l.RLock()
	defer l.RUnlock()

	if l.shutdown {
		return nil, user.ErrShutdown
	}

	payload, err := l.userdb.Get([]byte(strings.ToLower(email)), nil)
	if err == leveldb.ErrNotFound {
		return nil, user.ErrUserNotFound
	} else if err != nil {
		return nil, err
	}

	u, err := user.DecodeUser(payload)
	if err != nil {
		return nil, err
	}

	return u, nil
}

// UserGetByUsername returns a user record given its username, if found in the
// database.
//
// UserGetByUsername satisfies the Database interface.
func (l *localdb) UserGetByUsername(username string) (*user.User, error) {
	l.RLock()
	defer l.RUnlock()

	if l.shutdown {
		return nil, user.ErrShutdown
	}

	log.Debugf("UserGetByUsername")

	iter := l.userdb.NewIterator(nil, nil)
	for iter.Next() {
		key := iter.Key()
		value := iter.Value()

		if !isUserRecord(string(key)) {
			continue
		}

		u, err := user.DecodeUser(value)
		if err != nil {
			return nil, err
		}

		if strings.EqualFold(u.Username, username) {
			return u, err
		}
	}
	iter.Release()

	if iter.Error() != nil {
		return nil, iter.Error()
	}

	return nil, user.ErrUserNotFound
}

// UserGetByPubKey returns a user record given its public key. The public key
// can be any of the public keys in the user's identity history.
//
// UserGetByPubKey satisfies the Database interface.
func (l *localdb) UserGetByPubKey(pubKey string) (*user.User, error) {
	log.Tracef("UserGetByPubKey: %v", pubKey)

	l.RLock()
	defer l.RUnlock()

	if l.shutdown {
		return nil, user.ErrShutdown
	}

	iter := l.userdb.NewIterator(nil, nil)
	for iter.Next() {
		key := iter.Key()
		value := iter.Value()
		if !isUserRecord(string(key)) {
			continue
		}
		u, err := user.DecodeUser(value)
		if err != nil {
			return nil, err
		}
		for _, v := range u.Identities {
			if v.String() == pubKey {
				return u, err
			}
		}
	}
	iter.Release()

	if iter.Error() != nil {
		return nil, iter.Error()
	}

	return nil, user.ErrUserNotFound
}

// UsersGetByPubKey, given a list of public keys, returns a map where the keys
// are a public key and the value is a user record. Public keys can be any of
// the public keys in the user's identity history.
//
// UsersGetByPubKey satisfies the Database interface.
func (l *localdb) UsersGetByPubKey(pubKeys []string) (map[string]user.User, error) {
	log.Tracef("UsersGetByPubKey: %v", pubKeys)

	l.RLock()
	defer l.RUnlock()

	if l.shutdown {
		return nil, user.ErrShutdown
	}

	pubKeyMap := make(map[string]bool)
	for _, v := range pubKeys {
		pubKeyMap[v] = true
	}

	userMap := make(map[string]user.User)

	iter := l.userdb.NewIterator(nil, nil)
	for iter.Next() {
		key := iter.Key()
		value := iter.Value()
		if !isUserRecord(string(key)) {
			continue
		}
		u, err := user.DecodeUser(value)
		if err != nil {
			return nil, err
		}
		for _, v := range u.Identities {
			if _, ok := pubKeyMap[v.String()]; ok {
				userMap[v.String()] = *u
			}
		}
	}
	iter.Release()

	if iter.Error() != nil {
		return nil, iter.Error()
	}

	if len(userMap) != len(pubKeys) {
		return nil, user.ErrUserNotFound
	}

	return userMap, nil
}

// UserGetById returns a user record given its id, if found in the database.
//
// UserGetById satisfies the Database interface.
func (l *localdb) UserGetById(id uuid.UUID) (*user.User, error) {
	l.RLock()
	defer l.RUnlock()

	if l.shutdown {
		return nil, user.ErrShutdown
	}

	log.Debugf("UserGetById")

	iter := l.userdb.NewIterator(nil, nil)
	for iter.Next() {
		key := iter.Key()
		value := iter.Value()

		if !isUserRecord(string(key)) {
			continue
		}

		u, err := user.DecodeUser(value)
		if err != nil {
			return nil, err
		}

		if u.ID == id {
			return u, err
		}
	}
	iter.Release()

	if iter.Error() != nil {
		return nil, iter.Error()
	}

	return nil, user.ErrUserNotFound
}

// Update existing user.
//
// UserUpdate satisfies the Database interface.
func (l *localdb) UserUpdate(u user.User) error {
	l.Lock()
	defer l.Unlock()

	if l.shutdown {
		return user.ErrShutdown
	}

	log.Debugf("UserUpdate: %v", u)

	// Make sure user already exists
	exists, err := l.userdb.Has([]byte(u.Email), nil)
	if err != nil {
		return err
	} else if !exists {
		return user.ErrUserNotFound
	}

	payload, err := user.EncodeUser(u)
	if err != nil {
		return err
	}

	return l.userdb.Put([]byte(u.Email), payload, nil)
}

// Update existing user.
//
// UserUpdate satisfies the Database interface.
func (l *localdb) AllUsers(callbackFn func(u *user.User)) error {
	l.Lock()
	defer l.Unlock()

	if l.shutdown {
		return user.ErrShutdown
	}

	log.Debugf("AllUsers")

	iter := l.userdb.NewIterator(nil, nil)
	for iter.Next() {
		key := iter.Key()
		value := iter.Value()

		if !isUserRecord(string(key)) {
			continue
		}

		u, err := user.DecodeUser(value)
		if err != nil {
			return err
		}

		callbackFn(u)
	}
	iter.Release()

	return iter.Error()
}

// PluginExec executes the provided plugin command.
func (l *localdb) PluginExec(pc user.PluginCommand) (*user.PluginCommandReply, error) {
	return nil, user.ErrInvalidPlugin
}

// RegisterPlugin registers a plugin with the user database.
func (l *localdb) RegisterPlugin(user.Plugin) error {
	return user.ErrInvalidPlugin
}

// Close shuts down the database.  All interface functions MUST return with
// errShutdown if the backend is shutting down.
//
// Close satisfies the Database interface.
func (l *localdb) Close() error {
	l.Lock()
	defer l.Unlock()

	l.shutdown = true
	return l.userdb.Close()
}

// Store new session or update existing session.
//
// SessionSave satisfies the Database interface.
func (l *localdb) SessionSave(s user.Session) error {
	l.Lock()
	defer l.Unlock()

	if l.shutdown {
		return user.ErrShutdown
	}
	log.Debugf("SessionSave: %v", s)

	payload, err := user.EncodeSession(s)
	if err != nil {
		return err
	}

	key := []byte(sessionPrefix + s.ID)
	return l.userdb.Put(key, payload, nil)
}

// Get a session by its id if present in the database.
//
// SessionGetById satisfies the Database interface.
func (l *localdb) SessionGetById(sid string) (*user.Session, error) {
	l.RLock()
	defer l.RUnlock()

	if l.shutdown {
		return nil, user.ErrShutdown
	}
	log.Debugf("SessionGetById: %v", sid)

	payload, err := l.userdb.Get([]byte(sessionPrefix+sid), nil)
	if err == leveldb.ErrNotFound {
		return nil, user.ErrSessionDoesNotExist
	} else if err != nil {
		return nil, err
	}

	us, err := user.DecodeSession(payload)
	if err != nil {
		return nil, err
	}

	return us, nil
}

// Delete the session with the given id.
//
// SessionDeleteById satisfies the Database interface.
func (l *localdb) SessionDeleteById(sid string) error {
	l.RLock()
	defer l.RUnlock()

	if l.shutdown {
		return user.ErrShutdown
	}
	log.Debugf("SessionDeleteById: %v", sid)

	err := l.userdb.Delete([]byte(sessionPrefix+sid), nil)
	if err != nil {
		return err
	}

	return nil
}

// Delete all sessions for the given user id except the one specified.
//
// SessionsDeleteByUserId satisfies the Database interface.
func (l *localdb) SessionsDeleteByUserId(uid uuid.UUID,
	sessionToKeep string) error {
	l.RLock()
	defer l.RUnlock()

	if l.shutdown {
		return user.ErrShutdown
	}

	log.Debugf("SessionsDeleteByUserId %v", uid)

	batch := new(leveldb.Batch)
	iter := l.userdb.NewIterator(util.BytesPrefix([]byte(sessionPrefix)), nil)
	for iter.Next() {
		key := iter.Key()
		value := iter.Value()

		s, err := user.DecodeSession(value)
		if err != nil {
			return err
		}

		if sessionToKeep != "" && s.ID == sessionToKeep {
			continue
		}
		if s.UserID == uid {
			batch.Delete(key)
		}
	}
	iter.Release()

	return l.userdb.Write(batch, nil)
}

// New creates a new localdb instance.
func New(root string) (*localdb, error) {
	log.Tracef("localdb New: %v", root)

	l := &localdb{
		root: root,
	}
	err := l.openUserDB(filepath.Join(l.root, UserdbPath))
	if err != nil {
		return nil, err
	}

	return l, nil
}<|MERGE_RESOLUTION|>--- conflicted
+++ resolved
@@ -16,15 +16,9 @@
 	UserdbPath              = "users"
 	LastPaywallAddressIndex = "lastpaywallindex"
 
-<<<<<<< HEAD
 	UserVersion    uint32 = 1
 	UserVersionKey        = "userversion"
 	sessionPrefix         = "pius::"
-=======
-	UserVersion uint32 = 1
-
-	UserVersionKey = "userversion"
->>>>>>> c9ea6741
 )
 
 var (
