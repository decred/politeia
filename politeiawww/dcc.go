// Copyright (c) 2019 The Decred developers
// Use of this source code is governed by an ISC
// license that can be found in the LICENSE file.

package main

import (
	"bytes"
	"encoding/base64"
	"encoding/hex"
	"encoding/json"
	"fmt"
	"net/http"
	"regexp"
	"strconv"
	"strings"
	"time"

	"github.com/decred/politeia/cmsplugin"
	"github.com/decred/politeia/decredplugin"
	"github.com/decred/politeia/mdstream"
	pd "github.com/decred/politeia/politeiad/api/v1"
	"github.com/decred/politeia/politeiad/api/v1/identity"
	cms "github.com/decred/politeia/politeiawww/api/cms/v1"
	www "github.com/decred/politeia/politeiawww/api/www/v1"
	"github.com/decred/politeia/politeiawww/cmsdatabase"
	"github.com/decred/politeia/politeiawww/user"
	wwwutil "github.com/decred/politeia/politeiawww/util"
	"github.com/decred/politeia/util"
)

const (
	// dccFile contains the file name of the dcc file
	dccFile = "dcc.json"

	supportString = "aye"
	opposeString  = "nay"

	// DCC All User Vote Configuration
	dccVoteDuration         = 24 * 7 * time.Hour // 1 Week
	averageMonthlyMinutes   = 180 * 60           // 180 Hours * 60 Minutes
	userWeightMonthLookback = 6                  // Lookback 6 months to deteremine user voting weight
)

var (
	validSponsorStatement = regexp.MustCompile(createSponsorStatementRegex())

	// The valid contractor
	invalidDCCContractorType = map[cms.ContractorTypeT]bool{
		cms.ContractorTypeNominee: true,
		cms.ContractorTypeInvalid: true,
	}

	// This covers the possible valid status transitions for any dcc.
	validDCCStatusTransitions = map[cms.DCCStatusT][]cms.DCCStatusT{
		// Active DCC's may only be approved or rejected.
		cms.DCCStatusActive: {
			cms.DCCStatusApproved,
			cms.DCCStatusRejected,
		},
	}
)

// createSponsorStatementRegex generates a regex based on the policy supplied for
// valid characters sponsor statement.
func createSponsorStatementRegex() string {
	var buf bytes.Buffer
	buf.WriteString("^[")

	for _, supportedChar := range cms.PolicySponsorStatementSupportedChars {
		if len(supportedChar) > 1 {
			buf.WriteString(supportedChar)
		} else {
			buf.WriteString(`\` + supportedChar)
		}
	}
	buf.WriteString("]*$")

	return buf.String()
}

func (p *politeiawww) processNewDCC(nd cms.NewDCC, u *user.User) (*cms.NewDCCReply, error) {
	reply := &cms.NewDCCReply{}

	err := p.validateDCC(nd, u)
	if err != nil {
		return nil, err
	}

	cmsUser, err := p.getCMSUserByID(u.ID.String())
	if err != nil {
		return nil, err
	}

	// Ensure that the user is authorized to create DCCs
	if _, ok := invalidDCCContractorType[cmsUser.ContractorType]; ok {
		return nil, www.UserError{
			ErrorCode: cms.ErrorStatusInvalidUserDCC,
		}
	}

	m := mdstream.DCCGeneral{
		Version:   mdstream.VersionDCCGeneral,
		Timestamp: time.Now().Unix(),
		PublicKey: nd.PublicKey,
		Signature: nd.Signature,
	}
	md, err := mdstream.EncodeDCCGeneral(m)
	if err != nil {
		return nil, err
	}

	sc := mdstream.DCCStatusChange{
		Version:   mdstream.VersionDCCStatusChange,
		Timestamp: time.Now().Unix(),
		NewStatus: cms.DCCStatusActive,
		Reason:    "new dcc",
	}
	scb, err := mdstream.EncodeDCCStatusChange(sc)
	if err != nil {
		return nil, err
	}

	// Create expected []www.File from single dcc.json file
	files := make([]www.File, 0, 1)
	files = append(files, nd.File)

	// Setup politeiad request
	challenge, err := util.Random(pd.ChallengeSize)
	if err != nil {
		return nil, err
	}
	n := pd.NewRecord{
		Challenge: hex.EncodeToString(challenge),
		Metadata: []pd.MetadataStream{
			{
				ID:      mdstream.IDDCCGeneral,
				Payload: string(md),
			},
			{
				ID:      mdstream.IDDCCStatusChange,
				Payload: string(scb),
			},
		},
		Files: convertPropFilesFromWWW(files),
	}

	// Send the newrecord politeiad request
	responseBody, err := p.makeRequest(http.MethodPost,
		pd.NewRecordRoute, n)
	if err != nil {
		return nil, err
	}

	log.Infof("Submitted issuance nomination: %v", u.Username)
	for k, f := range n.Files {
		log.Infof("%02v: %v %v", k, f.Name, f.Digest)
	}

	// Handle newRecord response
	var pdReply pd.NewRecordReply
	err = json.Unmarshal(responseBody, &pdReply)
	if err != nil {
		return nil, fmt.Errorf("Unmarshal NewDCCReply: %v", err)
	}

	// Verify NewRecord challenge
	err = util.VerifyChallenge(p.cfg.Identity, challenge, pdReply.Response)
	if err != nil {
		return nil, err
	}

	// Change politeiad record status to public. DCCs
	// do not need to be reviewed before becoming public.
	// An admin pubkey and signature are not included for
	// this reason.
	c := mdstream.RecordStatusChangeV2{
		Version:   mdstream.VersionRecordStatusChange,
		Timestamp: time.Now().Unix(),
		NewStatus: pd.RecordStatusPublic,
	}
	blob, err := mdstream.EncodeRecordStatusChangeV2(c)
	if err != nil {
		return nil, err
	}

	challenge, err = util.Random(pd.ChallengeSize)
	if err != nil {
		return nil, err
	}

	sus := pd.SetUnvettedStatus{
		Token:     pdReply.CensorshipRecord.Token,
		Status:    pd.RecordStatusPublic,
		Challenge: hex.EncodeToString(challenge),
		MDAppend: []pd.MetadataStream{
			{
				ID:      mdstream.IDRecordStatusChange,
				Payload: string(blob),
			},
		},
	}

	// Send SetUnvettedStatus request to politeiad
	responseBody, err = p.makeRequest(http.MethodPost,
		pd.SetUnvettedStatusRoute, sus)
	if err != nil {
		return nil, err
	}

	var pdSetUnvettedStatusReply pd.SetUnvettedStatusReply
	err = json.Unmarshal(responseBody, &pdSetUnvettedStatusReply)
	if err != nil {
		return nil, fmt.Errorf("Could not unmarshal SetUnvettedStatusReply: %v",
			err)
	}

	// Verify the SetUnvettedStatus challenge.
	err = util.VerifyChallenge(p.cfg.Identity, challenge,
		pdSetUnvettedStatusReply.Response)
	if err != nil {
		return nil, err
	}

	r := pd.Record{
		Metadata:         n.Metadata,
		Files:            n.Files,
		CensorshipRecord: pdReply.CensorshipRecord,
	}

	// Submit issuance to cmsdb
	dccRec, err := convertRecordToDatabaseDCC(r)
	if err != nil {
		return nil, err
	}

	err = p.cmsDB.NewDCC(dccRec)
	if err != nil {
		return nil, err
	}

	// Fire new event notification upon new DCC being submitted.
	p.fireEvent(EventTypeDCCNew,
		EventDataDCCNew{
			Token: pdReply.CensorshipRecord.Token,
		})

	cr := convertPropCensorFromPD(pdReply.CensorshipRecord)

	reply.CensorshipRecord = cr
	return reply, nil
}

func (p *politeiawww) validateDCC(nd cms.NewDCC, u *user.User) error {
	// Obtain signature
	sig, err := util.ConvertSignature(nd.Signature)
	if err != nil {
		return www.UserError{
			ErrorCode: www.ErrorStatusInvalidSignature,
		}
	}

	// Verify public key
	if u.PublicKey() != nd.PublicKey {
		return www.UserError{
			ErrorCode: www.ErrorStatusInvalidSigningKey,
		}
	}

	pk, err := identity.PublicIdentityFromBytes(u.ActiveIdentity().Key[:])
	if err != nil {
		return err
	}

	// Check for at least 1 a non-empty payload.
	if nd.File.Payload == "" {
		return www.UserError{
			ErrorCode: www.ErrorStatusProposalMissingFiles,
		}
	}

	v := nd.File

	if v.Name != dccFile {
		return www.UserError{
			ErrorCode: cms.ErrorStatusMalformedDCCFile,
		}
	}

	data, err := base64.StdEncoding.DecodeString(v.Payload)
	if err != nil {
		return err
	}

	if len(data) > cms.PolicyMaxMDSize {
		return www.UserError{
			ErrorCode: www.ErrorStatusMaxMDSizeExceededPolicy,
		}
	}

	// Check to see if the data can be parsed properly into DCCInput
	// struct.
	var dcc cms.DCCInput
	if err := json.Unmarshal(data, &dcc); err != nil {
		return www.UserError{
			ErrorCode: cms.ErrorStatusMalformedDCCFile,
		}
	}
	// Check UserID of Nominee
	nomineeUser, err := p.getCMSUserByID(dcc.NomineeUserID)
	if err != nil {
		return www.UserError{
			ErrorCode: cms.ErrorStatusInvalidDCCNominee,
		}
	}
	// All nominees, direct and subcontractors are allowed to be submitted
	// for an issuance.
	if (nomineeUser.ContractorType != cms.ContractorTypeNominee &&
		nomineeUser.ContractorType != cms.ContractorTypeDirect &&
		nomineeUser.ContractorType != cms.ContractorTypeSubContractor) &&
		dcc.Type == cms.DCCTypeIssuance {
		return www.UserError{
			ErrorCode: cms.ErrorStatusInvalidDCCNominee,
		}
	}

	sponsorUser, err := p.getCMSUserByID(u.ID.String())
	if err != nil {
		return err
	}

	// Check that domains match
	if sponsorUser.Domain != dcc.Domain {
		return www.UserError{
			ErrorCode: cms.ErrorStatusInvalidNominatingDomain,
		}
	}

	// Validate sponsor statement input
	statement := formatSponsorStatement(dcc.SponsorStatement)
	if !validateSponsorStatement(statement) {
		return www.UserError{
			ErrorCode: cms.ErrorStatusMalformedSponsorStatement,
		}
	}

	// Check to see that ContractorType is valid for any issuance
	// DCC Proposal
	if dcc.Type == cms.DCCTypeIssuance &&
		dcc.ContractorType != cms.ContractorTypeDirect &&
		dcc.ContractorType != cms.ContractorTypeSubContractor {
		return www.UserError{
			ErrorCode: cms.ErrorStatusInvalidDCCContractorType,
		}
	}

	// Check to see that if the issuance is for a subcontractor that the
	// sponsor user is a supervisor.
	if dcc.Type == cms.DCCTypeIssuance &&
		dcc.ContractorType == cms.ContractorTypeSubContractor &&
		sponsorUser.ContractorType != cms.ContractorTypeSupervisor {
		return www.UserError{
			ErrorCode: cms.ErrorStatusInvalidDCCContractorType,
		}

	}

	// Note that we need validate the string representation of the merkle
	files := convertPiFilesFromWWW([]www.File{nd.File})
	mr, err := wwwutil.MerkleRoot(files, nil)
	if err != nil {
		return err
	}
	if !pk.VerifyMessage([]byte(mr), sig) {
		return www.UserError{
			ErrorCode: www.ErrorStatusInvalidSignature,
		}
	}
	return nil
}

// formatSponsorStatement normalizes a sponsor statement without leading and
// trailing spaces.
func formatSponsorStatement(statement string) string {
	return strings.TrimSpace(statement)
}

// validateSponsorStatement verifies that a field filled out in invoice.json is
// valid
func validateSponsorStatement(statement string) bool {
	if statement != formatSponsorStatement(statement) {
		log.Tracef("validateSponsorStatement: not normalized: %s %s",
			statement, formatSponsorStatement(statement))
		return false
	}
	if len(statement) > cms.PolicyMaxSponsorStatementLength ||
		len(statement) < cms.PolicyMinSponsorStatementLength {
		log.Tracef("validateSponsorStatement: not within bounds: have %v expected > %v < %v",
			len(statement), cms.PolicyMaxSponsorStatementLength,
			cms.PolicyMinSponsorStatementLength)
		return false
	}
	if !validSponsorStatement.MatchString(statement) {
		log.Tracef("validateSponsorStatement: not valid: %s %s",
			statement, validSponsorStatement.String())
		return false
	}
	return true
}

// getDCC gets the most recent verions of the given DCC from the cmsDB
// then fills in any missing user fields before returning the DCC record.
func (p *politeiawww) getDCC(token string) (*cms.DCCRecord, error) {
<<<<<<< HEAD
	// Get dcc from cache
	/*
		r, err := p.cache.Record(token)
		if err != nil {
			return nil, err
		}
		i := convertDCCFromCache(*r)
	*/
	// TODO
	var i cms.DCCRecord
=======
	// Get dcc from cmsdb
	r, err := p.cmsDB.DCCByToken(token)
	if err != nil {
		return nil, err
	}
	i := convertDCCDatabaseToRecord(r)
>>>>>>> 35427a6e

	// Check for possible malformed DCC
	if i.PublicKey == "" {
		return nil, www.UserError{
			ErrorCode: cms.ErrorStatusMalformedDCC,
		}
	}

	// Get user IDs of support/oppose pubkeys
	supportUserIDs := make([]string, 0, len(i.SupportUserIDs))
	opposeUserIDs := make([]string, 0, len(i.OppositionUserIDs))
	supportUsernames := make([]string, 0, len(i.SupportUserIDs))
	opposeUsernames := make([]string, 0, len(i.OppositionUserIDs))
	for _, v := range i.SupportUserIDs {
		// Fill in userID and username fields
		u, err := p.db.UserGetByPubKey(v)
		if err != nil {
			log.Errorf("getDCC: getUserByPubKey: token:%v "+
				"pubKey:%v err:%v", token, v, err)
		} else {
			supportUserIDs = append(supportUserIDs, u.ID.String())
			supportUsernames = append(supportUsernames, u.Username)
		}
	}
	for _, v := range i.OppositionUserIDs {
		// Fill in userID and username fields
		u, err := p.db.UserGetByPubKey(v)
		if err != nil {
			log.Errorf("getDCC: getUserByPubKey: token:%v "+
				"pubKey:%v err:%v", token, v, err)
		} else {
			opposeUserIDs = append(opposeUserIDs, u.ID.String())
			opposeUsernames = append(opposeUsernames, u.Username)
		}
	}
	i.SupportUserIDs = supportUserIDs
	i.OppositionUserIDs = opposeUserIDs
	i.SupportUsernames = supportUsernames
	i.OppositionUsernames = opposeUsernames

	// Fill in sponsoring userID and username fields
	u, err := p.db.UserGetByPubKey(i.PublicKey)
	if err != nil {
		log.Errorf("getDCC: getUserByPubKey: token:%v "+
			"pubKey:%v err:%v", token, i.PublicKey, err)
	} else {
		i.SponsorUserID = u.ID.String()
		i.SponsorUsername = u.Username
	}

	// Fill in nominee username

	nomineeUser, err := p.getCMSUserByID(i.DCC.NomineeUserID)
	if err != nil {
		log.Errorf("getDCC: getCMSUserByID: token:%v "+
			"userid:%v err:%v", token, i.DCC.NomineeUserID, err)
	} else {
		i.NomineeUsername = nomineeUser.Username
	}

	return &i, nil
}

func (p *politeiawww) processDCCDetails(gd cms.DCCDetails) (*cms.DCCDetailsReply, error) {
	log.Tracef("processDCCDetails: %v", gd.Token)
	vdr, err := p.cmsVoteDetails(gd.Token)
	if err != nil {
		return nil, err
	}

	vsr, err := p.cmsVoteSummary(gd.Token)
	if err != nil {
		return nil, err
	}

	dcc, err := p.getDCC(gd.Token)
	if err != nil {
<<<<<<< HEAD
		/*
			// TODO
			if err == cache.ErrRecordNotFound {
				err = www.UserError{
					ErrorCode: cms.ErrorStatusDCCNotFound,
				}
=======
		if err == cmsdatabase.ErrDCCNotFound {
			err = www.UserError{
				ErrorCode: cms.ErrorStatusDCCNotFound,
>>>>>>> 35427a6e
			}
		*/
		return nil, err
	}

	voteResults := convertVoteOptionResultsToCMS(vsr.Results)

	voteSummary := cms.VoteSummary{
		UserWeights:    convertUserWeightToCMS(vdr.StartVote.UserWeights),
		EndHeight:      vsr.EndHeight,
		Results:        voteResults,
		Duration:       vsr.Duration,
		PassPercentage: vsr.PassPercentage,
	}
	reply := &cms.DCCDetailsReply{
		DCC:         *dcc,
		VoteSummary: voteSummary,
	}
	return reply, nil
}

func (p *politeiawww) processGetDCCs(gds cms.GetDCCs) (*cms.GetDCCsReply, error) {
	log.Tracef("processGetDCCs: %v", gds.Status)

	var dbDCCs []*cmsdatabase.DCC
	var err error
	switch {
	case gds.Status != 0:
		dbDCCs, err = p.cmsDB.DCCsByStatus(int(gds.Status))
		if err != nil {
			return nil, err
		}

	default:
		dbDCCs, err = p.cmsDB.DCCsAll()
		if err != nil {
			return nil, err
		}
	}
	dccs := make([]cms.DCCRecord, 0, len(dbDCCs))

	for _, v := range dbDCCs {
		dcc, err := p.getDCC(v.Token)
		if err != nil {
			log.Errorf("getDCCs: getDCC %v %v", v.Token, err)
			// Just skip to the next one but carry on with the rest.
			continue
		}
		dccs = append(dccs, *dcc)
	}

	return &cms.GetDCCsReply{
		DCCs: dccs,
	}, nil
}

func (p *politeiawww) processSupportOpposeDCC(sd cms.SupportOpposeDCC, u *user.User) (*cms.SupportOpposeDCCReply, error) {
	log.Tracef("processSupportOpposeDCC: %v %v", sd.Token, u.ID)

	// The submitted Vote in the request must either be "aye" or "nay"
	if sd.Vote != supportString && sd.Vote != opposeString {
		return nil, www.UserError{
			ErrorCode:    cms.ErrorStatusInvalidSupportOppose,
			ErrorContext: []string{"support string not aye or nay"},
		}
	}

	// Validate signature
	msg := fmt.Sprintf("%v%v", sd.Token, sd.Vote)
	err := validateSignature(sd.PublicKey, sd.Signature, msg)
	if err != nil {
		return nil, err
	}

	dcc, err := p.getDCC(sd.Token)
	if err != nil {
<<<<<<< HEAD
		/*
			// TODO
			if err == cache.ErrRecordNotFound {
				err = www.UserError{
					ErrorCode: cms.ErrorStatusDCCNotFound,
				}
=======
		if err == cmsdatabase.ErrDCCNotFound {
			err = www.UserError{
				ErrorCode: cms.ErrorStatusDCCNotFound,
>>>>>>> 35427a6e
			}
		*/
		return nil, err
	}
	// Check to make sure the user has not SupportOpposeed or Opposed this DCC yet
	if stringInSlice(dcc.SupportUserIDs, u.ID.String()) ||
		stringInSlice(dcc.OppositionUserIDs, u.ID.String()) {
		return nil, www.UserError{
			ErrorCode: cms.ErrorStatusDuplicateSupportOppose,
		}
	}

	// Check to make sure the user is not the author of the DCC.
	if dcc.SponsorUserID == u.ID.String() {
		return nil, www.UserError{
			ErrorCode: cms.ErrorStatusUserIsAuthor,
		}
	}

	// Check to make sure that the DCC is still active
	if dcc.Status != cms.DCCStatusActive {
		return nil, www.UserError{
			ErrorCode:    cms.ErrorStatusWrongDCCStatus,
			ErrorContext: []string{"dcc status must be active"},
		}
	}

	cmsUser, err := p.getCMSUserByID(u.ID.String())
	if err != nil {
		return nil, err
	}

	// Ensure that the user is authorized to support/oppose DCCs
	if _, ok := invalidDCCContractorType[cmsUser.ContractorType]; ok {
		return nil, www.UserError{
			ErrorCode: cms.ErrorStatusInvalidUserDCC,
		}
	}

	// Create the support/opposition record.
	c := mdstream.DCCSupportOpposition{
		Version:   mdstream.VersionDCCSupposeOpposition,
		PublicKey: sd.PublicKey,
		Timestamp: time.Now().Unix(),
		Vote:      sd.Vote,
		Signature: sd.Signature,
	}
	blob, err := mdstream.EncodeDCCSupportOpposition(c)
	if err != nil {
		return nil, err
	}

	challenge, err := util.Random(pd.ChallengeSize)
	if err != nil {
		return nil, err
	}

	pdCommand := pd.UpdateVettedMetadata{
		Challenge: hex.EncodeToString(challenge),
		Token:     sd.Token,
		MDAppend: []pd.MetadataStream{
			{
				ID:      mdstream.IDDCCSupportOpposition,
				Payload: string(blob),
			},
		},
	}

	responseBody, err := p.makeRequest(http.MethodPost,
		pd.UpdateVettedMetadataRoute, pdCommand)
	if err != nil {
		return nil, err
	}

	var pdReply pd.UpdateVettedMetadataReply
	err = json.Unmarshal(responseBody, &pdReply)
	if err != nil {
		return nil, fmt.Errorf("Could not unmarshal UpdateVettedMetadataReply: %v",
			err)
	}

	// Verify the UpdateVettedMetadata challenge.
	err = util.VerifyChallenge(p.cfg.Identity, challenge, pdReply.Response)
	if err != nil {
		return nil, err
	}
	// Fire new event notification upon new DCC being supported or opposed.
	p.fireEvent(EventTypeDCCSupportOppose,
		EventDataDCCSupportOppose{
			Token: sd.Token,
		})

	return &cms.SupportOpposeDCCReply{}, nil
}

func stringInSlice(arr []string, str string) bool {
	for _, s := range arr {
		if str == s {
			return true
		}
	}

	return false
}

// processNewCommentDCC sends a new comment decred plugin command to politeaid
// then fetches the new comment from the cache and returns it.
func (p *politeiawww) processNewCommentDCC(nc www.NewComment, u *user.User) (*www.NewCommentReply, error) {
	log.Tracef("processNewCommentDCC: %v %v", nc.Token, u.ID)

	// Validate comment
	err := validateComment(nc)
	if err != nil {
		return nil, err
	}

	// Ensure the public key is the user's active key
	if nc.PublicKey != u.PublicKey() {
		return nil, www.UserError{
			ErrorCode: www.ErrorStatusInvalidSigningKey,
		}
	}

	// Validate signature
	msg := nc.Token + nc.ParentID + nc.Comment
	err = validateSignature(nc.PublicKey, nc.Signature, msg)
	if err != nil {
		return nil, err
	}

	cmsUser, err := p.getCMSUserByID(u.ID.String())
	if err != nil {
		return nil, err
	}

	// Ensure that the user is authorized to comment on a DCCs
	if _, ok := invalidDCCContractorType[cmsUser.ContractorType]; ok {
		return nil, www.UserError{
			ErrorCode: cms.ErrorStatusInvalidUserDCC,
		}
	}

	dcc, err := p.getDCC(nc.Token)
	if err != nil {
<<<<<<< HEAD
		/*
			// TODO
			if err == cache.ErrRecordNotFound {
				err = www.UserError{
					ErrorCode: cms.ErrorStatusDCCNotFound,
				}
=======
		if err == cmsdatabase.ErrDCCNotFound {
			err = www.UserError{
				ErrorCode: cms.ErrorStatusDCCNotFound,
>>>>>>> 35427a6e
			}
		*/
		return nil, err
	}

	// Check to make sure that dcc isn't already approved.
	if dcc.Status != cms.DCCStatusActive {
		return nil, www.UserError{
			ErrorCode:    cms.ErrorStatusWrongDCCStatus,
			ErrorContext: []string{"dcc status must be active"},
		}
	}

	// Setup plugin command
	challenge, err := util.Random(pd.ChallengeSize)
	if err != nil {
		return nil, err
	}

	dnc := convertNewCommentToDecredPlugin(nc)
	payload, err := decredplugin.EncodeNewComment(dnc)
	if err != nil {
		return nil, err
	}

	pc := pd.PluginCommand{
		Challenge: hex.EncodeToString(challenge),
		ID:        decredplugin.ID,
		Command:   decredplugin.CmdNewComment,
		CommandID: decredplugin.CmdNewComment,
		Payload:   string(payload),
	}

	// Send polieiad request
	responseBody, err := p.makeRequest(http.MethodPost,
		pd.PluginCommandRoute, pc)
	if err != nil {
		return nil, err
	}

	// Handle response
	var reply pd.PluginCommandReply
	err = json.Unmarshal(responseBody, &reply)
	if err != nil {
		return nil, fmt.Errorf("could not unmarshal "+
			"PluginCommandReply: %v", err)
	}

	err = util.VerifyChallenge(p.cfg.Identity, challenge, reply.Response)
	if err != nil {
		return nil, err
	}

	ncr, err := decredplugin.DecodeNewCommentReply([]byte(reply.Payload))
	if err != nil {
		return nil, err
	}

	// Get comment from cache
	c, err := p.getComment(nc.Token, ncr.CommentID)
	if err != nil {
		return nil, fmt.Errorf("getComment: %v", err)
	}

	return &www.NewCommentReply{
		Comment: *c,
	}, nil
}

// processDCCComments returns all comments for a given dcc. If the user is
// logged in the user's last access time for the given comments will also be
// returned.
func (p *politeiawww) processDCCComments(token string, u *user.User) (*www.GetCommentsReply, error) {
	log.Tracef("processDCCComment: %v", token)

	// Fetch dcc comments from cache
	c, err := p.getDCCComments(token)
	if err != nil {
		return nil, err
	}

	// Get the last time the user accessed these comments. This is
	// a public route so a user may not exist.
	var accessTime int64
	if u != nil {
		if u.ProposalCommentsAccessTimes == nil {
			u.ProposalCommentsAccessTimes = make(map[string]int64)
		}
		accessTime = u.ProposalCommentsAccessTimes[token]
		u.ProposalCommentsAccessTimes[token] = time.Now().Unix()
		err = p.db.UserUpdate(*u)
		if err != nil {
			return nil, err
		}
	}

	return &www.GetCommentsReply{
		Comments:   c,
		AccessTime: accessTime,
	}, nil
}

func (p *politeiawww) getDCCComments(token string) ([]www.Comment, error) {
	log.Tracef("getDCCComments: %v", token)

	dc, err := p.decredGetComments(token)
	if err != nil {
		return nil, fmt.Errorf("decredGetComments: %v", err)
	}

	// Convert comments and fill in author info.
	comments := make([]www.Comment, 0, len(dc))
	for _, v := range dc {
		c := convertCommentFromDecred(v)
		u, err := p.db.UserGetByPubKey(c.PublicKey)
		if err != nil {
			log.Errorf("getDCCComments: UserGetByPubKey: "+
				"token:%v commentID:%v pubKey:%v err:%v",
				token, c.CommentID, c.PublicKey, err)
		} else {
			c.UserID = u.ID.String()
			c.Username = u.Username
		}
		comments = append(comments, c)
	}

	return comments, nil
}

func (p *politeiawww) processSetDCCStatus(sds cms.SetDCCStatus, u *user.User) (*cms.SetDCCStatusReply, error) {
	log.Tracef("processSetDCCStatus: %v", u.PublicKey())

	// Ensure the provided public key is the user's active key.
	if sds.PublicKey != u.PublicKey() {
		return nil, www.UserError{
			ErrorCode: www.ErrorStatusInvalidSigningKey,
		}
	}

	// Validate signature
	msg := fmt.Sprintf("%v%v%v", sds.Token, int(sds.Status), sds.Reason)
	err := validateSignature(sds.PublicKey, sds.Signature, msg)
	if err != nil {
		return nil, err
	}

	dcc, err := p.getDCC(sds.Token)
	if err != nil {
<<<<<<< HEAD
		/*
			// TODO
			if err == cache.ErrRecordNotFound {
				err = www.UserError{
					ErrorCode: cms.ErrorStatusDCCNotFound,
				}
=======
		if err == cmsdatabase.ErrDCCNotFound {
			err = www.UserError{
				ErrorCode: cms.ErrorStatusDCCNotFound,
>>>>>>> 35427a6e
			}
		*/
		return nil, err
	}

	err = validateDCCStatusTransition(dcc.Status, sds.Status, sds.Reason)
	if err != nil {
		return nil, err
	}

	// Validate vote status
	vsr, err := p.cmsVoteSummary(sds.Token)
	if err != nil {
		return nil, err
	}

	// Only allow voting on All Vote DCC proposals
	// Get vote summary to check vote status
	bb, err := p.getBestBlock()
	if err != nil {
		return nil, err
	}

	voteStatus := dccVoteStatusFromVoteSummary(*vsr, bb)
	switch voteStatus {
	case cms.DCCVoteStatusStarted:
		return nil, www.UserError{
			ErrorCode:    www.ErrorStatusWrongVoteStatus,
			ErrorContext: []string{"vote has not finished"},
		}
	case cms.DCCVoteStatusInvalid:
		return nil, www.UserError{
			ErrorCode: www.ErrorStatusWrongVoteStatus,
		}
	}

	// Create the change record.
	c := mdstream.DCCStatusChange{
		Version:        mdstream.VersionDCCStatusChange,
		AdminPublicKey: u.PublicKey(),
		Timestamp:      time.Now().Unix(),
		NewStatus:      sds.Status,
		Reason:         sds.Reason,
		Signature:      sds.Signature,
	}
	blob, err := mdstream.EncodeDCCStatusChange(c)
	if err != nil {
		return nil, err
	}

	challenge, err := util.Random(pd.ChallengeSize)
	if err != nil {
		return nil, err
	}

	pdCommand := pd.UpdateVettedMetadata{
		Challenge: hex.EncodeToString(challenge),
		Token:     sds.Token,
		MDAppend: []pd.MetadataStream{
			{
				ID:      mdstream.IDDCCStatusChange,
				Payload: string(blob),
			},
		},
	}

	responseBody, err := p.makeRequest(http.MethodPost,
		pd.UpdateVettedMetadataRoute, pdCommand)
	if err != nil {
		return nil, err
	}

	var pdReply pd.UpdateVettedMetadataReply
	err = json.Unmarshal(responseBody, &pdReply)
	if err != nil {
		return nil, fmt.Errorf("Could not unmarshal UpdateVettedMetadataReply: %v",
			err)
	}

	// Verify the UpdateVettedMetadata challenge.
	err = util.VerifyChallenge(p.cfg.Identity, challenge, pdReply.Response)
	if err != nil {
		return nil, err
	}

	switch sds.Status {
	case cms.DCCStatusApproved:
		switch dcc.DCC.Type {
		case cms.DCCTypeIssuance:
			// Do DCC user Issuance processing
			err := p.issuanceDCCUser(dcc.DCC.NomineeUserID, dcc.SponsorUserID,
				int(dcc.DCC.Domain), int(dcc.DCC.ContractorType))
			if err != nil {
				return nil, err
			}
		case cms.DCCTypeRevocation:
			// Do DCC user Revocation processing
			err = p.revokeDCCUser(dcc.DCC.NomineeUserID)
			if err != nil {
				return nil, err
			}
		}
	}

	dbDCC, err := p.cmsDB.DCCByToken(sds.Token)
	if err != nil {
		return nil, err
	}
	dbDCC.Status = sds.Status
	dbDCC.StatusChangeReason = sds.Reason

	// Update cmsdb
	err = p.cmsDB.UpdateDCC(dbDCC)
	if err != nil {
		return nil, err
	}

	return &cms.SetDCCStatusReply{}, nil
}

func validateDCCStatusTransition(oldStatus cms.DCCStatusT, newStatus cms.DCCStatusT, reason string) error {
	validStatuses, ok := validDCCStatusTransitions[oldStatus]
	if !ok {
		log.Debugf("status not supported: %v", oldStatus)
		return www.UserError{
			ErrorCode: cms.ErrorStatusInvalidDCCStatusTransition,
		}
	}

	if !dccStatusInSlice(validStatuses, newStatus) {
		return www.UserError{
			ErrorCode: cms.ErrorStatusInvalidDCCStatusTransition,
		}
	}

	if (newStatus == cms.DCCStatusApproved ||
		newStatus == cms.DCCStatusRejected) && reason == "" {
		return www.UserError{
			ErrorCode: cms.ErrorStatusReasonNotProvided,
		}
	}
	return nil
}

func dccStatusInSlice(arr []cms.DCCStatusT, status cms.DCCStatusT) bool {
	for _, s := range arr {
		if status == s {
			return true
		}
	}

	return false
}

func (p *politeiawww) processCastVoteDCC(cv cms.CastVote, u *user.User) (*cms.CastVoteReply, error) {
	log.Tracef("processCastVoteDCC: %v", u.PublicKey())

	vdr, err := p.cmsVoteDetails(cv.Token)
	if err != nil {
		return nil, err
	}

	validVoteBit := false
	for _, option := range vdr.StartVote.Vote.Options {
		if cv.VoteBit == strconv.FormatUint(option.Bits, 16) {
			validVoteBit = true
			break
		}
	}

	if !validVoteBit {
		return nil, www.UserError{
			ErrorCode:    cms.ErrorStatusInvalidSupportOppose,
			ErrorContext: []string{"votebits not valid for given dcc vote"},
		}
	}

	// Only allow voting on All Vote DCC proposals
	// Get vote summary to check vote status

	bb, err := p.getBestBlock()
	if err != nil {
		return nil, err
	}

	// Check to make sure that the Vote hasn't ended yet.
	if uint64(vdr.StartVoteReply.EndHeight) < bb {
		return nil, www.UserError{
			ErrorCode: cms.ErrorStatusDCCVoteEnded,
		}
	}

	challenge, err := util.Random(pd.ChallengeSize)
	if err != nil {
		return nil, err
	}

	vote := convertCastVoteFromCMS(cv)
	payload, err := cmsplugin.EncodeCastVote(vote)
	if err != nil {
		return nil, err
	}
	pc := pd.PluginCommand{
		Challenge: hex.EncodeToString(challenge),
		ID:        cmsplugin.ID,
		Command:   cmsplugin.CmdCastVote,
		CommandID: cmsplugin.CmdCastVote,
		Payload:   string(payload),
	}

	responseBody, err := p.makeRequest(http.MethodPost,
		pd.PluginCommandRoute, pc)
	if err != nil {
		return nil, err
	}

	var reply pd.PluginCommandReply
	err = json.Unmarshal(responseBody, &reply)
	if err != nil {
		return nil, fmt.Errorf("Could not unmarshal "+
			"PluginCommandReply: %v", err)
	}

	// Verify the challenge.
	err = util.VerifyChallenge(p.cfg.Identity, challenge, reply.Response)
	if err != nil {
		return nil, err
	}

	// Decode plugin reply
	pluginCastVoteReply, err := cmsplugin.DecodeCastVoteReply([]byte(reply.Payload))
	if err != nil {
		return nil, err
	}

	return convertCastVoteReplyToCMS(pluginCastVoteReply), nil
}

func (p *politeiawww) processVoteDetailsDCC(token string) (*cms.VoteDetailsReply, error) {
	log.Tracef("processVoteDetailsDCC: %v", token)

	// Validate vote status
	dvdr, err := p.cmsVoteDetails(token)
	if err != nil {
<<<<<<< HEAD
		/*
			// TODO
			if err == cache.ErrRecordNotFound {
				err = www.UserError{
					ErrorCode: cms.ErrorStatusDCCNotFound,
				}
=======
		if err == cmsdatabase.ErrDCCNotFound {
			err = www.UserError{
				ErrorCode: cms.ErrorStatusDCCNotFound,
>>>>>>> 35427a6e
			}
		*/
		return nil, err
	}
	if dvdr.StartVoteReply.StartBlockHash == "" {
		return nil, www.UserError{
			ErrorCode:    www.ErrorStatusWrongVoteStatus,
			ErrorContext: []string{"voting has not started yet"},
		}
	}
	vdr, err := convertCMSStartVoteToCMSVoteDetailsReply(dvdr.StartVote,
		dvdr.StartVoteReply)
	if err != nil {
		return nil, err
	}

	return vdr, nil
}

// cmsVoteDetails sends the cms plugin votedetails command to the gitbe
// and returns the vote details for the passed in proposal.
func (p *politeiawww) cmsVoteDetails(token string) (*cmsplugin.VoteDetailsReply, error) {
	// Setup plugin command
	vd := cmsplugin.VoteDetails{
		Token: token,
	}
	payload, err := cmsplugin.EncodeVoteDetails(vd)
	if err != nil {
		return nil, err
	}
<<<<<<< HEAD

	/*
		pc := cache.PluginCommand{
			ID:             cmsplugin.ID,
			Command:        cmsplugin.CmdVoteDetails,
			CommandPayload: string(payload),
		}

		// Get vote details from cache
		reply, err := p.cache.PluginExec(pc)
		if err != nil {
			return nil, err
		}
	*/

	// TODO
	_ = payload
	var reply string

	vdr, err := cmsplugin.DecodeVoteDetailsReply([]byte(reply))
=======
	challenge, err := util.Random(pd.ChallengeSize)
	if err != nil {
		return nil, err
	}
	pc := pd.PluginCommand{
		Challenge: hex.EncodeToString(challenge),
		ID:        cmsplugin.ID,
		Command:   cmsplugin.CmdVoteDetails,
		Payload:   string(payload),
	}
	responseBody, err := p.makeRequest(http.MethodPost,
		pd.PluginCommandRoute, pc)
	if err != nil {
		return nil, err
	}

	// Handle reply
	var reply pd.PluginCommandReply
	err = json.Unmarshal(responseBody, &reply)
	if err != nil {
		return nil, fmt.Errorf("could not unmarshal "+
			"PluginCommandReply: %v", err)
	}
	err = util.VerifyChallenge(p.cfg.Identity, challenge, reply.Response)
	if err != nil {
		return nil, err
	}
	vdr, err := cmsplugin.DecodeVoteDetailsReply([]byte(reply.Payload))
>>>>>>> 35427a6e
	if err != nil {
		return nil, err
	}

	return vdr, nil
}

// cmsVoteSummary provides the current tally of a given DCC proposal based on
// the provided token.
func (p *politeiawww) cmsVoteSummary(token string) (*cmsplugin.VoteSummaryReply, error) {
	// Setup plugin command
	vs := cmsplugin.VoteSummary{
		Token: token,
	}
	payload, err := cmsplugin.EncodeVoteSummary(vs)
	if err != nil {
		return nil, err
	}
<<<<<<< HEAD

	/*
		pc := cache.PluginCommand{
			ID:             cmsplugin.ID,
			Command:        cmsplugin.CmdVoteSummary,
			CommandPayload: string(payload),
		}

		// Get vote details from cache
		reply, err := p.cache.PluginExec(pc)
		if err != nil {
			return nil, err
		}
	*/

	// TODO
	_ = payload
	var reply string

	vdr, err := cmsplugin.DecodeVoteSummaryReply([]byte(reply))
=======
	challenge, err := util.Random(pd.ChallengeSize)
	if err != nil {
		return nil, err
	}
	pc := pd.PluginCommand{
		Challenge: hex.EncodeToString(challenge),
		ID:        cmsplugin.ID,
		Command:   cmsplugin.CmdVoteSummary,
		Payload:   string(payload),
	}
	responseBody, err := p.makeRequest(http.MethodPost,
		pd.PluginCommandRoute, pc)
	if err != nil {
		return nil, err
	}

	// Handle reply
	var reply pd.PluginCommandReply
	err = json.Unmarshal(responseBody, &reply)
	if err != nil {
		return nil, fmt.Errorf("could not unmarshal "+
			"PluginCommandReply: %v", err)
	}
	err = util.VerifyChallenge(p.cfg.Identity, challenge, reply.Response)
	if err != nil {
		return nil, err
	}
	vsr, err := cmsplugin.DecodeVoteSummaryReply([]byte(reply.Payload))
>>>>>>> 35427a6e
	if err != nil {
		return nil, err
	}

	return vsr, nil
}

func (p *politeiawww) processActiveVoteDCC() (*cms.ActiveVoteReply, error) {
	log.Tracef("processActiveVoteDCC")

<<<<<<< HEAD
	/*
		vetted, err := p.cache.Inventory()
		if err != nil {
			return nil, fmt.Errorf("backend inventory: %v", err)
		}

		for _, r := range vetted {
			for _, m := range r.Metadata {
				switch m.ID {
				case mdstream.IDDCCGeneral:
					// Get vote summary and thereby status to check here.
=======
	// Request full record inventory from backend
	challenge, err := util.Random(pd.ChallengeSize)
	if err != nil {
		return nil, err
	}

	pdCommand := pd.Inventory{
		Challenge:    hex.EncodeToString(challenge),
		IncludeFiles: true,
		AllVersions:  true,
	}

	responseBody, err := p.makeRequest(http.MethodPost,
		pd.InventoryRoute, pdCommand)
	if err != nil {
		return nil, err
	}

	var pdReply pd.InventoryReply
	err = json.Unmarshal(responseBody, &pdReply)
	if err != nil {
		return nil, fmt.Errorf("Could not unmarshal InventoryReply: %v",
			err)
	}

	// Verify the UpdateVettedMetadata challenge.
	err = util.VerifyChallenge(p.cfg.Identity, challenge, pdReply.Response)
	if err != nil {
		return nil, err
	}
	vetted := pdReply.Vetted

	bb, err := p.getBestBlock()
	if err != nil {
		return nil, err
	}

	active := make([]string, 0, len(vetted))
	for _, r := range vetted {
		for _, m := range r.Metadata {
			switch m.ID {
			case mdstream.IDDCCGeneral:
				vs, err := p.cmsVoteSummary(r.CensorshipRecord.Token)
				if err != nil {
					log.Errorf("processActiveVotes: error pull cmsVoteSummary "+
						"%v %v", r.CensorshipRecord.Token, err)
					continue
				}
				if uint64(vs.EndHeight) > bb {
					active = append(active, r.CensorshipRecord.Token)
>>>>>>> 35427a6e
				}
			}
		}
	*/

	// TODO
	active := make([]string, 0, 64)

	dccs, err := p.getDCCs(active)
	if err != nil {
		return nil, err
	}

	// Compile dcc vote tuples
	vt := make([]cms.VoteTuple, 0, len(dccs))
	for _, v := range dccs {
		// Get vote details from gitbe
		vdr, err := p.cmsVoteDetails(v.CensorshipRecord.Token)
		if err != nil {
			return nil, fmt.Errorf("decredVoteDetails %v: %v",
				v.CensorshipRecord.Token, err)
		}
		// Create vote tuple
		vt = append(vt, cms.VoteTuple{
			DCC:            v,
			StartVote:      convertCMSStartVoteToCMS(vdr.StartVote),
			StartVoteReply: convertCMSStartVoteReplyToCMS(vdr.StartVoteReply),
		})
	}

	return &cms.ActiveVoteReply{
		Votes: vt,
	}, nil
}

// getDCCs returns a [token]cms.DCCRecord map for the provided list of
// censorship tokens. If a proposal is not found, the map will not include an
// entry for the corresponding censorship token. It is the responsibility of
// the caller to ensure that results are returned for all of the provided
// censorship tokens.
func (p *politeiawww) getDCCs(tokens []string) (map[string]cms.DCCRecord, error) {
	log.Tracef("getDCCs: %v", tokens)

<<<<<<< HEAD
	/*
		// Get the dccs from the cache
		records, err := p.cache.Records(tokens, false)
		if err != nil {
			return nil, err
		}

		// Use pointers for now so the props can be easily updated
		for _, v := range records {
			dr := convertDCCFromCache(v)
			dccs[v.CensorshipRecord.Token] = &dr
		}
	*/

	// TODO
	dccs := make(map[string]*cms.DCCRecord, len(tokens))
=======
	// Use pointers for now so the props can be easily updated
	dccs := make(map[string]*cms.DCCRecord, len(tokens))
	for _, token := range tokens {
		dcc, err := p.getDCC(token)
		if err != nil {
			log.Errorf("getDCCs: unable to getDCC for %v %v", token, err)
		}
		dccs[token] = dcc
	}
>>>>>>> 35427a6e

	// Compile a list of unique proposal author pubkeys. These
	// are needed to lookup the proposal author info.
	pubKeys := make(map[string]struct{})
	for _, pr := range dccs {
		if _, ok := pubKeys[pr.PublicKey]; !ok {
			pubKeys[pr.PublicKey] = struct{}{}
		}
	}

	// Lookup proposal authors
	pk := make([]string, 0, len(pubKeys))
	for k := range pubKeys {
		pk = append(pk, k)
	}
	users, err := p.db.UsersGetByPubKey(pk)
	if err != nil {
		return nil, err
	}
	if len(users) != len(pubKeys) {
		// A user is missing from the userdb for one
		// or more public keys. We're in trouble!
		notFound := make([]string, 0, len(pubKeys))
		for v := range pubKeys {
			if _, ok := users[v]; !ok {
				notFound = append(notFound, v)
			}
		}
		e := fmt.Sprintf("users not found for pubkeys: %v",
			strings.Join(notFound, ", "))
		panic(e)
	}

	// Fill in proposal author info
	for i, pr := range dccs {
		dccs[i].SponsorUserID = users[pr.PublicKey].ID.String()
		dccs[i].SponsorUsername = users[pr.PublicKey].Username
	}

	// Convert pointers to values
	tDCCs := make(map[string]cms.DCCRecord, len(dccs))
	for token, dr := range dccs {
		tDCCs[token] = *dr
	}

	return tDCCs, nil
}

// processStartVoteV2 starts the voting period on a proposal using the provided
// v2 StartVote.
func (p *politeiawww) processStartVoteDCC(sv cms.StartVote, u *user.User) (*cms.StartVoteReply, error) {
	log.Tracef("processStartVoteDCC %v", sv.Vote.Token)

	// Sanity check
	if !u.Admin {
		return nil, fmt.Errorf("user is not an admin")
	}

	// Validate vote bits
	for _, v := range sv.Vote.Options {
		err := validateVoteBitDCC(sv.Vote, v.Bits)
		if err != nil {
			log.Debugf("processStartVoteDCC: invalid vote bits: %v", err)
			return nil, www.UserError{
				ErrorCode: www.ErrorStatusInvalidPropVoteBits,
			}
		}
	}

	// Validate vote params
	switch {
	case sv.Vote.Duration < p.cfg.VoteDurationMin:
		e := fmt.Sprintf("vote duration must be > %v", p.cfg.VoteDurationMin)
		return nil, www.UserError{
			ErrorCode:    www.ErrorStatusInvalidPropVoteParams,
			ErrorContext: []string{e},
		}
	case sv.Vote.Duration > p.cfg.VoteDurationMax:
		e := fmt.Sprintf("vote duration must be < %v", p.cfg.VoteDurationMax)
		return nil, www.UserError{
			ErrorCode:    www.ErrorStatusInvalidPropVoteParams,
			ErrorContext: []string{e},
		}
	case sv.Vote.QuorumPercentage > 100:
		return nil, www.UserError{
			ErrorCode:    www.ErrorStatusInvalidPropVoteParams,
			ErrorContext: []string{"quorum percentage must be <= 100"},
		}
	case sv.Vote.PassPercentage > 100:
		return nil, www.UserError{
			ErrorCode:    www.ErrorStatusInvalidPropVoteParams,
			ErrorContext: []string{"pass percentage must be <= 100"},
		}
	}

	// Ensure the public key is the user's active key
	if sv.PublicKey != u.PublicKey() {
		return nil, www.UserError{
			ErrorCode: www.ErrorStatusInvalidSigningKey,
		}
	}

	// Validate signature
	dsv := convertStartVoteToCMS(sv)

	userWeights, err := p.getCMSUserWeights()
	if err != nil {
		return nil, err
	}

	cmsUserWeights := make([]cmsplugin.UserWeight, 0, len(userWeights))
	for id, weight := range userWeights {
		cmsuw := cmsplugin.UserWeight{
			UserID: id,
			Weight: weight,
		}
		cmsUserWeights = append(cmsUserWeights, cmsuw)
	}
	dsv.UserWeights = cmsUserWeights

	err = dsv.VerifySignature()
	if err != nil {
		log.Debugf("processStartVote: VerifySignature: %v", err)
		return nil, www.UserError{
			ErrorCode: www.ErrorStatusInvalidSignature,
		}
	}

	// Validate proposal version and status
	pr, err := p.getDCC(sv.Vote.Token)
	if err != nil {
<<<<<<< HEAD
		/*
			// TODO
			if err == cache.ErrRecordNotFound {
				err = www.UserError{
					ErrorCode: www.ErrorStatusProposalNotFound,
				}
=======
		if err == cmsdatabase.ErrDCCNotFound {
			err = www.UserError{
				ErrorCode: www.ErrorStatusProposalNotFound,
>>>>>>> 35427a6e
			}
		*/
		return nil, err
	}
	if pr.Status != cms.DCCStatusActive {
		return nil, www.UserError{
			ErrorCode:    www.ErrorStatusWrongStatus,
			ErrorContext: []string{"dcc is not active"},
		}
	}

	// Validate vote status
	vsr, err := p.cmsVoteSummary(sv.Vote.Token)
	if err != nil {
		return nil, err
	}

	// Only allow voting on All Vote DCC proposals
	// Get vote summary to check vote status

	bb, err := p.getBestBlock()
	if err != nil {
		return nil, err
	}

	voteStatus := dccVoteStatusFromVoteSummary(*vsr, bb)
	switch voteStatus {
	case cms.DCCVoteStatusStarted:
		return nil, www.UserError{
			ErrorCode:    www.ErrorStatusWrongVoteStatus,
			ErrorContext: []string{"vote already started"},
		}
	case cms.DCCVoteStatusFinished:
		return nil, www.UserError{
			ErrorCode:    www.ErrorStatusWrongVoteStatus,
			ErrorContext: []string{"vote already finished"},
		}
	case cms.DCCVoteStatusInvalid:
		return nil, www.UserError{
			ErrorCode: www.ErrorStatusWrongVoteStatus,
		}
	}

	// Tell decred plugin to start voting
	payload, err := cmsplugin.EncodeStartVote(dsv)
	if err != nil {
		return nil, err
	}
	challenge, err := util.Random(pd.ChallengeSize)
	if err != nil {
		return nil, err
	}
	pc := pd.PluginCommand{
		Challenge: hex.EncodeToString(challenge),
		ID:        cmsplugin.ID,
		Command:   cmsplugin.CmdStartVote,
		CommandID: cmsplugin.CmdStartVote + " " + sv.Vote.Token,
		Payload:   string(payload),
	}
	responseBody, err := p.makeRequest(http.MethodPost,
		pd.PluginCommandRoute, pc)
	if err != nil {
		return nil, err
	}

	// Handle reply
	var reply pd.PluginCommandReply
	err = json.Unmarshal(responseBody, &reply)
	if err != nil {
		return nil, fmt.Errorf("could not unmarshal "+
			"PluginCommandReply: %v", err)
	}
	err = util.VerifyChallenge(p.cfg.Identity, challenge, reply.Response)
	if err != nil {
		return nil, err
	}
	dsvr, err := cmsplugin.DecodeStartVoteReply([]byte(reply.Payload))
	if err != nil {
		return nil, err
	}
	svr := convertCMSStartVoteReplyToCMS(dsvr)
	if err != nil {
		return nil, err
	}

	/// XXX Do some sort of notification?

	return &svr, nil
}

// validateVoteBitDCC ensures that bit is a valid vote bit.
func validateVoteBitDCC(vote cms.Vote, bit uint64) error {
	if len(vote.Options) == 0 {
		return fmt.Errorf("vote corrupt")
	}
	if bit == 0 {
		return fmt.Errorf("invalid bit 0x%x", bit)
	}
	if vote.Mask&bit != bit {
		return fmt.Errorf("invalid mask 0x%x bit 0x%x",
			vote.Mask, bit)
	}

	for _, v := range vote.Options {
		if v.Bits == bit {
			return nil
		}
	}

	return fmt.Errorf("bit not found 0x%x", bit)
}

func dccVoteStatusFromVoteSummary(r cmsplugin.VoteSummaryReply, bestBlock uint64) cms.DCCVoteStatusT {
	switch {
	case r.EndHeight == 0:
		return cms.DCCVoteStatusNotStarted
	default:
		if bestBlock < uint64(r.EndHeight) {
			return cms.DCCVoteStatusStarted
		}

		return cms.DCCVoteStatusFinished
	}
}<|MERGE_RESOLUTION|>--- conflicted
+++ resolved
@@ -411,25 +411,12 @@
 // getDCC gets the most recent verions of the given DCC from the cmsDB
 // then fills in any missing user fields before returning the DCC record.
 func (p *politeiawww) getDCC(token string) (*cms.DCCRecord, error) {
-<<<<<<< HEAD
-	// Get dcc from cache
-	/*
-		r, err := p.cache.Record(token)
-		if err != nil {
-			return nil, err
-		}
-		i := convertDCCFromCache(*r)
-	*/
-	// TODO
-	var i cms.DCCRecord
-=======
 	// Get dcc from cmsdb
 	r, err := p.cmsDB.DCCByToken(token)
 	if err != nil {
 		return nil, err
 	}
 	i := convertDCCDatabaseToRecord(r)
->>>>>>> 35427a6e
 
 	// Check for possible malformed DCC
 	if i.PublicKey == "" {
@@ -507,21 +494,12 @@
 
 	dcc, err := p.getDCC(gd.Token)
 	if err != nil {
-<<<<<<< HEAD
-		/*
-			// TODO
-			if err == cache.ErrRecordNotFound {
-				err = www.UserError{
-					ErrorCode: cms.ErrorStatusDCCNotFound,
-				}
-=======
 		if err == cmsdatabase.ErrDCCNotFound {
 			err = www.UserError{
 				ErrorCode: cms.ErrorStatusDCCNotFound,
->>>>>>> 35427a6e
 			}
-		*/
-		return nil, err
+			return nil, err
+		}
 	}
 
 	voteResults := convertVoteOptionResultsToCMS(vsr.Results)
@@ -595,22 +573,14 @@
 
 	dcc, err := p.getDCC(sd.Token)
 	if err != nil {
-<<<<<<< HEAD
-		/*
-			// TODO
-			if err == cache.ErrRecordNotFound {
-				err = www.UserError{
-					ErrorCode: cms.ErrorStatusDCCNotFound,
-				}
-=======
 		if err == cmsdatabase.ErrDCCNotFound {
 			err = www.UserError{
 				ErrorCode: cms.ErrorStatusDCCNotFound,
->>>>>>> 35427a6e
 			}
-		*/
-		return nil, err
-	}
+			return nil, err
+		}
+	}
+
 	// Check to make sure the user has not SupportOpposeed or Opposed this DCC yet
 	if stringInSlice(dcc.SupportUserIDs, u.ID.String()) ||
 		stringInSlice(dcc.OppositionUserIDs, u.ID.String()) {
@@ -751,21 +721,12 @@
 
 	dcc, err := p.getDCC(nc.Token)
 	if err != nil {
-<<<<<<< HEAD
-		/*
-			// TODO
-			if err == cache.ErrRecordNotFound {
-				err = www.UserError{
-					ErrorCode: cms.ErrorStatusDCCNotFound,
-				}
-=======
 		if err == cmsdatabase.ErrDCCNotFound {
 			err = www.UserError{
 				ErrorCode: cms.ErrorStatusDCCNotFound,
->>>>>>> 35427a6e
 			}
-		*/
-		return nil, err
+			return nil, err
+		}
 	}
 
 	// Check to make sure that dcc isn't already approved.
@@ -911,21 +872,12 @@
 
 	dcc, err := p.getDCC(sds.Token)
 	if err != nil {
-<<<<<<< HEAD
-		/*
-			// TODO
-			if err == cache.ErrRecordNotFound {
-				err = www.UserError{
-					ErrorCode: cms.ErrorStatusDCCNotFound,
-				}
-=======
 		if err == cmsdatabase.ErrDCCNotFound {
 			err = www.UserError{
 				ErrorCode: cms.ErrorStatusDCCNotFound,
->>>>>>> 35427a6e
 			}
-		*/
-		return nil, err
+			return nil, err
+		}
 	}
 
 	err = validateDCCStatusTransition(dcc.Status, sds.Status, sds.Reason)
@@ -1167,21 +1119,12 @@
 	// Validate vote status
 	dvdr, err := p.cmsVoteDetails(token)
 	if err != nil {
-<<<<<<< HEAD
-		/*
-			// TODO
-			if err == cache.ErrRecordNotFound {
-				err = www.UserError{
-					ErrorCode: cms.ErrorStatusDCCNotFound,
-				}
-=======
 		if err == cmsdatabase.ErrDCCNotFound {
 			err = www.UserError{
 				ErrorCode: cms.ErrorStatusDCCNotFound,
->>>>>>> 35427a6e
 			}
-		*/
-		return nil, err
+			return nil, err
+		}
 	}
 	if dvdr.StartVoteReply.StartBlockHash == "" {
 		return nil, www.UserError{
@@ -1209,28 +1152,6 @@
 	if err != nil {
 		return nil, err
 	}
-<<<<<<< HEAD
-
-	/*
-		pc := cache.PluginCommand{
-			ID:             cmsplugin.ID,
-			Command:        cmsplugin.CmdVoteDetails,
-			CommandPayload: string(payload),
-		}
-
-		// Get vote details from cache
-		reply, err := p.cache.PluginExec(pc)
-		if err != nil {
-			return nil, err
-		}
-	*/
-
-	// TODO
-	_ = payload
-	var reply string
-
-	vdr, err := cmsplugin.DecodeVoteDetailsReply([]byte(reply))
-=======
 	challenge, err := util.Random(pd.ChallengeSize)
 	if err != nil {
 		return nil, err
@@ -1259,7 +1180,6 @@
 		return nil, err
 	}
 	vdr, err := cmsplugin.DecodeVoteDetailsReply([]byte(reply.Payload))
->>>>>>> 35427a6e
 	if err != nil {
 		return nil, err
 	}
@@ -1278,28 +1198,6 @@
 	if err != nil {
 		return nil, err
 	}
-<<<<<<< HEAD
-
-	/*
-		pc := cache.PluginCommand{
-			ID:             cmsplugin.ID,
-			Command:        cmsplugin.CmdVoteSummary,
-			CommandPayload: string(payload),
-		}
-
-		// Get vote details from cache
-		reply, err := p.cache.PluginExec(pc)
-		if err != nil {
-			return nil, err
-		}
-	*/
-
-	// TODO
-	_ = payload
-	var reply string
-
-	vdr, err := cmsplugin.DecodeVoteSummaryReply([]byte(reply))
-=======
 	challenge, err := util.Random(pd.ChallengeSize)
 	if err != nil {
 		return nil, err
@@ -1328,7 +1226,6 @@
 		return nil, err
 	}
 	vsr, err := cmsplugin.DecodeVoteSummaryReply([]byte(reply.Payload))
->>>>>>> 35427a6e
 	if err != nil {
 		return nil, err
 	}
@@ -1339,19 +1236,6 @@
 func (p *politeiawww) processActiveVoteDCC() (*cms.ActiveVoteReply, error) {
 	log.Tracef("processActiveVoteDCC")
 
-<<<<<<< HEAD
-	/*
-		vetted, err := p.cache.Inventory()
-		if err != nil {
-			return nil, fmt.Errorf("backend inventory: %v", err)
-		}
-
-		for _, r := range vetted {
-			for _, m := range r.Metadata {
-				switch m.ID {
-				case mdstream.IDDCCGeneral:
-					// Get vote summary and thereby status to check here.
-=======
 	// Request full record inventory from backend
 	challenge, err := util.Random(pd.ChallengeSize)
 	if err != nil {
@@ -1402,14 +1286,10 @@
 				}
 				if uint64(vs.EndHeight) > bb {
 					active = append(active, r.CensorshipRecord.Token)
->>>>>>> 35427a6e
 				}
 			}
 		}
-	*/
-
-	// TODO
-	active := make([]string, 0, 64)
+	}
 
 	dccs, err := p.getDCCs(active)
 	if err != nil {
@@ -1446,24 +1326,6 @@
 func (p *politeiawww) getDCCs(tokens []string) (map[string]cms.DCCRecord, error) {
 	log.Tracef("getDCCs: %v", tokens)
 
-<<<<<<< HEAD
-	/*
-		// Get the dccs from the cache
-		records, err := p.cache.Records(tokens, false)
-		if err != nil {
-			return nil, err
-		}
-
-		// Use pointers for now so the props can be easily updated
-		for _, v := range records {
-			dr := convertDCCFromCache(v)
-			dccs[v.CensorshipRecord.Token] = &dr
-		}
-	*/
-
-	// TODO
-	dccs := make(map[string]*cms.DCCRecord, len(tokens))
-=======
 	// Use pointers for now so the props can be easily updated
 	dccs := make(map[string]*cms.DCCRecord, len(tokens))
 	for _, token := range tokens {
@@ -1473,7 +1335,6 @@
 		}
 		dccs[token] = dcc
 	}
->>>>>>> 35427a6e
 
 	// Compile a list of unique proposal author pubkeys. These
 	// are needed to lookup the proposal author info.
@@ -1605,21 +1466,12 @@
 	// Validate proposal version and status
 	pr, err := p.getDCC(sv.Vote.Token)
 	if err != nil {
-<<<<<<< HEAD
-		/*
-			// TODO
-			if err == cache.ErrRecordNotFound {
-				err = www.UserError{
-					ErrorCode: www.ErrorStatusProposalNotFound,
-				}
-=======
 		if err == cmsdatabase.ErrDCCNotFound {
 			err = www.UserError{
 				ErrorCode: www.ErrorStatusProposalNotFound,
->>>>>>> 35427a6e
 			}
-		*/
-		return nil, err
+			return nil, err
+		}
 	}
 	if pr.Status != cms.DCCStatusActive {
 		return nil, www.UserError{
