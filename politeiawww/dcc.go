--- conflicted
+++ resolved
@@ -141,7 +141,12 @@
 			for _, s := range sc {
 				dbDCC.Status = s.NewStatus
 				dbDCC.StatusChangeReason = s.Reason
-				dbDCC.TimeReviewed = s.Timestamp
+				switch s.NewStatus {
+				case cms.DCCStatusActive:
+					dbDCC.TimeSubmitted = s.Timestamp
+				case cms.DCCStatusApproved, cms.DCCStatusRejected:
+					dbDCC.TimeReviewed = s.Timestamp
+				}
 			}
 		case mdstream.IDDCCSupportOpposition:
 			// Support and Opposition
@@ -164,19 +169,19 @@
 			}
 			supports := ""
 			for i, support := range supportPubkeys {
-				if i != len(supportPubkeys)-1 {
-					supports += support + ", "
+				if i == 0 {
+					supports += support
 				} else {
-					supports += support
+					supports += "," + support
 				}
 			}
 			dbDCC.SupportUserIDs = supports
 			opposes := ""
 			for i, oppose := range opposePubkeys {
-				if i != len(opposePubkeys)-1 {
-					opposes += oppose + ", "
+				if i == 0 {
+					opposes += oppose
 				} else {
-					opposes += oppose
+					opposes += "," + oppose
 				}
 			}
 			dbDCC.OppositionUserIDs = opposes
@@ -996,31 +1001,24 @@
 		return nil, err
 	}
 
-<<<<<<< HEAD
+	if sd.Vote == supportString {
+		dcc.SupportUserIDs = append(dcc.SupportUserIDs, sd.PublicKey)
+	} else if sd.Vote == opposeString {
+		dcc.OppositionUserIDs = append(dcc.OppositionUserIDs, sd.PublicKey)
+	}
+	dbDcc := convertDCCDatabaseFromDCCRecord(*dcc)
+	if err != nil {
+		return nil, err
+	}
+	err = p.cmsDB.UpdateDCC(&dbDcc)
+	if err != nil {
+		return nil, err
+	}
+
 	// Emit event notification for a DCC being supported/opposed
 	p.eventManager.emit(eventDCCSupportOppose,
 		dataDCCSupportOppose{
 			token: sd.Token,
-=======
-	if sd.Vote == supportString {
-		dcc.SupportUserIDs = append(dcc.SupportUserIDs, sd.PublicKey)
-	} else if sd.Vote == opposeString {
-		dcc.OppositionUserIDs = append(dcc.OppositionUserIDs, sd.PublicKey)
-	}
-	dbDcc := convertDCCDatabaseFromDCCRecord(*dcc)
-	if err != nil {
-		return nil, err
-	}
-	err = p.cmsDB.UpdateDCC(&dbDcc)
-	if err != nil {
-		return nil, err
-	}
-
-	// Fire new event notification upon new DCC being supported or opposed.
-	p.fireEvent(EventTypeDCCSupportOppose,
-		EventDataDCCSupportOppose{
-			Token: sd.Token,
->>>>>>> 5e3e83ee
 		})
 
 	return &cms.SupportOpposeDCCReply{}, nil
