--- conflicted
+++ resolved
@@ -302,12 +302,8 @@
 		return "", fmt.Errorf("faucet only supports testnet")
 	}
 
-<<<<<<< HEAD
-	dcramount := strconv.FormatFloat(dcrutil.Amount(amount).ToCoin(), 'f', -1, 32)
-=======
 	dcramount := strconv.FormatFloat(dcrutil.Amount(amount).ToCoin(),
 		'f', -1, 32)
->>>>>>> 8cc3feb1
 
 	// build request
 	form := url.Values{}
